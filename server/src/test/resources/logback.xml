--- conflicted
+++ resolved
@@ -35,8 +35,6 @@
     </appender>
     <!--<logger name="org.apache.iotdb.db.utils.OpenFileNumUtil" level="debug" />-->
     <!--<logger name="org.apache.iotdb.db.utils.OpenFileNumUtilTest" level="debug" />-->
-<<<<<<< HEAD
-=======
     <!-- do not print "Can't get the cpu ratio,because this OS:mac os x is not support in test"-->
     <logger name="org.apache.iotdb.db.metrics.server.ServerArgument" level="ERROR"/>
     <!-- enable me if you want to monitor when files are opened and closed.
@@ -47,7 +45,6 @@
     <logger name="org.apache.iotdb.db.service.MetricsService" level="INFO"/>
     <logger name="org.apache.iotdb.db.engine.flush.FlushManager" level="INFO"/>
     <logger name="org.apache.iotdb.db.integration.IoTDBMergeTest" level="INFO"/>
->>>>>>> c00b63f3
     <root level="WARN">
         <appender-ref ref="stdout"/>
     </root>
