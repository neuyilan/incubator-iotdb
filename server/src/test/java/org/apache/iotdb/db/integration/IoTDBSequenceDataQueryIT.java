/*
 * Licensed to the Apache Software Foundation (ASF) under one
 * or more contributor license agreements.  See the NOTICE file
 * distributed with this work for additional information
 * regarding copyright ownership.  The ASF licenses this file
 * to you under the Apache License, Version 2.0 (the
 * "License"); you may not use this file except in compliance
 * with the License.  You may obtain a copy of the License at
 *
 *     http://www.apache.org/licenses/LICENSE-2.0
 *
 * Unless required by applicable law or agreed to in writing,
 * software distributed under the License is distributed on an
 * "AS IS" BASIS, WITHOUT WARRANTIES OR CONDITIONS OF ANY
 * KIND, either express or implied.  See the License for the
 * specific language governing permissions and limitations
 * under the License.
 */
package org.apache.iotdb.db.integration;

import static org.apache.iotdb.db.utils.EnvironmentUtils.TEST_QUERY_CONTEXT;
import static org.apache.iotdb.db.utils.EnvironmentUtils.TEST_QUERY_JOB_ID;
import static org.junit.Assert.assertEquals;
import static org.junit.Assert.fail;

import java.io.IOException;
import java.sql.Connection;
import java.sql.DriverManager;
import java.sql.SQLException;
import java.sql.Statement;
import java.util.ArrayList;
import java.util.List;
import org.apache.iotdb.db.conf.IoTDBDescriptor;
import org.apache.iotdb.db.exception.StorageEngineException;
import org.apache.iotdb.db.qp.physical.crud.QueryPlan;
import org.apache.iotdb.db.query.context.QueryContext;
import org.apache.iotdb.db.query.control.QueryResourceManager;
import org.apache.iotdb.db.query.executor.EngineQueryRouter;
import org.apache.iotdb.db.service.IoTDB;
import org.apache.iotdb.db.utils.EnvironmentUtils;
import org.apache.iotdb.jdbc.Config;
import org.apache.iotdb.tsfile.common.conf.TSFileConfig;
import org.apache.iotdb.tsfile.common.conf.TSFileDescriptor;
import org.apache.iotdb.tsfile.file.metadata.enums.TSDataType;
import org.apache.iotdb.tsfile.read.common.Path;
import org.apache.iotdb.tsfile.read.common.RowRecord;
import org.apache.iotdb.tsfile.read.expression.QueryExpression;
import org.apache.iotdb.tsfile.read.expression.impl.GlobalTimeExpression;
import org.apache.iotdb.tsfile.read.expression.impl.SingleSeriesExpression;
import org.apache.iotdb.tsfile.read.filter.TimeFilter;
import org.apache.iotdb.tsfile.read.filter.ValueFilter;
import org.apache.iotdb.tsfile.read.query.dataset.QueryDataSet;
import org.junit.AfterClass;
import org.junit.BeforeClass;
import org.junit.Test;

/**
 * Notice that, all test begins with "IoTDB" is integration test. All test which will start the
 * IoTDB server should be defined as integration test. In this test case, no unseq insert data.
 */
public class IoTDBSequenceDataQueryIT {

  private static IoTDB daemon;
  private static TSFileConfig tsFileConfig = TSFileDescriptor.getInstance().getConfig();
  private static int maxNumberOfPointsInPage;
  private static int pageSizeInByte;
  private static int groupSizeInByte;

  // count : d0s0 >= 14
  private static int count = 0;

  @BeforeClass
  public static void setUp() throws Exception {
    EnvironmentUtils.closeStatMonitor();

    // use small page setting
    // origin value
    maxNumberOfPointsInPage = tsFileConfig.getMaxNumberOfPointsInPage();
    pageSizeInByte = tsFileConfig.getPageSizeInByte();
    groupSizeInByte = tsFileConfig.getGroupSizeInByte();

    // new value
    tsFileConfig.setMaxNumberOfPointsInPage(100);
    tsFileConfig.setPageSizeInByte(1024 * 1024 * 150);
    tsFileConfig.setGroupSizeInByte(1024 * 1024 * 100);
    IoTDBDescriptor.getInstance().getConfig().setMemtableSizeThreshold(1024 * 1024 * 100);

    daemon = IoTDB.getInstance();
    daemon.active();
    EnvironmentUtils.envSetUp();

    insertData();
  }

  @AfterClass
  public static void tearDown() throws Exception {
    daemon.stop();
    // recovery value
    tsFileConfig.setMaxNumberOfPointsInPage(maxNumberOfPointsInPage);
    tsFileConfig.setPageSizeInByte(pageSizeInByte);
    tsFileConfig.setGroupSizeInByte(groupSizeInByte);
    IoTDBDescriptor.getInstance().getConfig().setMemtableSizeThreshold(groupSizeInByte);

    EnvironmentUtils.cleanEnv();
  }

  private static void insertData() throws ClassNotFoundException, SQLException {
    Class.forName(Config.JDBC_DRIVER_NAME);
    try (Connection connection = DriverManager
        .getConnection(Config.IOTDB_URL_PREFIX + "127.0.0.1:6667/", "root", "root");
        Statement statement = connection.createStatement()) {

      // create storage group and measurement
      for (String sql : Constant.create_sql) {
        statement.execute(sql);
      }

      // insert data (time from 300-999)
      for (long time = 300; time < 1000; time++) {
        String sql = String
            .format("insert into root.vehicle.d0(timestamp,s0) values(%s,%s)", time, time % 17);
        statement.execute(sql);
        sql = String
            .format("insert into root.vehicle.d0(timestamp,s1) values(%s,%s)", time, time % 29);
        statement.execute(sql);
        sql = String
            .format("insert into root.vehicle.d0(timestamp,s2) values(%s,%s)", time, time % 31);
        statement.execute(sql);
        sql = String.format("insert into root.vehicle.d0(timestamp,s3) values(%s,'%s')", time,
            Constant.stringValue[(int) time % 5]);
        statement.execute(sql);

        if (time % 17 >= 14) {
          count++;
        }
      }

      statement.execute("flush");

      // insert data (time from 1200-1499)
      for (long time = 1200; time < 1500; time++) {
        String sql = null;
        if (time % 2 == 0) {
          sql = String
              .format("insert into root.vehicle.d0(timestamp,s0) values(%s,%s)", time, time % 17);
          statement.execute(sql);
          sql = String
              .format("insert into root.vehicle.d0(timestamp,s1) values(%s,%s)", time, time % 29);
          statement.execute(sql);
          if (time % 17 >= 14) {
            count++;
          }
        }
        sql = String
            .format("insert into root.vehicle.d0(timestamp,s2) values(%s,%s)", time, time % 31);
        statement.execute(sql);
        sql = String.format("insert into root.vehicle.d0(timestamp,s3) values(%s,'%s')", time,
            Constant.stringValue[(int) time % 5]);
        statement.execute(sql);
      }

    } catch (Exception e) {
      e.printStackTrace();
      fail(e.getMessage());
    }
  }

  @Test
  public void readWithoutFilterTest() throws IOException, StorageEngineException {

    EngineQueryRouter engineExecutor = new EngineQueryRouter();
<<<<<<< HEAD
    QueryExpression queryExpression = QueryExpression.create();
    queryExpression.addSelectedPath(new Path(Constant.d0s0));
    queryExpression.addSelectedPath(new Path(Constant.d0s1));
    queryExpression.addSelectedPath(new Path(Constant.d0s2));
    queryExpression.addSelectedPath(new Path(Constant.d0s3));
    queryExpression.addSelectedPath(new Path(Constant.d0s4));
    queryExpression.addSelectedPath(new Path(Constant.d1s0));
    queryExpression.addSelectedPath(new Path(Constant.d1s1));
    queryExpression.setExpression(null);

    TEST_QUERY_JOB_ID = QueryResourceManager.getInstance().assignQueryId();
=======
    List<Path> pathList = new ArrayList<>();
    List<TSDataType> dataTypes = new ArrayList<>();
    pathList.add(new Path(Constant.d0s0));
    dataTypes.add(TSDataType.INT32);
    pathList.add(new Path(Constant.d0s1));
    dataTypes.add(TSDataType.INT64);
    pathList.add(new Path(Constant.d0s2));
    dataTypes.add(TSDataType.FLOAT);
    pathList.add(new Path(Constant.d0s3));
    dataTypes.add(TSDataType.TEXT);
    pathList.add(new Path(Constant.d0s4));
    dataTypes.add(TSDataType.BOOLEAN);
    pathList.add(new Path(Constant.d1s0));
    dataTypes.add(TSDataType.INT32);
    pathList.add(new Path(Constant.d1s1));
    dataTypes.add(TSDataType.INT64);

    TEST_QUERY_JOB_ID = QueryResourceManager.getInstance().assignQueryId(true);
>>>>>>> 22001156
    TEST_QUERY_CONTEXT = new QueryContext(TEST_QUERY_JOB_ID);
    QueryPlan queryPlan = new QueryPlan();
    queryPlan.setDeduplicatedDataTypes(dataTypes);
    queryPlan.setDeduplicatedPaths(pathList);
    QueryDataSet queryDataSet = engineExecutor.query(queryPlan, TEST_QUERY_CONTEXT);

    int cnt = 0;
    while (queryDataSet.hasNext()) {
      RowRecord rowRecord = queryDataSet.next();
      // System.out.println("===" + rowRecord.toString());
      cnt++;
    }
    assertEquals(1000, cnt);

    QueryResourceManager.getInstance().endQuery(TEST_QUERY_JOB_ID);
  }

  @Test
  public void readWithTimeFilterTest() throws IOException, StorageEngineException {
    EngineQueryRouter engineExecutor = new EngineQueryRouter();
    List<Path> pathList = new ArrayList<>();
    List<TSDataType> dataTypes = new ArrayList<>();
    pathList.add(new Path(Constant.d0s0));
    dataTypes.add(TSDataType.INT32);
    pathList.add(new Path(Constant.d1s0));
    dataTypes.add(TSDataType.INT32);
    pathList.add(new Path(Constant.d1s1));
    dataTypes.add(TSDataType.INT64);

    GlobalTimeExpression globalTimeExpression = new GlobalTimeExpression(TimeFilter.gtEq(800L));
<<<<<<< HEAD
    queryExpression.setExpression(globalTimeExpression);
    TEST_QUERY_JOB_ID = QueryResourceManager.getInstance().assignQueryId();
=======
    TEST_QUERY_JOB_ID = QueryResourceManager.getInstance().assignQueryId(true);
>>>>>>> 22001156
    TEST_QUERY_CONTEXT = new QueryContext(TEST_QUERY_JOB_ID);

    QueryPlan queryPlan = new QueryPlan();
    queryPlan.setDeduplicatedDataTypes(dataTypes);
    queryPlan.setDeduplicatedPaths(pathList);
    queryPlan.setExpression(globalTimeExpression);
    QueryDataSet queryDataSet = engineExecutor.query(queryPlan, TEST_QUERY_CONTEXT);

    int cnt = 0;
    while (queryDataSet.hasNext()) {
      RowRecord rowRecord = queryDataSet.next();
      String value = rowRecord.getFields().get(0).getStringValue();
      long time = rowRecord.getTimestamp();
      // System.out.println(time + "===" + rowRecord.toString());
      assertEquals("" + time % 17, value);
      cnt++;
    }
    assertEquals(350, cnt);

    QueryResourceManager.getInstance().endQuery(TEST_QUERY_JOB_ID);
  }

  @Test
  public void readWithValueFilterTest() throws IOException, StorageEngineException {
    // select * from root where root.vehicle.d0.s0 >=14
    EngineQueryRouter engineExecutor = new EngineQueryRouter();
    List<Path> pathList = new ArrayList<>();
    List<TSDataType> dataTypes = new ArrayList<>();
    pathList.add(new Path(Constant.d0s0));
    dataTypes.add(TSDataType.INT32);
    pathList.add(new Path(Constant.d0s1));
    dataTypes.add(TSDataType.INT64);
    pathList.add(new Path(Constant.d0s2));
    dataTypes.add(TSDataType.FLOAT);
    pathList.add(new Path(Constant.d0s3));
    dataTypes.add(TSDataType.TEXT);
    pathList.add(new Path(Constant.d0s4));
    dataTypes.add(TSDataType.BOOLEAN);
    pathList.add(new Path(Constant.d1s0));
    dataTypes.add(TSDataType.INT32);
    pathList.add(new Path(Constant.d1s1));
    dataTypes.add(TSDataType.INT64);

    Path queryPath = new Path(Constant.d0s0);
    SingleSeriesExpression singleSeriesExpression = new SingleSeriesExpression(queryPath,
        ValueFilter.gtEq(14));

<<<<<<< HEAD
    TEST_QUERY_JOB_ID = QueryResourceManager.getInstance().assignQueryId();
=======
    TEST_QUERY_JOB_ID = QueryResourceManager.getInstance().assignQueryId(true);
>>>>>>> 22001156
    TEST_QUERY_CONTEXT = new QueryContext(TEST_QUERY_JOB_ID);

    QueryPlan queryPlan = new QueryPlan();
    queryPlan.setDeduplicatedDataTypes(dataTypes);
    queryPlan.setDeduplicatedPaths(pathList);
    queryPlan.setExpression(singleSeriesExpression);
    QueryDataSet queryDataSet = engineExecutor.query(queryPlan, TEST_QUERY_CONTEXT);

    int cnt = 0;
    while (queryDataSet.hasNext()) {
      RowRecord rowRecord = queryDataSet.next();
      // System.out.println("readWithValueFilterTest===" + rowRecord.toString());
      cnt++;
    }
    assertEquals(count, cnt);

    QueryResourceManager.getInstance().endQuery(TEST_QUERY_JOB_ID);
  }

}<|MERGE_RESOLUTION|>--- conflicted
+++ resolved
@@ -26,7 +26,6 @@
 import java.io.IOException;
 import java.sql.Connection;
 import java.sql.DriverManager;
-import java.sql.SQLException;
 import java.sql.Statement;
 import java.util.ArrayList;
 import java.util.List;
@@ -44,7 +43,6 @@
 import org.apache.iotdb.tsfile.file.metadata.enums.TSDataType;
 import org.apache.iotdb.tsfile.read.common.Path;
 import org.apache.iotdb.tsfile.read.common.RowRecord;
-import org.apache.iotdb.tsfile.read.expression.QueryExpression;
 import org.apache.iotdb.tsfile.read.expression.impl.GlobalTimeExpression;
 import org.apache.iotdb.tsfile.read.expression.impl.SingleSeriesExpression;
 import org.apache.iotdb.tsfile.read.filter.TimeFilter;
@@ -104,7 +102,7 @@
     EnvironmentUtils.cleanEnv();
   }
 
-  private static void insertData() throws ClassNotFoundException, SQLException {
+  private static void insertData() throws ClassNotFoundException {
     Class.forName(Config.JDBC_DRIVER_NAME);
     try (Connection connection = DriverManager
         .getConnection(Config.IOTDB_URL_PREFIX + "127.0.0.1:6667/", "root", "root");
@@ -139,7 +137,7 @@
 
       // insert data (time from 1200-1499)
       for (long time = 1200; time < 1500; time++) {
-        String sql = null;
+        String sql;
         if (time % 2 == 0) {
           sql = String
               .format("insert into root.vehicle.d0(timestamp,s0) values(%s,%s)", time, time % 17);
@@ -169,19 +167,6 @@
   public void readWithoutFilterTest() throws IOException, StorageEngineException {
 
     EngineQueryRouter engineExecutor = new EngineQueryRouter();
-<<<<<<< HEAD
-    QueryExpression queryExpression = QueryExpression.create();
-    queryExpression.addSelectedPath(new Path(Constant.d0s0));
-    queryExpression.addSelectedPath(new Path(Constant.d0s1));
-    queryExpression.addSelectedPath(new Path(Constant.d0s2));
-    queryExpression.addSelectedPath(new Path(Constant.d0s3));
-    queryExpression.addSelectedPath(new Path(Constant.d0s4));
-    queryExpression.addSelectedPath(new Path(Constant.d1s0));
-    queryExpression.addSelectedPath(new Path(Constant.d1s1));
-    queryExpression.setExpression(null);
-
-    TEST_QUERY_JOB_ID = QueryResourceManager.getInstance().assignQueryId();
-=======
     List<Path> pathList = new ArrayList<>();
     List<TSDataType> dataTypes = new ArrayList<>();
     pathList.add(new Path(Constant.d0s0));
@@ -200,7 +185,6 @@
     dataTypes.add(TSDataType.INT64);
 
     TEST_QUERY_JOB_ID = QueryResourceManager.getInstance().assignQueryId(true);
->>>>>>> 22001156
     TEST_QUERY_CONTEXT = new QueryContext(TEST_QUERY_JOB_ID);
     QueryPlan queryPlan = new QueryPlan();
     queryPlan.setDeduplicatedDataTypes(dataTypes);
@@ -231,12 +215,7 @@
     dataTypes.add(TSDataType.INT64);
 
     GlobalTimeExpression globalTimeExpression = new GlobalTimeExpression(TimeFilter.gtEq(800L));
-<<<<<<< HEAD
-    queryExpression.setExpression(globalTimeExpression);
-    TEST_QUERY_JOB_ID = QueryResourceManager.getInstance().assignQueryId();
-=======
     TEST_QUERY_JOB_ID = QueryResourceManager.getInstance().assignQueryId(true);
->>>>>>> 22001156
     TEST_QUERY_CONTEXT = new QueryContext(TEST_QUERY_JOB_ID);
 
     QueryPlan queryPlan = new QueryPlan();
@@ -284,11 +263,7 @@
     SingleSeriesExpression singleSeriesExpression = new SingleSeriesExpression(queryPath,
         ValueFilter.gtEq(14));
 
-<<<<<<< HEAD
-    TEST_QUERY_JOB_ID = QueryResourceManager.getInstance().assignQueryId();
-=======
     TEST_QUERY_JOB_ID = QueryResourceManager.getInstance().assignQueryId(true);
->>>>>>> 22001156
     TEST_QUERY_CONTEXT = new QueryContext(TEST_QUERY_JOB_ID);
 
     QueryPlan queryPlan = new QueryPlan();
