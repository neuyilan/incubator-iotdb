--- conflicted
+++ resolved
@@ -37,12 +37,9 @@
 import org.apache.iotdb.db.exception.WriteProcessException;
 import org.apache.iotdb.db.exception.metadata.IllegalPathException;
 import org.apache.iotdb.db.exception.query.QueryProcessException;
-<<<<<<< HEAD
-=======
 import org.apache.iotdb.db.metadata.PartialPath;
 import org.apache.iotdb.db.metadata.mnode.MNode;
 import org.apache.iotdb.db.metadata.mnode.MeasurementMNode;
->>>>>>> b3ea173d
 import org.apache.iotdb.db.qp.physical.crud.InsertRowPlan;
 import org.apache.iotdb.db.qp.physical.crud.InsertTabletPlan;
 import org.apache.iotdb.db.query.context.QueryContext;
@@ -68,6 +65,7 @@
   private StorageGroupProcessor processor;
   private QueryContext context = EnvironmentUtils.TEST_QUERY_CONTEXT;
   private AtomicLong mergeLock;
+  private MNode deviceMNode = null;
 
   @Before
   public void setUp() throws Exception {
@@ -76,6 +74,8 @@
     ActiveTimeSeriesCounter.getInstance().init(storageGroup);
     processor = new DummySGP(systemDir, storageGroup);
     MergeManager.getINSTANCE().start();
+    deviceMNode = new MNode(null, deviceId);
+    deviceMNode.addChild(measurementId, new MeasurementMNode(null, null, null, null));
   }
 
   @After
@@ -87,15 +87,12 @@
     EnvironmentUtils.cleanEnv();
   }
 
-<<<<<<< HEAD
-=======
   private void insertToStorageGroupProcessor(TSRecord record)
       throws WriteProcessException, IllegalPathException {
     InsertRowPlan insertRowPlan = new InsertRowPlan(record);
     insertRowPlan.setDeviceMNode(deviceMNode);
     processor.insert(insertRowPlan);
   }
->>>>>>> b3ea173d
 
   @Test
   public void testUnseqUnsealedDelete()
@@ -186,15 +183,11 @@
     schemas[0] = new MeasurementSchema("s0", TSDataType.INT32, TSEncoding.PLAIN);
     schemas[1] = new MeasurementSchema("s1", TSDataType.INT64, TSEncoding.PLAIN);
 
-<<<<<<< HEAD
-    InsertTabletPlan insertTabletPlan1 = new InsertTabletPlan("root.vehicle.d0", measurements,
-=======
     MNode deviceMNode = new MNode(null, deviceId);
     deviceMNode.addChild("s0", new MeasurementMNode(null, null, null, null));
     deviceMNode.addChild("s1", new MeasurementMNode(null, null, null, null));
 
     InsertTabletPlan insertTabletPlan1 = new InsertTabletPlan(new PartialPath("root.vehicle.d0"), measurements,
->>>>>>> b3ea173d
         dataTypes);
     insertTabletPlan1.setSchemas(schemas);
 
