/*
 * Licensed to the Apache Software Foundation (ASF) under one
 * or more contributor license agreements.  See the NOTICE file
 * distributed with this work for additional information
 * regarding copyright ownership.  The ASF licenses this file
 * to you under the Apache License, Version 2.0 (the
 * "License"); you may not use this file except in compliance
 * with the License.  You may obtain a copy of the License at
 *
 *     http://www.apache.org/licenses/LICENSE-2.0
 *
 * Unless required by applicable law or agreed to in writing,
 * software distributed under the License is distributed on an
 * "AS IS" BASIS, WITHOUT WARRANTIES OR CONDITIONS OF ANY
 * KIND, either express or implied.  See the License for the
 * specific language governing permissions and limitations
 * under the License.
 */
package org.apache.iotdb.db.integration;

<<<<<<< HEAD
import java.util.Arrays;
=======
import static org.junit.Assert.assertEquals;
import static org.junit.Assert.assertNotNull;
import static org.junit.Assert.fail;

import java.io.File;
import java.sql.Connection;
import java.sql.DriverManager;
import java.sql.ResultSet;
import java.sql.SQLException;
import java.sql.Statement;
import java.util.ArrayList;
import java.util.Arrays;
import java.util.HashSet;
import java.util.List;
import java.util.Set;
>>>>>>> df8f876a
import org.apache.iotdb.db.conf.IoTDBDescriptor;
import org.apache.iotdb.db.engine.StorageEngine;
import org.apache.iotdb.db.engine.storagegroup.TsFileResource;
import org.apache.iotdb.db.engine.tsfilemanagement.TsFileManagementStrategy;
import org.apache.iotdb.db.exception.StorageEngineException;
import org.apache.iotdb.db.exception.metadata.IllegalPathException;
import org.apache.iotdb.db.metadata.PartialPath;
import org.apache.iotdb.db.utils.EnvironmentUtils;
import org.apache.iotdb.jdbc.Config;
import org.junit.After;
import org.junit.Assert;
import org.junit.Before;
import org.junit.Test;
import org.slf4j.Logger;
import org.slf4j.LoggerFactory;

public class IoTDBLoadExternalTsfileIT {

  private static final Logger LOGGER = LoggerFactory.getLogger(IoTDBLoadExternalTsfileIT.class);
  private static String[] insertSequenceSqls = new String[]{
      "SET STORAGE GROUP TO root.vehicle",
      "SET STORAGE GROUP TO root.test",
      "CREATE TIMESERIES root.vehicle.d0.s0 WITH DATATYPE=INT32, ENCODING=RLE",
      "CREATE TIMESERIES root.vehicle.d0.s1 WITH DATATYPE=TEXT, ENCODING=PLAIN",
      "CREATE TIMESERIES root.vehicle.d1.s2 WITH DATATYPE=FLOAT, ENCODING=RLE",
      "CREATE TIMESERIES root.vehicle.d1.s3 WITH DATATYPE=BOOLEAN, ENCODING=PLAIN",
      "CREATE TIMESERIES root.test.d0.s0 WITH DATATYPE=INT32, ENCODING=RLE",
      "CREATE TIMESERIES root.test.d0.s1 WITH DATATYPE=TEXT, ENCODING=PLAIN",
      "CREATE TIMESERIES root.test.d1.g0.s0 WITH DATATYPE=INT32, ENCODING=RLE",
      "insert into root.vehicle.d0(timestamp,s0) values(10,100)",
      "insert into root.vehicle.d0(timestamp,s0,s1) values(12,101,'102')",
      "insert into root.vehicle.d0(timestamp,s1) values(19,'103')",
      "insert into root.vehicle.d1(timestamp,s2) values(11,104.0)",
      "insert into root.vehicle.d1(timestamp,s2,s3) values(15,105.0,true)",
      "insert into root.vehicle.d1(timestamp,s3) values(17,false)",
      "insert into root.vehicle.d0(timestamp,s0) values(20,1000)",
      "insert into root.test.d0(timestamp,s0) values(10,106)",
      "insert into root.test.d0(timestamp,s0,s1) values(14,107,'108')",
      "insert into root.test.d0(timestamp,s1) values(16,'109')",
      "insert into root.test.d1.g0(timestamp,s0) values(1,110)",
      "insert into root.test.d0(timestamp,s0) values(30,1006)",
      "insert into root.test.d0(timestamp,s0,s1) values(34,1007,'1008')",
      "insert into root.test.d0(timestamp,s1) values(36,'1090')",
      "insert into root.test.d1.g0(timestamp,s0) values(10,1100)",
      "flush",
      "insert into root.test.d0(timestamp,s0) values(150,126)",
      "insert into root.test.d0(timestamp,s0,s1) values(80,127,'128')",
      "insert into root.test.d0(timestamp,s1) values(200,'129')",
      "insert into root.test.d1.g0(timestamp,s0) values(140,430)",
      "insert into root.test.d0(timestamp,s0) values(150,426)",
      "flush"
  };

  private static String[] insertUnsequenceSqls = new String[]{
      "insert into root.vehicle.d0(timestamp,s0) values(6,120)",
      "insert into root.vehicle.d0(timestamp,s0,s1) values(38,121,'122')",
      "insert into root.vehicle.d0(timestamp,s1) values(9,'123')",
      "insert into root.vehicle.d0(timestamp,s0) values(16,128)",
      "insert into root.vehicle.d0(timestamp,s0,s1) values(18,189,'198')",
      "insert into root.vehicle.d0(timestamp,s1) values(99,'1234')",
      "insert into root.vehicle.d1(timestamp,s2) values(14,1024.0)",
      "insert into root.vehicle.d1(timestamp,s2,s3) values(29,1205.0,true)",
      "insert into root.vehicle.d1(timestamp,s3) values(33,true)",
      "insert into root.test.d0(timestamp,s0) values(45,126)",
      "insert into root.test.d0(timestamp,s0,s1) values(68,127,'128')",
      "insert into root.test.d0(timestamp,s1) values(78,'129')",
      "insert into root.test.d1.g0(timestamp,s0) values(14,430)",
      "flush",
      "insert into root.test.d0(timestamp,s0) values(20,426)",
      "insert into root.test.d0(timestamp,s0,s1) values(13,427,'528')",
      "insert into root.test.d0(timestamp,s1) values(2,'1209')",
      "insert into root.test.d1.g0(timestamp,s0) values(4,330)",
      "flush",
  };

  private static final String TIMESTAMP_STR = "Time";
  private static final String VEHICLE_D0_S0_STR = "root.vehicle.d0.s0";
  private static final String VEHICLE_D0_S1_STR = "root.vehicle.d0.s1";
  private static final String VEHICLE_D0_S2_STR = "root.vehicle.d1.s2";
  private static final String VEHICLE_D0_S3_STR = "root.vehicle.d1.s3";
  private static final String TEST_D0_S0_STR = "root.test.d0.s0";
  private static final String TEST_D0_S1_STR = "root.test.d0.s1";
  private static final String TEST_D1_STR = "root.test.d1.g0.s0";

  private static String[] deleteSqls = new String[]{
      "DELETE STORAGE GROUP root.vehicle",
      "DELETE STORAGE GROUP root.test"
  };

  @Before
  public void setUp() throws Exception {
    IoTDBDescriptor.getInstance().getConfig()
        .setTsFileManagementStrategy(TsFileManagementStrategy.NORMAL_STRATEGY);
    EnvironmentUtils.closeStatMonitor();
    EnvironmentUtils.envSetUp();
    Class.forName(Config.JDBC_DRIVER_NAME);
    prepareData(insertSequenceSqls);
  }

  @After
  public void tearDown() throws Exception {
    EnvironmentUtils.cleanEnv();
    IoTDBDescriptor.getInstance().getConfig()
        .setTsFileManagementStrategy(TsFileManagementStrategy.LEVEL_STRATEGY);
  }

  @Test
  public void moveTsfileTest() throws SQLException {
    try (Connection connection = DriverManager.
        getConnection("jdbc:iotdb://127.0.0.1:6667/", "root", "root");
        Statement statement = connection.createStatement()) {

      // move root.vehicle
      List<TsFileResource> resources = new ArrayList<>(
          StorageEngine.getInstance().getProcessor(new PartialPath("root.vehicle"))
              .getSequenceFileTreeSet());
      assertEquals(1, resources.size());
      File tmpDir = new File(resources.get(0).getTsFile().getParentFile().getParentFile(),
          "tmp" + File.separator + new PartialPath("root.vehicle"));
      if (!tmpDir.exists()) {
        tmpDir.mkdirs();
      }
      for (TsFileResource resource : resources) {
        statement.execute(String.format("move \"%s\" \"%s\"", resource.getTsFilePath(), tmpDir));
      }
      assertEquals(0, StorageEngine.getInstance().getProcessor(new PartialPath("root.vehicle"))
          .getSequenceFileTreeSet().size());
      assertNotNull(tmpDir.listFiles());
      assertEquals(1, tmpDir.listFiles().length >> 1);

      // move root.test
      resources = new ArrayList<>(
          StorageEngine.getInstance().getProcessor(new PartialPath("root.test"))
              .getSequenceFileTreeSet());
      assertEquals(2, resources.size());
      tmpDir = new File(resources.get(0).getTsFile().getParentFile().getParentFile(),
          "tmp" + File.separator + new PartialPath("root.test"));
      if (!tmpDir.exists()) {
        tmpDir.mkdirs();
      }
      for (TsFileResource resource : resources) {
        statement.execute(String.format("move \"%s\" \"%s\"", resource.getTsFilePath(), tmpDir));
      }
      assertEquals(0, StorageEngine.getInstance().getProcessor(new PartialPath("root.test"))
          .getSequenceFileTreeSet().size());
      assertNotNull(tmpDir.listFiles());
      assertEquals(2, tmpDir.listFiles().length >> 1);
    } catch (StorageEngineException | IllegalPathException e) {
      Assert.fail();
    }
  }

  @Test
  public void loadSequenceTsfileTest() throws SQLException {
    try (Connection connection = DriverManager.
        getConnection("jdbc:iotdb://127.0.0.1:6667/", "root", "root");
        Statement statement = connection.createStatement()) {

      // move root.vehicle
      List<TsFileResource> resources = new ArrayList<>(
          StorageEngine.getInstance().getProcessor(new PartialPath("root.vehicle"))
              .getSequenceFileTreeSet());
      File tmpDir = new File(
          resources.get(0).getTsFile().getParentFile().getParentFile().getParentFile(),
          "tmp" + File.separator + new PartialPath("root.vehicle") + File.separator + "0");
      if (!tmpDir.exists()) {
        tmpDir.mkdirs();
      }
      for (TsFileResource resource : resources) {
        statement.execute(String.format("move \"%s\" \"%s\"", resource.getTsFilePath(), tmpDir));
      }

      // move root.test
      resources = new ArrayList<>(
          StorageEngine.getInstance().getProcessor(new PartialPath("root.test"))
              .getSequenceFileTreeSet());
      tmpDir = new File(resources.get(0).getTsFile().getParentFile().getParentFile().getParentFile(),
          "tmp" + File.separator + new PartialPath("root.test") + File.separator + "0");
      if (!tmpDir.exists()) {
        tmpDir.mkdirs();
      }
      for (TsFileResource resource : resources) {
        statement.execute(String.format("move \"%s\" \"%s\"", resource.getTsFilePath(), tmpDir));
      }

      // load all tsfile in tmp dir
      tmpDir = new File(resources.get(0).getTsFile().getParentFile().getParentFile().getParentFile(),
          "tmp");
      statement.execute(String.format("load \"%s\"", tmpDir.getAbsolutePath()));
      resources = new ArrayList<>(
          StorageEngine.getInstance().getProcessor(new PartialPath("root.vehicle"))
              .getSequenceFileTreeSet());
      assertEquals(1, resources.size());
      resources = new ArrayList<>(
          StorageEngine.getInstance().getProcessor(new PartialPath("root.test"))
              .getSequenceFileTreeSet());
      assertEquals(2, resources.size());
      assertNotNull(tmpDir.listFiles());
      assertEquals(0, new File(tmpDir, new PartialPath("root.vehicle") + File.separator + "0").listFiles().length);
      assertEquals(0, new File(tmpDir, new PartialPath("root.test") + File.separator + "0").listFiles().length);
    } catch (StorageEngineException | IllegalPathException e) {
      Assert.fail();
    }
  }

  @Test
  public void loadUnsequenceTsfileTest() throws SQLException {
    prepareData(insertUnsequenceSqls);
    String[] queryRes = new String[]{
        "1,null,null,null,null,null,null,110",
        "2,null,null,null,null,null,1209,null",
        "4,null,null,null,null,null,null,330",
        "6,120,null,null,null,null,null,null",
        "9,null,123,null,null,null,null,null",
        "10,100,null,null,null,106,null,1100",
        "11,null,null,104.0,null,null,null,null",
        "12,101,102,null,null,null,null,null",
        "13,null,null,null,null,427,528,null",
        "14,null,null,1024.0,null,107,108,430",
        "15,null,null,105.0,true,null,null,null",
        "16,128,null,null,null,null,109,null",
        "17,null,null,null,false,null,null,null",
        "18,189,198,null,null,null,null,null",
        "19,null,103,null,null,null,null,null",
        "20,1000,null,null,null,426,null,null",
        "29,null,null,1205.0,true,null,null,null",
        "30,null,null,null,null,1006,null,null",
        "33,null,null,null,true,null,null,null",
        "34,null,null,null,null,1007,1008,null",
        "36,null,null,null,null,null,1090,null",
        "38,121,122,null,null,null,null,null",
        "45,null,null,null,null,126,null,null",
        "68,null,null,null,null,127,128,null",
        "78,null,null,null,null,null,129,null",
        "80,null,null,null,null,127,128,null",
        "99,null,1234,null,null,null,null,null",
        "140,null,null,null,null,null,null,430",
        "150,null,null,null,null,426,null,null",
        "200,null,null,null,null,null,129,null"
    };
    try (Connection connection = DriverManager.
        getConnection("jdbc:iotdb://127.0.0.1:6667/", "root", "root");
        Statement statement = connection.createStatement()) {

      // check query result
      boolean hasResultSet = statement.execute("SELECT * FROM root");
      Assert.assertTrue(hasResultSet);
      try (ResultSet resultSet = statement.getResultSet()) {
        int cnt = 0;
        while (resultSet.next()) {
          String queryString = resultSet.getString(TIMESTAMP_STR) + "," + resultSet.getString(
              VEHICLE_D0_S0_STR) + "," + resultSet.getString(VEHICLE_D0_S1_STR)
              + "," + resultSet.getString(VEHICLE_D0_S2_STR) + "," + resultSet
              .getString(VEHICLE_D0_S3_STR)
              + "," + resultSet.getString(TEST_D0_S0_STR) + "," + resultSet
              .getString(TEST_D0_S1_STR)
              + "," + resultSet.getString(TEST_D1_STR);
          Assert.assertEquals(queryRes[cnt++], queryString);
        }
      }

      // move root.vehicle
      List<TsFileResource> resources = new ArrayList<>(
          StorageEngine.getInstance().getProcessor(new PartialPath("root.vehicle")).getSequenceFileTreeSet());
      assertEquals(2, resources.size());
      File tmpDir = new File(
          resources.get(0).getTsFile().getParentFile().getParentFile().getParentFile(),
          "tmp" + File.separator + new PartialPath("root.vehicle") + File.separator + "0");
      if (!tmpDir.exists()) {
        tmpDir.mkdirs();
      }
      for (TsFileResource resource : resources) {
        statement.execute(String.format("move \"%s\" \"%s\"", resource.getTsFilePath(), tmpDir));
      }
      resources = new ArrayList<>(
          StorageEngine.getInstance().getProcessor(new PartialPath("root.vehicle")).getUnSequenceFileList());
      assertEquals(1, resources.size());
      for (TsFileResource resource : resources) {
        statement.execute(String.format("move \"%s\" \"%s\"", resource.getTsFilePath(), tmpDir));
      }

      // move root.test
      resources = new ArrayList<>(
          StorageEngine.getInstance().getProcessor(new PartialPath("root.test")).getSequenceFileTreeSet());
      assertEquals(2, resources.size());
      tmpDir = new File(tmpDir.getParentFile().getParentFile(), "root.test" + File.separator + "0");
      if (!tmpDir.exists()) {
        tmpDir.mkdirs();
      }
      for (TsFileResource resource : resources) {
        statement.execute(String.format("move \"%s\" \"%s\"", resource.getTsFilePath(), tmpDir));
      }
      resources = new ArrayList<>(
          StorageEngine.getInstance().getProcessor(new PartialPath("root.test")).getUnSequenceFileList());
      assertEquals(2, resources.size());
      for (TsFileResource resource : resources) {
        statement.execute(String.format("move \"%s\" \"%s\"", resource.getTsFilePath(), tmpDir));
      }

      // load all tsfile in tmp dir
      tmpDir = tmpDir.getParentFile().getParentFile();
      statement.execute(String.format("load \"%s\"", tmpDir.getAbsolutePath()));
      assertEquals(2, StorageEngine.getInstance().getProcessor(new PartialPath("root.vehicle"))
          .getSequenceFileTreeSet().size());
      assertEquals(1, StorageEngine.getInstance().getProcessor(new PartialPath("root.vehicle"))
          .getUnSequenceFileList().size());
      assertEquals(1, StorageEngine.getInstance().getProcessor(new PartialPath("root.test"))
          .getUnSequenceFileList().size());
      assertEquals(3, StorageEngine.getInstance().getProcessor(new PartialPath("root.test"))
          .getSequenceFileTreeSet().size());
      assertNotNull(tmpDir.listFiles());
      assertEquals(0, new File(tmpDir, new PartialPath("root.vehicle")  + File.separator + "0").listFiles().length);
      assertEquals(0, new File(tmpDir, new PartialPath("root.test")  + File.separator + "0").listFiles().length);

      // check query result
      hasResultSet = statement.execute("SELECT  * FROM root");
      Assert.assertTrue(hasResultSet);
      try (ResultSet resultSet = statement.getResultSet()) {
        int cnt = 0;
        while (resultSet.next()) {
          String queryString = resultSet.getString(TIMESTAMP_STR) + "," + resultSet.getString(
              VEHICLE_D0_S0_STR) + "," + resultSet.getString(VEHICLE_D0_S1_STR)
              + "," + resultSet.getString(VEHICLE_D0_S2_STR) + "," + resultSet
              .getString(VEHICLE_D0_S3_STR)
              + "," + resultSet.getString(TEST_D0_S0_STR) + "," + resultSet
              .getString(TEST_D0_S1_STR)
              + "," + resultSet.getString(TEST_D1_STR);
          Assert.assertEquals(queryRes[cnt++], queryString);
        }
      }
    } catch (StorageEngineException | IllegalPathException e) {
      Assert.fail();
    }
  }

  @Test
  public void loadTsFileTestWithAutoCreateSchema() throws SQLException {
    try (Connection connection = DriverManager.
        getConnection("jdbc:iotdb://127.0.0.1:6667/", "root", "root");
        Statement statement = connection.createStatement()) {

      // move root.vehicle
      List<TsFileResource> resources = new ArrayList<>(
          StorageEngine.getInstance().getProcessor(new PartialPath("root.vehicle"))
              .getSequenceFileTreeSet());

      File tmpDir = new File(
          resources.get(0).getTsFile().getParentFile().getParentFile().getParentFile(),
          "tmp" + File.separator + "root.vehicle" + File.separator + "0");
      if (!tmpDir.exists()) {
        tmpDir.mkdirs();
      }
      for (TsFileResource resource : resources) {
        statement.execute(String.format("move \"%s\" \"%s\"", resource.getTsFilePath(), tmpDir));
      }

      // move root.test
      resources = new ArrayList<>(
          StorageEngine.getInstance().getProcessor(new PartialPath("root.test"))
              .getSequenceFileTreeSet());
      tmpDir = new File(resources.get(0).getTsFile().getParentFile().getParentFile().getParentFile(),
          "tmp" + File.separator + "root.test" + File.separator + "0");
      if (!tmpDir.exists()) {
        tmpDir.mkdirs();
      }
      for (TsFileResource resource : resources) {
        statement.execute(String.format("move \"%s\" \"%s\"", resource.getTsFilePath(), tmpDir));
      }

      Set<String> expectedSet = new HashSet<>(Arrays.asList("root.vehicle.d0.s0,root.vehicle,INT32",
          "root.vehicle.d0.s1,root.vehicle,TEXT",
          "root.vehicle.d1.s2,root.vehicle,FLOAT",
          "root.vehicle.d1.s3,root.vehicle,BOOLEAN",
          "root.test.d0.s0,root.test,INT32",
          "root.test.d0.s1,root.test,TEXT",
          "root.test.d1.g0.s0,root.test,INT32"));

      boolean hasResultSet = statement.execute("SHOW timeseries");
      Assert.assertTrue(hasResultSet);
<<<<<<< HEAD
      List<String> answers = new ArrayList<>();
      try (ResultSet resultSet = statement.getResultSet()) {
        while (resultSet.next()) {
          answers.add(
              resultSet.getString(1) + "," + resultSet.getString(3) + "," + resultSet.getString(4));
        }
      }
      List<String> expected = Arrays.asList(
          "root.vehicle.d0.s0,root.vehicle,INT32",
          "root.vehicle.d0.s1,root.vehicle,TEXT",
          "root.vehicle.d1.s2,root.vehicle,FLOAT",
          "root.vehicle.d1.s3,root.vehicle,BOOLEAN",
          "root.test.d0.s0,root.test,INT32",
          "root.test.d0.s1,root.test,TEXT",
          "root.test.d1.g0.s0,root.test,INT32"
      );
      for (String s : expected) {
        assertTrue(answers.contains(s));
      }
=======
      try (ResultSet resultSet = statement.getResultSet()) {
        while (resultSet.next()) {
          Assert.assertTrue(expectedSet.contains(
              resultSet.getString(1) + "," + resultSet.getString(3) + "," + resultSet
                  .getString(4)));
        }
      }
>>>>>>> df8f876a

      // remove metadata
      for (String sql : deleteSqls) {
        statement.execute(sql);
      }

      // test not load metadata automatically, it will occur errors.
      boolean hasError = false;
      try {
        statement.execute(String.format("load \"%s\" false 1", tmpDir.getAbsolutePath()));
      } catch (Exception e) {
        hasError = true;
      }
      Assert.assertTrue(hasError);

      // test load metadata automatically, it will succeed.
      tmpDir = tmpDir.getParentFile().getParentFile();
      statement.execute(String.format("load \"%s\" true 1", tmpDir.getAbsolutePath()));
      resources = new ArrayList<>(
          StorageEngine.getInstance().getProcessor(new PartialPath("root.vehicle"))
              .getSequenceFileTreeSet());
      assertEquals(1, resources.size());
      resources = new ArrayList<>(
          StorageEngine.getInstance().getProcessor(new PartialPath("root.test"))
              .getSequenceFileTreeSet());
      assertEquals(2, resources.size());
      assertEquals(2, tmpDir.listFiles().length);
      for (File dir : tmpDir.listFiles()) {
        assertEquals(0, dir.listFiles()[0].listFiles().length);
      }
    } catch (StorageEngineException | IllegalPathException e) {
      e.printStackTrace();
      Assert.fail();
    }
  }

  @Test
  public void removeTsFileTest() throws SQLException {
    try (Connection connection = DriverManager.
        getConnection("jdbc:iotdb://127.0.0.1:6667/", "root", "root");
        Statement statement = connection.createStatement()) {
      List<TsFileResource> resources = new ArrayList<>(
          StorageEngine.getInstance().getProcessor(new PartialPath("root.vehicle"))
              .getSequenceFileTreeSet());
      assertEquals(1, resources.size());
      for (TsFileResource resource : resources) {
        statement.execute(String.format("remove \"%s\"", resource.getTsFilePath()));
      }
      assertEquals(0, StorageEngine.getInstance().getProcessor(new PartialPath("root.vehicle"))
          .getSequenceFileTreeSet().size());

      resources = new ArrayList<>(
          StorageEngine.getInstance().getProcessor(new PartialPath("root.test"))
              .getSequenceFileTreeSet());
      assertEquals(2, resources.size());
      for (TsFileResource resource : resources) {
        statement.execute(String.format("remove \"%s\"", resource.getTsFilePath()));
      }
      assertEquals(0, StorageEngine.getInstance().getProcessor(new PartialPath("root.test"))
          .getSequenceFileTreeSet().size());
    } catch (StorageEngineException | IllegalPathException e) {
      Assert.fail();
    }
  }

  private void prepareData(String[] sqls) {
    try (Connection connection = DriverManager
        .getConnection(Config.IOTDB_URL_PREFIX + "127.0.0.1:6667/", "root",
            "root");
        Statement statement = connection.createStatement()) {

      for (String sql : sqls) {
        statement.execute(sql);
      }

    } catch (Exception e) {
      LOGGER.error("Can not execute sql.", e);
      fail();
    }
  }
}
<|MERGE_RESOLUTION|>--- conflicted
+++ resolved
@@ -18,9 +18,7 @@
  */
 package org.apache.iotdb.db.integration;
 
-<<<<<<< HEAD
-import java.util.Arrays;
-=======
+
 import static org.junit.Assert.assertEquals;
 import static org.junit.Assert.assertNotNull;
 import static org.junit.Assert.fail;
@@ -36,7 +34,6 @@
 import java.util.HashSet;
 import java.util.List;
 import java.util.Set;
->>>>>>> df8f876a
 import org.apache.iotdb.db.conf.IoTDBDescriptor;
 import org.apache.iotdb.db.engine.StorageEngine;
 import org.apache.iotdb.db.engine.storagegroup.TsFileResource;
@@ -416,27 +413,6 @@
 
       boolean hasResultSet = statement.execute("SHOW timeseries");
       Assert.assertTrue(hasResultSet);
-<<<<<<< HEAD
-      List<String> answers = new ArrayList<>();
-      try (ResultSet resultSet = statement.getResultSet()) {
-        while (resultSet.next()) {
-          answers.add(
-              resultSet.getString(1) + "," + resultSet.getString(3) + "," + resultSet.getString(4));
-        }
-      }
-      List<String> expected = Arrays.asList(
-          "root.vehicle.d0.s0,root.vehicle,INT32",
-          "root.vehicle.d0.s1,root.vehicle,TEXT",
-          "root.vehicle.d1.s2,root.vehicle,FLOAT",
-          "root.vehicle.d1.s3,root.vehicle,BOOLEAN",
-          "root.test.d0.s0,root.test,INT32",
-          "root.test.d0.s1,root.test,TEXT",
-          "root.test.d1.g0.s0,root.test,INT32"
-      );
-      for (String s : expected) {
-        assertTrue(answers.contains(s));
-      }
-=======
       try (ResultSet resultSet = statement.getResultSet()) {
         while (resultSet.next()) {
           Assert.assertTrue(expectedSet.contains(
@@ -444,7 +420,6 @@
                   .getString(4)));
         }
       }
->>>>>>> df8f876a
 
       // remove metadata
       for (String sql : deleteSqls) {
