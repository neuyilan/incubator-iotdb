--- conflicted
+++ resolved
@@ -845,12 +845,8 @@
 
   @Test
   public void testSpecialCharacters() throws QueryProcessException {
-<<<<<<< HEAD
-    String sqlStr1 = "create timeseries root.3e-3.-1.1/2.SNAPPY.RLE with datatype=FLOAT,  "
-        + "encoding=RLE, compression=SNAPPY tags(tag1=v1, tag2=v2) attributes(attr1=v1, attr2=v2)";
-=======
-    String sqlStr1 = "create timeseries root.3e-3.-1.1/2.SNAPPY.RLE.81+12.+2 with datatype=FLOAT, encoding=RLE, compression=SNAPPY tags(tag1=v1, tag2=v2) attributes(attr1=v1, attr2=v2)";
->>>>>>> 3463fa62
+    String sqlStr1 = "create timeseries root.3e-3.-1.1/2.SNAPPY.RLE.81+12.+2 with datatype=FLOAT,"
+        + " encoding=RLE, compression=SNAPPY tags(tag1=v1, tag2=v2) attributes(attr1=v1, attr2=v2)";
     PhysicalPlan plan1 = processor.parseSQLToPhysicalPlan(sqlStr1);
     Assert.assertEquals(OperatorType.CREATE_TIMESERIES, plan1.getOperatorType());
   }
