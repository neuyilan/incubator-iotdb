--- conflicted
+++ resolved
@@ -48,20 +48,10 @@
   @Override
   public void runMayThrow() {
     try {
-<<<<<<< HEAD
-      upgradeResource.readLock();
-      String tsfilePathBefore = upgradeResource.getFile().getAbsolutePath();
-      String tsfilePathAfter = UpgradeUtils.getUpgradeFileName(upgradeResource.getFile());
-
-      UpgradeLog.writeUpgradeLogFile(
-          tsfilePathBefore + COMMA_SEPERATOR + UpgradeCheckStatus.BEGIN_UPGRADE_FILE);
+      List<TsFileResource> upgradedResources = generateUpgradedFiles();
       upgradeResource.writeLock();
-=======
-      List<TsFileResource> upgradedResources = generateUpgradedFiles();
-      upgradeResource.getWriteQueryLock().writeLock().lock();
       String oldTsfilePath = upgradeResource.getFile().getAbsolutePath();
       String oldModificationFilePath = oldTsfilePath + ModificationFile.FILE_SUFFIX;
->>>>>>> a7b40b29
       try {
         // delete old TsFile and resource
         Files.delete(FSFactoryProducer.getFSFactory().getFile(oldTsfilePath).toPath());
@@ -120,7 +110,7 @@
   }
 
   private List<TsFileResource> generateUpgradedFiles() throws WriteProcessException {
-    upgradeResource.getWriteQueryLock().readLock().lock();
+    upgradeResource.readLock();
     String oldTsfilePath = upgradeResource.getFile().getAbsolutePath();
     List<TsFileResource> upgradedResources = new ArrayList<>();
     UpgradeLog.writeUpgradeLogFile(
@@ -133,7 +123,7 @@
       logger
           .error("generate upgrade file failed, the file to be upgraded:{}", oldTsfilePath, e);
     } finally {
-      upgradeResource.getWriteQueryLock().readLock().unlock();
+      upgradeResource.readUnlock();
     }
     return upgradedResources;
   }
