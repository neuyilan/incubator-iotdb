--- conflicted
+++ resolved
@@ -33,15 +33,12 @@
    */
   private long dataTTL;
 
-<<<<<<< HEAD
   private int alignedTimeseriesIndex;
 
   private long majorVersion = 0;
 
   private long minorVersion = 0;
 
-=======
->>>>>>> ff645f69
   public StorageGroupMNode(MNode parent, String name, long dataTTL) {
     super(parent, name);
     this.dataTTL = dataTTL;
@@ -81,7 +78,6 @@
   }
 
   public static StorageGroupMNode deserializeFrom(StorageGroupMNodePlan plan) {
-<<<<<<< HEAD
     return new StorageGroupMNode(
         null,
         plan.getName(),
@@ -89,9 +85,6 @@
         plan.getAlignedTimeseriesIndex(),
         plan.getMajorVersion(),
         plan.getMinorVersion());
-=======
-    return new StorageGroupMNode(null, plan.getName(), plan.getDataTTL());
->>>>>>> ff645f69
   }
 
   public static StorageGroupMNode deserializeFrom(String[] nodeInfo) {
