--- conflicted
+++ resolved
@@ -191,7 +191,6 @@
           if (newRemainingToCalculate == 0) {
             return newRemainingToCalculate;
           }
-<<<<<<< HEAD
         }
       }
     }
@@ -203,8 +202,8 @@
       throws IOException {
     // cal by page data
     int newRemainingToCalculate = remainingToCalculate;
-    while (seriesReader.hasNextOverlappedPage()) {
-      BatchData nextOverlappedPageData = seriesReader.nextOverlappedPage();
+    while (seriesReader.hasNextPage()) {
+      BatchData nextOverlappedPageData = seriesReader.nextPage();
       for (int i = 0; i < aggregateResultList.size(); i++) {
         if (!isCalculatedArray[i]) {
           AggregateResult aggregateResult = aggregateResultList.get(i);
@@ -215,24 +214,6 @@
             newRemainingToCalculate--;
             if (newRemainingToCalculate == 0) {
               return newRemainingToCalculate;
-=======
-          seriesReader.skipCurrentPage();
-        } else {
-          // cal by page data
-          BatchData batchData = seriesReader.nextPage();
-          for (int i = 0; i < aggregateResultList.size(); i++) {
-            if (Boolean.FALSE.equals(isCalculatedList.get(i))) {
-              AggregateResult aggregateResult = aggregateResultList.get(i);
-              aggregateResult.updateResultFromPageData(batchData);
-              batchData.resetBatchData();
-              if (aggregateResult.isCalculatedAggregationResult()) {
-                isCalculatedList.set(i, true);
-                remainingToCalculate--;
-                if (remainingToCalculate == 0) {
-                  return aggregateResultList;
-                }
-              }
->>>>>>> c00b63f3
             }
           }
         }
