/*
 * Licensed to the Apache Software Foundation (ASF) under one
 * or more contributor license agreements.  See the NOTICE file
 * distributed with this work for additional information
 * regarding copyright ownership.  The ASF licenses this file
 * to you under the Apache License, Version 2.0 (the
 * "License"); you may not use this file except in compliance
 * with the License.  You may obtain a copy of the License at
 *
 *     http://www.apache.org/licenses/LICENSE-2.0
 *
 * Unless required by applicable law or agreed to in writing,
 * software distributed under the License is distributed on an
 * "AS IS" BASIS, WITHOUT WARRANTIES OR CONDITIONS OF ANY
 * KIND, either express or implied.  See the License for the
 * specific language governing permissions and limitations
 * under the License.
 */
package org.apache.iotdb.db.metadata;

import static java.util.stream.Collectors.toList;
import static org.apache.iotdb.tsfile.common.constant.TsFileConstant.PATH_SEPARATOR;


import java.io.BufferedReader;
import java.io.File;
import java.io.FileReader;
import java.io.IOException;
import java.nio.file.Files;
import java.util.ArrayDeque;
import java.util.ArrayList;
import java.util.Collection;
import java.util.Collections;
import java.util.Comparator;
import java.util.Deque;
import java.util.HashMap;
import java.util.HashSet;
import java.util.LinkedList;
import java.util.List;
import java.util.Map;
import java.util.Map.Entry;
import java.util.Set;
import java.util.concurrent.Executors;
import java.util.concurrent.ScheduledExecutorService;
import java.util.concurrent.TimeUnit;
import java.util.concurrent.locks.ReentrantReadWriteLock;

import org.apache.iotdb.db.conf.IoTDBConfig;
import org.apache.iotdb.db.conf.IoTDBDescriptor;
import org.apache.iotdb.db.conf.adapter.ActiveTimeSeriesCounter;
import org.apache.iotdb.db.conf.adapter.IoTDBConfigDynamicAdapter;
import org.apache.iotdb.db.engine.StorageEngine;
import org.apache.iotdb.db.engine.fileSystem.SystemFileFactory;
import org.apache.iotdb.db.exception.ConfigAdjusterException;
import org.apache.iotdb.db.exception.metadata.DeleteFailedException;
import org.apache.iotdb.db.exception.metadata.IllegalPathException;
import org.apache.iotdb.db.exception.metadata.MetadataException;
import org.apache.iotdb.db.exception.metadata.PathNotExistException;
import org.apache.iotdb.db.exception.metadata.StorageGroupAlreadySetException;
import org.apache.iotdb.db.exception.metadata.StorageGroupNotSetException;
import org.apache.iotdb.db.metadata.mnode.MNode;
import org.apache.iotdb.db.metadata.mnode.MeasurementMNode;
import org.apache.iotdb.db.metadata.mnode.StorageGroupMNode;
import org.apache.iotdb.db.monitor.MonitorConstants;
import org.apache.iotdb.db.qp.constant.SQLConstant;
import org.apache.iotdb.db.qp.physical.crud.InsertPlan;
import org.apache.iotdb.db.qp.physical.crud.InsertRowPlan;
import org.apache.iotdb.db.qp.physical.crud.InsertTabletPlan;
import org.apache.iotdb.db.qp.physical.sys.CreateTimeSeriesPlan;
import org.apache.iotdb.db.qp.physical.sys.ShowTimeSeriesPlan;
import org.apache.iotdb.db.query.context.QueryContext;
import org.apache.iotdb.db.query.dataset.ShowTimeSeriesResult;
import org.apache.iotdb.db.utils.RandomDeleteCache;
import org.apache.iotdb.db.utils.SchemaUtils;
import org.apache.iotdb.db.utils.TestOnly;
import org.apache.iotdb.db.utils.TypeInferenceUtils;
import org.apache.iotdb.tsfile.common.conf.TSFileDescriptor;
import org.apache.iotdb.tsfile.exception.cache.CacheException;
import org.apache.iotdb.tsfile.exception.write.UnSupportedDataTypeException;
import org.apache.iotdb.tsfile.file.metadata.enums.CompressionType;
import org.apache.iotdb.tsfile.file.metadata.enums.TSDataType;
import org.apache.iotdb.tsfile.file.metadata.enums.TSEncoding;
import org.apache.iotdb.tsfile.read.TimeValuePair;
import org.apache.iotdb.tsfile.utils.Pair;
import org.apache.iotdb.tsfile.write.schema.MeasurementSchema;
import org.apache.iotdb.tsfile.write.schema.TimeseriesSchema;
import org.slf4j.Logger;
import org.slf4j.LoggerFactory;

/**
 * This class takes the responsibility of serialization of all the metadata info and persistent it
 * into files. This class contains all the interfaces to modify the metadata for delta system. All
 * the operations will be insert into the logs temporary in case the downtime of the delta system.
 */
public class MManager {

  private static final Logger logger = LoggerFactory.getLogger(MManager.class);
  private static final String TIME_SERIES_TREE_HEADER = "===  Timeseries Tree  ===\n\n";

  /**
   * A thread will check whether the MTree is modified lately each such interval. Unit: second
   */
  private static final long MTREE_SNAPSHOT_THREAD_CHECK_TIME = 600L;

  // the lock for read/insert
  private ReentrantReadWriteLock lock = new ReentrantReadWriteLock();
  // the log file seriesPath
  private String logFilePath;
  private String mtreeSnapshotPath;
  private String mtreeSnapshotTmpPath;
  private MTree mtree;
  private MLogWriter logWriter;
  private TagLogFile tagLogFile;
  private boolean isRecovering;
  // device -> DeviceMNode
  private RandomDeleteCache<PartialPath, MNode> mNodeCache;

  // tag key -> tag value -> LeafMNode
  private Map<String, Map<String, Set<MeasurementMNode>>> tagIndex = new HashMap<>();

  // storage group name -> the series number
  private Map<String, Integer> seriesNumberInStorageGroups = new HashMap<>();
  private long maxSeriesNumberAmongStorageGroup;
  private boolean initialized;
  protected IoTDBConfig config;

  private File logFile;
  private final int mtreeSnapshotInterval;
  private final long mtreeSnapshotThresholdTime;
  private ScheduledExecutorService timedCreateMTreeSnapshotThread;

  private static class MManagerHolder {

    private MManagerHolder() {
      // allowed to do nothing
    }

    private static final MManager INSTANCE = new MManager();
  }

  protected MManager() {
    config = IoTDBDescriptor.getInstance().getConfig();
    mtreeSnapshotInterval = config.getMtreeSnapshotInterval();
    mtreeSnapshotThresholdTime = config.getMtreeSnapshotThresholdTime() * 1000L;
    String schemaDir = config.getSchemaDir();
    File schemaFolder = SystemFileFactory.INSTANCE.getFile(schemaDir);
    if (!schemaFolder.exists()) {
      if (schemaFolder.mkdirs()) {
        logger.info("create system folder {}", schemaFolder.getAbsolutePath());
      } else {
        logger.info("create system folder {} failed.", schemaFolder.getAbsolutePath());
      }
    }
    logFilePath = schemaDir + File.separator + MetadataConstant.METADATA_LOG;
    mtreeSnapshotPath = schemaDir + File.separator + MetadataConstant.MTREE_SNAPSHOT;
    mtreeSnapshotTmpPath = schemaDir + File.separator + MetadataConstant.MTREE_SNAPSHOT_TMP;

    // do not write log when recover
    isRecovering = true;

    int cacheSize = config.getmManagerCacheSize();
    mNodeCache = new RandomDeleteCache<PartialPath, MNode>(cacheSize) {

      @Override
      public MNode loadObjectByKey(PartialPath key) throws CacheException {
        lock.readLock().lock();
        try {
          return mtree.getNodeByPathWithStorageGroupCheck(key);
        } catch (MetadataException e) {
          throw new CacheException(e);
        } finally {
          lock.readLock().unlock();
        }
      }
    };

    int remoteCacheSize = config.getmRemoteSchemaCacheSize();

    timedCreateMTreeSnapshotThread = Executors.newSingleThreadScheduledExecutor(r -> new Thread(r,
        "timedCreateMTreeSnapshotThread"));
    timedCreateMTreeSnapshotThread
        .scheduleAtFixedRate(this::checkMTreeModified, MTREE_SNAPSHOT_THREAD_CHECK_TIME,
            MTREE_SNAPSHOT_THREAD_CHECK_TIME, TimeUnit.SECONDS);
  }

  /**
   * we should not use this function in other place, but only in IoTDB class
   *
   * @return
   */
  public static MManager getInstance() {
    return MManagerHolder.INSTANCE;
  }

  // Because the writer will be used later and should not be closed here.
  @SuppressWarnings("squid:S2093")
  public synchronized void init() {
    if (initialized) {
      return;
    }
    logFile = SystemFileFactory.INSTANCE.getFile(logFilePath);

    try {
      tagLogFile = new TagLogFile(config.getSchemaDir(), MetadataConstant.TAG_LOG);

      isRecovering = true;
      int lineNumber = initFromLog(logFile);

      if (config.isEnableParameterAdapter()) {
        List<PartialPath> storageGroups = mtree.getAllStorageGroupPaths();
        for (PartialPath sg : storageGroups) {
          MNode node = mtree.getNodeByPath(sg);
          seriesNumberInStorageGroups.put(sg.getFullPath(), node.getLeafCount());
        }
        maxSeriesNumberAmongStorageGroup =
            seriesNumberInStorageGroups.values().stream().max(Integer::compareTo).orElse(0);
      }

      logWriter = new MLogWriter(config.getSchemaDir(), MetadataConstant.METADATA_LOG);
      logWriter.setLineNumber(lineNumber);
      isRecovering = false;
    } catch (IOException | MetadataException e) {
      mtree = new MTree();
      logger.error("Cannot read MTree from file, using an empty new one", e);
    }
    initialized = true;
  }

  /**
   * @return line number of the logFile
   */
  @SuppressWarnings("squid:S3776")
  private int initFromLog(File logFile) throws IOException {
    File tmpFile = SystemFileFactory.INSTANCE.getFile(mtreeSnapshotTmpPath);
    if (tmpFile.exists()) {
      logger.warn("Creating MTree snapshot not successful before crashing...");
      Files.delete(tmpFile.toPath());
    }

    File mtreeSnapshot = SystemFileFactory.INSTANCE.getFile(mtreeSnapshotPath);
    long time = System.currentTimeMillis();
    if (!mtreeSnapshot.exists()) {
      mtree = new MTree();
    } else {
      mtree = MTree.deserializeFrom(mtreeSnapshot);
      logger.debug("spend {} ms to deserialize mtree from snapshot",
          System.currentTimeMillis() - time);
    }

    time = System.currentTimeMillis();
    // init the metadata from the operation log
    if (logFile.exists()) {
      int idx = 0;
      try (FileReader fr = new FileReader(logFile);
          BufferedReader br = new BufferedReader(fr)) {
        String cmd;
        while ((cmd = br.readLine()) != null) {
          try {
            operation(cmd);
            idx++;
          } catch (Exception e) {
            logger.error("Can not operate cmd {}", cmd, e);
          }
        }
      }
      logger.debug("spend {} ms to deserialize mtree from mlog.txt",
          System.currentTimeMillis() - time);
      return idx;
    } else if (mtreeSnapshot.exists()) {
      throw new IOException("mtree snapshot file exists but mlog.txt does not exist.");
    } else {
      return 0;
    }
  }

  /**
   * function for clearing MTree
   */
  public void clear() {
    lock.writeLock().lock();
    try {
      this.mtree = new MTree();
      this.mNodeCache.clear();
      this.tagIndex.clear();
      this.seriesNumberInStorageGroups.clear();
      this.maxSeriesNumberAmongStorageGroup = 0;
      if (logWriter != null) {
        logWriter.close();
        logWriter = null;
      }
      if (tagLogFile != null) {
        tagLogFile.close();
        tagLogFile = null;
      }
      initialized = false;
      if (timedCreateMTreeSnapshotThread != null) {
        timedCreateMTreeSnapshotThread.shutdownNow();
        timedCreateMTreeSnapshotThread = null;
      }
    } catch (IOException e) {
      logger.error("Cannot close metadata log writer, because:", e);
    } finally {
      lock.writeLock().unlock();
    }
  }

  public void operation(String cmd) throws IOException, MetadataException {
    // see createTimeseries() to get the detailed format of the cmd
    String[] args = cmd.trim().split(",", -1);
    switch (args[0]) {
      case MetadataOperationType.CREATE_TIMESERIES:
        Map<String, String> props = null;
        if (!args[5].isEmpty()) {
          String[] keyValues = args[5].split("&");
          String[] kv;
          props = new HashMap<>();
          for (String keyValue : keyValues) {
            kv = keyValue.split("=");
            props.put(kv[0], kv[1]);
          }
        }

        String alias = null;
        if (!args[6].isEmpty()) {
          alias = args[6];
        }
        long offset = -1L;
        Map<String, String> tagMap = null;
        if (!args[7].isEmpty()) {
          offset = Long.parseLong(args[7]);
          tagMap = tagLogFile.readTag(config.getTagAttributeTotalSize(), offset);
        }

        CreateTimeSeriesPlan plan = new CreateTimeSeriesPlan(new PartialPath(args[1]),
            TSDataType.deserialize(Short.parseShort(args[2])),
            TSEncoding.deserialize(Short.parseShort(args[3])),
            CompressionType.deserialize(Short.parseShort(args[4])), props, tagMap, null, alias);

        createTimeseries(plan, offset);
        break;
      case MetadataOperationType.DELETE_TIMESERIES:
        String failedTimeseries = deleteTimeseries(new PartialPath(args[1]));
        if (!failedTimeseries.isEmpty()) {
          throw new DeleteFailedException(failedTimeseries);
        }
        break;
      case MetadataOperationType.SET_STORAGE_GROUP:
        setStorageGroup(new PartialPath(args[1]));
        break;
      case MetadataOperationType.DELETE_STORAGE_GROUP:
        List<PartialPath> storageGroups = new ArrayList<>();
        for(int i = 1; i <= args.length; i++) {
          storageGroups.add(new PartialPath(args[i]));
        }
        deleteStorageGroups(storageGroups);
        break;
      case MetadataOperationType.SET_TTL:
        setTTL(new PartialPath(args[1]), Long.parseLong(args[2]));
        break;
      case MetadataOperationType.CHANGE_OFFSET:
        changeOffset(new PartialPath(args[1]), Long.parseLong(args[2]));
        break;
      case MetadataOperationType.CHANGE_ALIAS:
        changeAlias(new PartialPath(args[1]), args[2]);
        break;
      default:
        logger.error("Unrecognizable command {}", cmd);
    }
  }

  public void createTimeseries(CreateTimeSeriesPlan plan) throws MetadataException {
    createTimeseries(plan, -1);
  }

  @SuppressWarnings("squid:S3776") // Suppress high Cognitive Complexity warning
  public void createTimeseries(CreateTimeSeriesPlan plan, long offset) throws MetadataException {
    lock.writeLock().lock();
    try {
      PartialPath path = plan.getPath();
      SchemaUtils.checkDataTypeWithEncoding(plan.getDataType(), plan.getEncoding());
      /*
       * get the storage group with auto create schema
       */
      PartialPath storageGroupPath;
      try {
        storageGroupPath = mtree.getStorageGroupPath(path);
      } catch (StorageGroupNotSetException e) {
        if (!config.isAutoCreateSchemaEnabled()) {
          throw e;
        }
        storageGroupPath =
            MetaUtils.getStorageGroupPathByLevel(path, config.getDefaultStorageGroupLevel());
        setStorageGroup(storageGroupPath);
      }

      // check memory
      IoTDBConfigDynamicAdapter.getInstance().addOrDeleteTimeSeries(1);

      // create time series in MTree
      MeasurementMNode leafMNode = mtree
          .createTimeseries(path, plan.getDataType(), plan.getEncoding(), plan.getCompressor(),
              plan.getProps(), plan.getAlias());

      // update tag index
      if (plan.getTags() != null) {
        // tag key, tag value
        for (Entry<String, String> entry : plan.getTags().entrySet()) {
          tagIndex.computeIfAbsent(entry.getKey(), k -> new HashMap<>())
              .computeIfAbsent(entry.getValue(), v -> new HashSet<>()).add(leafMNode);
        }
      }

      // update statistics
      if (config.isEnableParameterAdapter()) {
        int size = seriesNumberInStorageGroups.get(storageGroupPath.getFullPath());
        seriesNumberInStorageGroups.put(storageGroupPath.getFullPath(), size + 1);
        if (size + 1 > maxSeriesNumberAmongStorageGroup) {
          maxSeriesNumberAmongStorageGroup = size + 1L;
        }
      }

      // write log
      if (!isRecovering) {
        // either tags or attributes is not empty
        if ((plan.getTags() != null && !plan.getTags().isEmpty())
            || (plan.getAttributes() != null && !plan.getAttributes().isEmpty())) {
          offset = tagLogFile.write(plan.getTags(), plan.getAttributes());
        }
        logWriter.createTimeseries(plan, offset);
      }
      leafMNode.setOffset(offset);
    } catch (IOException | ConfigAdjusterException e) {
      throw new MetadataException(e.getMessage());
    } finally {
      lock.writeLock().unlock();
    }
  }

  /**
   * Add one timeseries to metadata tree, if the timeseries already exists, throw exception
   *
   * @param path       the timeseries path
   * @param dataType   the dateType {@code DataType} of the timeseries
   * @param encoding   the encoding function {@code Encoding} of the timeseries
   * @param compressor the compressor function {@code Compressor} of the time series
   * @return whether the measurement occurs for the first time in this storage group (if true, the
   * measurement should be registered to the StorageEngine too)
   */
  public void createTimeseries(PartialPath path, TSDataType dataType, TSEncoding encoding,
      CompressionType compressor, Map<String, String> props) throws MetadataException {
    createTimeseries(
        new CreateTimeSeriesPlan(path, dataType, encoding, compressor, props, null, null,
            null));
  }

  /**
   * Delete all timeseries under the given path, may cross different storage group
   *
   * @param prefixPath path to be deleted, could be root or a prefix path or a full path
   * @return The String is the deletion failed Timeseries
   */
  public String deleteTimeseries(PartialPath prefixPath) throws MetadataException {
    lock.writeLock().lock();

    if (isStorageGroup(prefixPath)) {

      if (config.isEnableParameterAdapter()) {
        int size = seriesNumberInStorageGroups.get(prefixPath.getFullPath());
        seriesNumberInStorageGroups.put(prefixPath.getFullPath(), 0);
        if (size == maxSeriesNumberAmongStorageGroup) {
          seriesNumberInStorageGroups.values().stream()
              .max(Integer::compareTo)
              .ifPresent(val -> maxSeriesNumberAmongStorageGroup = val);
        }
      }

      mNodeCache.clear();
    }
    try {
      List<PartialPath> allTimeseries = mtree.getAllTimeseriesPath(prefixPath);
      // Monitor storage group seriesPath is not allowed to be deleted
      allTimeseries.removeIf(p -> p.startsWith(MonitorConstants.getStatStorageGroupPrefixArray()));

      Set<String> failedNames = new HashSet<>();
      for (PartialPath p : allTimeseries) {
        try {
          PartialPath emptyStorageGroup = deleteOneTimeseriesAndUpdateStatistics(p);
          if (!isRecovering) {
            if (emptyStorageGroup != null) {
              StorageEngine.getInstance().deleteAllDataFilesInOneStorageGroup(emptyStorageGroup);
            }
            logWriter.deleteTimeseries(p.getFullPath());
          }
        } catch (DeleteFailedException e) {
          failedNames.add(e.getName());
        }
      }
      return String.join(",", failedNames);
    } catch (IOException e) {
      throw new MetadataException(e.getMessage());
    } finally {
      lock.writeLock().unlock();
    }
  }

  /**
   * remove the node from the tag inverted index
   */
  @SuppressWarnings("squid:S3776") // Suppress high Cognitive Complexity warning
  private void removeFromTagInvertedIndex(MeasurementMNode node) throws IOException {
    if (node.getOffset() < 0) {
      return;
    }
    Map<String, String> tagMap =
        tagLogFile.readTag(config.getTagAttributeTotalSize(), node.getOffset());
    if (tagMap != null) {
      for (Entry<String, String> entry : tagMap.entrySet()) {
        if (tagIndex.containsKey(entry.getKey()) && tagIndex.get(entry.getKey())
            .containsKey(entry.getValue())) {
          if (logger.isDebugEnabled()) {
            logger.debug(String.format(
                "Delete: TimeSeries %s is removed from tag inverted index, "
                    + "tag key is %s, tag value is %s, tlog offset is %d",
                node.getFullPath(), entry.getKey(), entry.getValue(), node.getOffset()));
          }
          tagIndex.get(entry.getKey()).get(entry.getValue()).remove(node);
          if (tagIndex.get(entry.getKey()).get(entry.getValue()).isEmpty()) {
            tagIndex.get(entry.getKey()).remove(entry.getValue());
            if (tagIndex.get(entry.getKey()).isEmpty()) {
              tagIndex.remove(entry.getKey());
            }
          }
        } else {
          if (logger.isDebugEnabled()) {
            logger.debug(String.format(
                "Delete: TimeSeries %s's tag info has been removed from tag inverted index before "
                    + "deleting it, tag key is %s, tag value is %s, tlog offset is %d, contains key %b",
                node.getFullPath(), entry.getKey(), entry.getValue(), node.getOffset(),
                tagIndex.containsKey(entry.getKey())));
          }
        }
      }
    }
  }

  /**
   * @param path full path from root to leaf node
   * @return after delete if the storage group is empty, return its path, otherwise return null
   */
  private PartialPath deleteOneTimeseriesAndUpdateStatistics(PartialPath path)
      throws MetadataException, IOException {
    lock.writeLock().lock();
    try {
      Pair<PartialPath, MeasurementMNode> pair = mtree.deleteTimeseriesAndReturnEmptyStorageGroup(path);
      removeFromTagInvertedIndex(pair.right);
      PartialPath storageGroupPath = pair.left;

      // TODO: delete the path node and all its ancestors
      mNodeCache.clear();
      try {
        IoTDBConfigDynamicAdapter.getInstance().addOrDeleteTimeSeries(-1);
      } catch (ConfigAdjusterException e) {
        throw new MetadataException(e);
      }

      if (config.isEnableParameterAdapter()) {
        PartialPath storageGroup = getStorageGroupPath(path);
        int size = seriesNumberInStorageGroups.get(storageGroup.getFullPath());
        seriesNumberInStorageGroups.put(storageGroup.getFullPath(), size - 1);
        if (size == maxSeriesNumberAmongStorageGroup) {
          seriesNumberInStorageGroups.values().stream().max(Integer::compareTo)
              .ifPresent(val -> maxSeriesNumberAmongStorageGroup = val);
        }
      }
      return storageGroupPath;
    } finally {
      lock.writeLock().unlock();
    }
  }

  /**
   * Set storage group of the given path to MTree. Check
   *
   * @param storageGroup root.node.(node)*
   */
  public void setStorageGroup(PartialPath storageGroup) throws MetadataException {
    lock.writeLock().lock();
    try {
      mtree.setStorageGroup(storageGroup);
      IoTDBConfigDynamicAdapter.getInstance().addOrDeleteStorageGroup(1);

      if (config.isEnableParameterAdapter()) {
        ActiveTimeSeriesCounter.getInstance().init(storageGroup.getFullPath());
        seriesNumberInStorageGroups.put(storageGroup.getFullPath(), 0);
      }
      if (!isRecovering) {
        logWriter.setStorageGroup(storageGroup.getFullPath());
      }
    } catch (IOException e) {
      throw new MetadataException(e.getMessage());
    } catch (ConfigAdjusterException e) {
      mtree.deleteStorageGroup(storageGroup);
      throw new MetadataException(e);
    } finally {
      lock.writeLock().unlock();
    }
  }

  /**
   * Delete storage groups of given paths from MTree. Log format: "delete_storage_group,sg1,sg2,sg3"
   *
   * @param storageGroups list of paths to be deleted. Format: root.node
   */
  public void deleteStorageGroups(List<PartialPath> storageGroups) throws MetadataException {
    lock.writeLock().lock();
    try {
      for (PartialPath storageGroup : storageGroups) {

        // clear cached MNode
        mNodeCache.clear();

        // try to delete storage group
        List<MeasurementMNode> leafMNodes = mtree.deleteStorageGroup(storageGroup);
        for (MeasurementMNode leafMNode : leafMNodes) {
          removeFromTagInvertedIndex(leafMNode);
        }

        if (config.isEnableParameterAdapter()) {
          IoTDBConfigDynamicAdapter.getInstance().addOrDeleteStorageGroup(-1);
          int size = seriesNumberInStorageGroups.get(storageGroup.getFullPath());
          IoTDBConfigDynamicAdapter.getInstance().addOrDeleteTimeSeries(size * -1);
          ActiveTimeSeriesCounter.getInstance().delete(storageGroup.getFullPath());
          seriesNumberInStorageGroups.remove(storageGroup.getFullPath());
          if (size == maxSeriesNumberAmongStorageGroup) {
            maxSeriesNumberAmongStorageGroup =
                seriesNumberInStorageGroups.values().stream().max(Integer::compareTo).orElse(0);
          }
        }
        // if success
        if (!isRecovering) {
          logWriter.deleteStorageGroup(storageGroup.getFullPath());
        }
      }
    } catch (ConfigAdjusterException e) {
      throw new MetadataException(e);
    } catch (IOException e) {
      throw new MetadataException(e.getMessage());
    } finally {
      lock.writeLock().unlock();
    }
  }

  /**
   * Check if the given path is storage group or not.
   *
   * @param path Format: root.node.(node)*
   * @apiNote :for cluster
   */
  boolean isStorageGroup(PartialPath path) {
    lock.readLock().lock();
    try {
      return mtree.isStorageGroup(path);
    } finally {
      lock.readLock().unlock();
    }
  }

  /**
   * Get series type for given seriesPath.
   *
   * @param path full path
   */
  public TSDataType getSeriesType(PartialPath path) throws MetadataException {
    lock.readLock().lock();
    try {
      if (path.equals(SQLConstant.TIME_PATH)) {
        return TSDataType.INT64;
      }

      return mtree.getSchema(path).getType();
    } finally {
      lock.readLock().unlock();
    }
  }

  public MeasurementSchema[] getSchemas(PartialPath deviceId, String[] measurements)
      throws MetadataException {
    lock.readLock().lock();
    try {
      MNode deviceNode = getNodeByPath(deviceId);
      MeasurementSchema[] measurementSchemas = new MeasurementSchema[measurements.length];
      for (int i = 0; i < measurementSchemas.length; i++) {
        if (!deviceNode.hasChild(measurements[i])) {
          throw new MetadataException(measurements[i] + " does not exist in " + deviceId);
        }
        measurementSchemas[i] = ((MeasurementMNode) deviceNode.getChild(measurements[i]))
            .getSchema();
      }
      return measurementSchemas;
    } finally {
      lock.readLock().unlock();
    }
  }

  /**
   * Get all devices under given prefixPath.
   *
   * @param prefixPath a prefix of a full path. if the wildcard is not at the tail, then each
   *                   wildcard can only match one level, otherwise it can match to the tail.
   * @return A HashSet instance which stores devices paths with given prefixPath.
   */
  public Set<PartialPath> getDevices(PartialPath prefixPath) throws MetadataException {
    lock.readLock().lock();
    try {
      return mtree.getDevices(prefixPath);
    } finally {
      lock.readLock().unlock();
    }
  }

  /**
   * Get all nodes from the given level
   *
   * @param prefixPath can be a prefix of a full path. Can not be a full path. can not have
   *                   wildcard. But, the level of the prefixPath can be smaller than the given
   *                   level, e.g., prefixPath = root.a while the given level is 5
   * @param nodeLevel  the level can not be smaller than the level of the prefixPath
   * @return A List instance which stores all node at given level
   */
  public List<PartialPath> getNodesList(PartialPath prefixPath, int nodeLevel) throws MetadataException {
    return getNodesList(prefixPath, nodeLevel, null);
  }

  public List<PartialPath> getNodesList(PartialPath prefixPath, int nodeLevel, StorageGroupFilter filter)
      throws MetadataException {
    lock.readLock().lock();
    try {
      return mtree.getNodesList(prefixPath, nodeLevel, filter);
    } finally {
      lock.readLock().unlock();
    }
  }

  /**
   * Get storage group name by path
   *
   * <p>e.g., root.sg1 is a storage group and path = root.sg1.d1, return root.sg1
   *
   * @return storage group in the given path
   */
  public PartialPath getStorageGroupPath(PartialPath path) throws StorageGroupNotSetException {
    lock.readLock().lock();
    try {
      return mtree.getStorageGroupPath(path);
    } finally {
      lock.readLock().unlock();
    }
  }

  /**
   * Get all storage group paths
   */
  public List<PartialPath> getAllStorageGroupPaths() {
    lock.readLock().lock();
    try {
      return mtree.getAllStorageGroupPaths();
    } finally {
      lock.readLock().unlock();
    }
  }

  /**
   * Get all storage group MNodes
   */
  public List<StorageGroupMNode> getAllStorageGroupNodes() {
    lock.readLock().lock();
    try {
      return mtree.getAllStorageGroupNodes();
    } finally {
      lock.readLock().unlock();
    }
  }

  /**
   * Return all paths for given path if the path is abstract. Or return the path itself. Regular
   * expression in this method is formed by the amalgamation of seriesPath and the character '*'.
   *
   * @param prefixPath can be a prefix or a full path. if the wildcard is not at the tail, then each
   *                   wildcard can only match one level, otherwise it can match to the tail.
   */
  public List<PartialPath> getAllTimeseriesPath(PartialPath prefixPath) throws MetadataException {
    lock.readLock().lock();
    try {
      return mtree.getAllTimeseriesPath(prefixPath);
    } finally {
      lock.readLock().unlock();
    }
  }

  /**
   * Similar to method getAllTimeseriesPath(), but return Path with alias
   * alias.
   */
  public List<PartialPath> getAllTimeseriesPathWithAlias(PartialPath prefixPath) throws MetadataException {
    lock.readLock().lock();
    try {
      return mtree.getAllTimeseriesPathWithAlias(prefixPath);
    } finally {
      lock.readLock().unlock();
    }
  }

  /**
   * To calculate the count of timeseries for given prefix path.
   */
  public int getAllTimeseriesCount(PartialPath prefixPath) throws MetadataException {
    lock.readLock().lock();
    try {
      return mtree.getAllTimeseriesCount(prefixPath);
    } finally {
      lock.readLock().unlock();
    }
  }

  /**
   * To calculate the count of nodes in the given level for given prefix path.
   *
   * @param prefixPath a prefix path or a full path, can not contain '*'
   * @param level      the level can not be smaller than the level of the prefixPath
   */
  public int getNodesCountInGivenLevel(PartialPath prefixPath, int level) throws MetadataException {
    lock.readLock().lock();
    try {
      return mtree.getNodesCountInGivenLevel(prefixPath, level);
    } finally {
      lock.readLock().unlock();
    }
  }

  @SuppressWarnings("squid:S3776") // Suppress high Cognitive Complexity warning
  private List<ShowTimeSeriesResult> showTimeseriesWithIndex(ShowTimeSeriesPlan plan,
      QueryContext context) throws MetadataException {
    lock.readLock().lock();
    try {
      if (!tagIndex.containsKey(plan.getKey())) {
        throw new MetadataException("The key " + plan.getKey() + " is not a tag.");
      }
      Map<String, Set<MeasurementMNode>> value2Node = tagIndex.get(plan.getKey());
      if (value2Node.isEmpty()) {
        throw new MetadataException("The key " + plan.getKey() + " is not a tag.");
      }

      List<MeasurementMNode> allMatchedNodes = new ArrayList<>();
      if (plan.isContains()) {
        for (Entry<String, Set<MeasurementMNode>> entry : value2Node.entrySet()) {
          String tagValue = entry.getKey();
          if (tagValue.contains(plan.getValue())) {
            allMatchedNodes.addAll(entry.getValue());
          }
        }
      } else {
        for (Entry<String, Set<MeasurementMNode>> entry : value2Node.entrySet()) {
          String tagValue = entry.getKey();
          if (plan.getValue().equals(tagValue)) {
            allMatchedNodes.addAll(entry.getValue());
          }
        }
      }

      // if ordered by heat, we sort all the timeseries by the descending order of the last insert timestamp
      if (plan.isOrderByHeat()) {
        allMatchedNodes = allMatchedNodes.stream().sorted(Comparator
            .comparingLong((MeasurementMNode mNode) -> MTree.getLastTimeStamp(mNode, context))
            .reversed().thenComparing(MNode::getFullPath)).collect(toList());
      } else {
        // otherwise, we just sort them by the alphabetical order
        allMatchedNodes = allMatchedNodes.stream().sorted(Comparator.comparing(MNode::getFullPath))
            .collect(toList());
      }

      List<ShowTimeSeriesResult> res = new LinkedList<>();
      String[] prefixNodes = plan.getPath().getNodes();
      int curOffset = -1;
      int count = 0;
      int limit = plan.getLimit();
      int offset = plan.getOffset();
      for (MeasurementMNode leaf : allMatchedNodes) {
        if (match(leaf.getPartialPath(), prefixNodes)) {
          if (limit != 0 || offset != 0) {
            curOffset++;
            if (curOffset < offset || count == limit) {
              continue;
            }
          }
          try {
            Pair<Map<String, String>, Map<String, String>> pair =
                tagLogFile.read(config.getTagAttributeTotalSize(), leaf.getOffset());
            pair.left.putAll(pair.right);
            MeasurementSchema measurementSchema = leaf.getSchema();
            res.add(new ShowTimeSeriesResult(leaf.getFullPath(), leaf.getAlias(),
                getStorageGroupPath(leaf.getPartialPath()).getFullPath(), measurementSchema.getType().toString(),
                measurementSchema.getEncodingType().toString(),
                measurementSchema.getCompressor().toString(), pair.left));
            if (limit != 0) {
              count++;
            }
          } catch (IOException e) {
            throw new MetadataException(
                "Something went wrong while deserialize tag info of " + leaf.getFullPath(), e);
          }
        }
      }
      return res;
    } finally {
      lock.readLock().unlock();
    }
  }

  /**
   * whether the full path has the prefixNodes
   */
  private boolean match(PartialPath fullPath, String[] prefixNodes) {
    String[] nodes = fullPath.getNodes();
    if (nodes.length < prefixNodes.length) {
      return false;
    }
    for (int i = 0; i < prefixNodes.length; i++) {
      if (!"*".equals(prefixNodes[i]) && !prefixNodes[i].equals(nodes[i])) {
        return false;
      }
    }
    return true;
  }

  public List<ShowTimeSeriesResult> showTimeseries(ShowTimeSeriesPlan plan, QueryContext context)
      throws MetadataException {
    // show timeseries with index
    if (plan.getKey() != null && plan.getValue() != null) {
      return showTimeseriesWithIndex(plan, context);
    } else {
      return showTimeseriesWithoutIndex(plan, context);
    }
  }

  /**
   * Get the result of ShowTimeseriesPlan
   *
   * @param plan show time series query plan
   */
  private List<ShowTimeSeriesResult> showTimeseriesWithoutIndex(ShowTimeSeriesPlan plan,
      QueryContext context) throws MetadataException {
    lock.readLock().lock();
    List<Pair<PartialPath, String[]>> ans;
    try {
      if (plan.isOrderByHeat()) {
        ans = mtree.getAllMeasurementSchemaByHeatOrder(plan, context);
      } else {
        ans = mtree.getAllMeasurementSchema(plan);
      }
      List<ShowTimeSeriesResult> res = new LinkedList<>();
      for (Pair<PartialPath, String[]> ansString : ans) {
        long tagFileOffset = Long.parseLong(ansString.right[5]);
        try {
          if (tagFileOffset < 0) {
            // no tags/attributes
            res.add(new ShowTimeSeriesResult(ansString.left.getFullPath(), ansString.right[0], ansString.right[1], ansString.right[2],
                ansString.right[3], ansString.right[4], Collections.emptyMap()));
          } else {
            // has tags/attributes
            Pair<Map<String, String>, Map<String, String>> pair =
                tagLogFile.read(config.getTagAttributeTotalSize(), tagFileOffset);
            pair.left.putAll(pair.right);
            res.add(new ShowTimeSeriesResult(ansString.left.getFullPath(), ansString.right[0], ansString.right[1], ansString.right[2],
                ansString.right[3], ansString.right[4], pair.left));
          }
        } catch (IOException e) {
          throw new MetadataException(
              "Something went wrong while deserialize tag info of " + ansString.left.getFullPath(), e);
        }
      }
      return res;
    } finally {
      lock.readLock().unlock();
    }
  }

  public MeasurementSchema getSeriesSchema(PartialPath device, String measurement)
      throws MetadataException {
    lock.readLock().lock();
    try {
      MNode node = mtree.getNodeByPath(device);
      MNode leaf = node.getChild(measurement);
      if (leaf != null) {
        return ((MeasurementMNode) leaf).getSchema();
      }
      return null;
    } catch (PathNotExistException | IllegalPathException e) {
      //do nothing and throw it directly.
      throw e;
    } finally {
      lock.readLock().unlock();
    }
  }

  /**
   * Get child node path in the next level of the given path.
   *
   * <p>e.g., MTree has [root.sg1.d1.s1, root.sg1.d1.s2, root.sg1.d2.s1] given path = root.sg1,
   * return [root.sg1.d1, root.sg1.d2]
   *
   * @return All child nodes' seriesPath(s) of given seriesPath.
   */
  public Set<String> getChildNodePathInNextLevel(PartialPath path) throws MetadataException {
    lock.readLock().lock();
    try {
      return mtree.getChildNodePathInNextLevel(path);
    } finally {
      lock.readLock().unlock();
    }
  }

  /**
   * Check whether the path exists.
   *
   * @param path a full path or a prefix path
   */
  public boolean isPathExist(PartialPath path) {
    lock.readLock().lock();
    try {
      return mtree.isPathExist(path);
    } finally {
      lock.readLock().unlock();
    }
  }

  /**
   * Get node by path
   */
  public MNode getNodeByPath(PartialPath path) throws MetadataException {
    lock.readLock().lock();
    try {
      return mtree.getNodeByPath(path);
    } finally {
      lock.readLock().unlock();
    }
  }

  /**
   * E.g., root.sg is storage group
   * given [root, sg], return the MNode of root.sg
   * given [root, sg, device], return the MNode of root.sg
   * Get storage group node by path. If storage group is not set, StorageGroupNotSetException will
   * be thrown
   */
  public StorageGroupMNode getStorageGroupNodeByStorageGroupPath(PartialPath path) throws MetadataException {
    lock.readLock().lock();
    try {
      return mtree.getStorageGroupNodeByStorageGroupPath(path);
    } finally {
      lock.readLock().unlock();
    }
  }

  /**
   * Get storage group node by path. the give path don't need to be storage group path.
   */
  public StorageGroupMNode getStorageGroupNodeByPath(PartialPath path) throws MetadataException {
    lock.readLock().lock();
    try {
      return mtree.getStorageGroupNodeByPath(path);
    } finally {
      lock.readLock().unlock();
    }
  }

  /**
   * get device node, if the storage group is not set, create it when autoCreateSchema is true <p>
   * (we develop this method as we need to get the node's lock after we get the lock.writeLock())
   *
   * <p>!!!!!!Attention!!!!! must call the return node's readUnlock() if you call this method.
   *
   * @param path path
   */
  public MNode getDeviceNodeWithAutoCreateAndReadLock(
      PartialPath path, boolean autoCreateSchema, int sgLevel) throws MetadataException {
    lock.readLock().lock();
    MNode node = null;
    boolean shouldSetStorageGroup;
    try {
      node = mNodeCache.get(path);
      return node;
    } catch (CacheException e) {
      if (!autoCreateSchema) {
        throw new PathNotExistException(path.getFullPath());
      }
    } finally {
      if (node != null) {
        node.readLock();
      }
      lock.readLock().unlock();
    }

    lock.writeLock().lock();
    try {
      try {
        node = mNodeCache.get(path);
        return node;
      } catch (CacheException e) {
        shouldSetStorageGroup = e.getCause() instanceof StorageGroupNotSetException;
      }

      if (shouldSetStorageGroup) {
        PartialPath storageGroupPath = MetaUtils.getStorageGroupPathByLevel(path, sgLevel);
        setStorageGroup(storageGroupPath);
      }
      node = mtree.getDeviceNodeWithAutoCreating(path, sgLevel);
      return node;
    } catch (StorageGroupAlreadySetException e) {
      // ignore set storage group concurrently
      node = mtree.getDeviceNodeWithAutoCreating(path, sgLevel);
      return node;
    } finally {
      if (node != null) {
        node.readLock();
      }
      lock.writeLock().unlock();
    }
  }

  /**
   * !!!!!!Attention!!!!! must call the return node's readUnlock() if you call this method.
   */
  public MNode getDeviceNodeWithAutoCreateAndReadLock(PartialPath path) throws MetadataException {
    return getDeviceNodeWithAutoCreateAndReadLock(
        path, config.isAutoCreateSchemaEnabled(), config.getDefaultStorageGroupLevel());
  }

  public MNode getDeviceNode(PartialPath path) throws MetadataException {
    lock.readLock().lock();
    MNode node;
    try {
      node = mNodeCache.get(path);
      return node;
    } catch (CacheException e) {
      throw new PathNotExistException(path.getFullPath());
    } finally {
      lock.readLock().unlock();
    }
  }

  /**
   * To reduce the String number in memory, use the deviceId from MManager instead of the deviceId
   * read from disk
   *
   * @param path read from disk
   * @return deviceId
   */
  public String getDeviceId(PartialPath path) {
    MNode deviceNode = null;
    String device = null;
    try {
      deviceNode = getDeviceNode(path);
      device = deviceNode.getFullPath();
    } catch (MetadataException | NullPointerException e) {
      // Cannot get deviceId from MManager, return the input deviceId
    }
    return device;
  }

  public MNode getChild(MNode parent, String child) {
    lock.readLock().lock();
    try {
      return parent.getChild(child);
    } finally {
      lock.readLock().unlock();
    }
  }

  /**
   * Get metadata in string
   */
  public String getMetadataInString() {
    lock.readLock().lock();
    try {
      return TIME_SERIES_TREE_HEADER + mtree.toString();
    } finally {
      lock.readLock().unlock();
    }
  }

  @TestOnly
  public void setMaxSeriesNumberAmongStorageGroup(long maxSeriesNumberAmongStorageGroup) {
    this.maxSeriesNumberAmongStorageGroup = maxSeriesNumberAmongStorageGroup;
  }

  public long getMaximalSeriesNumberAmongStorageGroups() {
    return maxSeriesNumberAmongStorageGroup;
  }

  public void setTTL(PartialPath storageGroup, long dataTTL) throws MetadataException, IOException {
    lock.writeLock().lock();
    try {
      getStorageGroupNodeByStorageGroupPath(storageGroup).setDataTTL(dataTTL);
      if (!isRecovering) {
        logWriter.setTTL(storageGroup.getFullPath(), dataTTL);
      }
    } finally {
      lock.writeLock().unlock();
    }
  }

  /**
   * get all storageGroups ttl
   *
   * @return key-> storageGroupPath, value->ttl
   */
  public Map<PartialPath, Long> getStorageGroupsTTL() {
    Map<PartialPath, Long> storageGroupsTTL = new HashMap<>();
    try {
      List<PartialPath> storageGroups = this.getAllStorageGroupPaths();
      for (PartialPath storageGroup : storageGroups) {
        long ttl = getStorageGroupNodeByStorageGroupPath(storageGroup).getDataTTL();
        storageGroupsTTL.put(storageGroup, ttl);
      }
    } catch (MetadataException e) {
      logger.error("get storage groups ttl failed.", e);
    }
    return storageGroupsTTL;
  }

  /**
   * Check whether the given path contains a storage group change or set the new offset of a
   * timeseries
   *
   * @param path   timeseries
   * @param offset offset in the tag file
   */
  public void changeOffset(PartialPath path, long offset) throws MetadataException {
    lock.writeLock().lock();
    try {
      ((MeasurementMNode) mtree.getNodeByPath(path)).setOffset(offset);
    } finally {
      lock.writeLock().unlock();
    }
  }

  public void changeAlias(PartialPath path, String alias) throws MetadataException {
    lock.writeLock().lock();
    try {
      MeasurementMNode leafMNode = (MeasurementMNode) mtree.getNodeByPath(path);
      if (leafMNode.getAlias() != null) {
        leafMNode.getParent().deleteAliasChild(leafMNode.getAlias());
      }
      leafMNode.getParent().addAlias(alias, leafMNode);
      leafMNode.setAlias(alias);
    } finally {
      lock.writeLock().unlock();
    }
  }

  /**
   * upsert tags and attributes key-value for the timeseries if the key has existed, just use the
   * new value to update it.
   *
   * @param alias         newly added alias
   * @param tagsMap       newly added tags map
   * @param attributesMap newly added attributes map
   * @param fullPath      timeseries
   */
  @SuppressWarnings("squid:S3776") // Suppress high Cognitive Complexity warning
  public void upsertTagsAndAttributes(String alias, Map<String, String> tagsMap,
      Map<String, String> attributesMap, PartialPath fullPath) throws MetadataException, IOException {
    lock.writeLock().lock();
    try {
      MNode mNode = mtree.getNodeByPath(fullPath);
      if (!(mNode instanceof MeasurementMNode)) {
        throw new PathNotExistException(fullPath.getFullPath());
      }
      MeasurementMNode leafMNode = (MeasurementMNode) mNode;
      // upsert alias
      if (alias != null && !alias.equals(leafMNode.getAlias())) {

        if (leafMNode.getParent().hasChild(alias)) {
          throw new MetadataException("The alias already exists.");
        }
        if (leafMNode.getAlias() != null) {
          leafMNode.getParent().deleteAliasChild(leafMNode.getAlias());
        }
        leafMNode.getParent().addAlias(alias, leafMNode);
        leafMNode.setAlias(alias);
        // persist to WAL
        logWriter.changeAlias(fullPath.getFullPath(), alias);
      }

      if (tagsMap == null && attributesMap == null) {
        return;
      }
      // no tag or attribute, we need to add a new record in log
      if (leafMNode.getOffset() < 0) {
        long offset = tagLogFile.write(tagsMap, attributesMap);
        logWriter.changeOffset(fullPath.getFullPath(), offset);
        leafMNode.setOffset(offset);
        // update inverted Index map
        if (tagsMap != null) {
          for (Entry<String, String> entry : tagsMap.entrySet()) {
            tagIndex.computeIfAbsent(entry.getKey(), k -> new HashMap<>())
                .computeIfAbsent(entry.getValue(), v -> new HashSet<>()).add(leafMNode);
          }
        }
        return;
      }

      Pair<Map<String, String>, Map<String, String>> pair =
          tagLogFile.read(config.getTagAttributeTotalSize(), leafMNode.getOffset());

      if (tagsMap != null) {
        for (Entry<String, String> entry : tagsMap.entrySet()) {
          String key = entry.getKey();
          String value = entry.getValue();
          String beforeValue = pair.left.get(key);
          pair.left.put(key, value);
          // if the key has existed and the value is not equal to the new one
          // we should remove before key-value from inverted index map
          if (beforeValue != null && !beforeValue.equals(value)) {

            if (tagIndex.containsKey(key) && tagIndex.get(key).containsKey(beforeValue)) {
              if (logger.isDebugEnabled()) {
                logger.debug(String.format(
                    "Upsert: TimeSeries %s is removed from tag inverted index, "
                        + "tag key is %s, tag value is %s, tlog offset is %d",
                    leafMNode.getFullPath(), key, beforeValue, leafMNode.getOffset()));
              }

              tagIndex.get(key).get(beforeValue).remove(leafMNode);
              if (tagIndex.get(key).get(beforeValue).isEmpty()) {
                tagIndex.get(key).remove(beforeValue);
              }
            } else {
              if (logger.isDebugEnabled()) {
                logger.debug(String.format(
                    "Upsert: TimeSeries %s's tag info has been removed from tag inverted index "
                        + "before deleting it, tag key is %s, tag value is %s, tlog offset is %d, contains key %b",
                    leafMNode.getFullPath(), key, beforeValue, leafMNode.getOffset(),
                    tagIndex.containsKey(key)));
              }
            }
          }

          // if the key doesn't exist or the value is not equal to the new one
          // we should add a new key-value to inverted index map
          if (beforeValue == null || !beforeValue.equals(value)) {
            tagIndex.computeIfAbsent(key, k -> new HashMap<>())
                .computeIfAbsent(value, v -> new HashSet<>()).add(leafMNode);
          }
        }
      }

      pair.right.putAll(attributesMap);

      // persist the change to disk
      tagLogFile.write(pair.left, pair.right, leafMNode.getOffset());

    } finally {
      lock.writeLock().unlock();
    }
  }

  /**
   * add new attributes key-value for the timeseries
   *
   * @param attributesMap newly added attributes map
   * @param fullPath      timeseries
   */
  public void addAttributes(Map<String, String> attributesMap, PartialPath fullPath)
      throws MetadataException, IOException {
    lock.writeLock().lock();
    try {
      MNode mNode = mtree.getNodeByPath(fullPath);
      if (!(mNode instanceof MeasurementMNode)) {
        throw new PathNotExistException(fullPath.getFullPath());
      }
      MeasurementMNode leafMNode = (MeasurementMNode) mNode;
      // no tag or attribute, we need to add a new record in log
      if (leafMNode.getOffset() < 0) {
        long offset = tagLogFile.write(Collections.emptyMap(), attributesMap);
        logWriter.changeOffset(fullPath.getFullPath(), offset);
        leafMNode.setOffset(offset);
        return;
      }

      Pair<Map<String, String>, Map<String, String>> pair =
          tagLogFile.read(config.getTagAttributeTotalSize(), leafMNode.getOffset());

      for (Entry<String, String> entry : attributesMap.entrySet()) {
        String key = entry.getKey();
        String value = entry.getValue();
        if (pair.right.containsKey(key)) {
          throw new MetadataException(
              String.format("TimeSeries [%s] already has the attribute [%s].", fullPath, key));
        }
        pair.right.put(key, value);
      }

      // persist the change to disk
      tagLogFile.write(pair.left, pair.right, leafMNode.getOffset());
    } finally {
      lock.writeLock().unlock();
    }
  }

  /**
   * add new tags key-value for the timeseries
   *
   * @param tagsMap  newly added tags map
   * @param fullPath timeseries
   */
  public void addTags(Map<String, String> tagsMap, PartialPath fullPath)
      throws MetadataException, IOException {
    lock.writeLock().lock();
    try {
      MNode mNode = mtree.getNodeByPath(fullPath);
      if (!(mNode instanceof MeasurementMNode)) {
        throw new PathNotExistException(fullPath.getFullPath());
      }
      MeasurementMNode leafMNode = (MeasurementMNode) mNode;
      // no tag or attribute, we need to add a new record in log
      if (leafMNode.getOffset() < 0) {
        long offset = tagLogFile.write(tagsMap, Collections.emptyMap());
        logWriter.changeOffset(fullPath.getFullPath(), offset);
        leafMNode.setOffset(offset);
        // update inverted Index map
        for (Entry<String, String> entry : tagsMap.entrySet()) {
          tagIndex.computeIfAbsent(entry.getKey(), k -> new HashMap<>())
              .computeIfAbsent(entry.getValue(), v -> new HashSet<>()).add(leafMNode);
        }
        return;
      }

      Pair<Map<String, String>, Map<String, String>> pair =
          tagLogFile.read(config.getTagAttributeTotalSize(), leafMNode.getOffset());

      for (Entry<String, String> entry : tagsMap.entrySet()) {
        String key = entry.getKey();
        String value = entry.getValue();
        if (pair.left.containsKey(key)) {
          throw new MetadataException(
              String.format("TimeSeries [%s] already has the tag [%s].", fullPath, key));
        }
        pair.left.put(key, value);
      }

      // persist the change to disk
      tagLogFile.write(pair.left, pair.right, leafMNode.getOffset());

      // update tag inverted map
      tagsMap.forEach((key, value) -> tagIndex.computeIfAbsent(key, k -> new HashMap<>())
          .computeIfAbsent(value, v -> new HashSet<>()).add(leafMNode));

    } finally {
      lock.writeLock().unlock();
    }
  }

  /**
   * drop tags or attributes of the timeseries
   *
   * @param keySet   tags key or attributes key
   * @param fullPath timeseries path
   */
  @SuppressWarnings("squid:S3776") // Suppress high Cognitive Complexity warning
  public void dropTagsOrAttributes(Set<String> keySet, PartialPath fullPath)
      throws MetadataException, IOException {
    lock.writeLock().lock();
    try {
      MNode mNode = mtree.getNodeByPath(fullPath);
      if (!(mNode instanceof MeasurementMNode)) {
        throw new PathNotExistException(fullPath.getFullPath());
      }
      MeasurementMNode leafMNode = (MeasurementMNode) mNode;
      // no tag or attribute, just do nothing.
      if (leafMNode.getOffset() < 0) {
        return;
      }
      Pair<Map<String, String>, Map<String, String>> pair =
          tagLogFile.read(config.getTagAttributeTotalSize(), leafMNode.getOffset());

      Map<String, String> deleteTag = new HashMap<>();
      for (String key : keySet) {
        // check tag map
        // check attribute map
        if (pair.left.containsKey(key)) {
          deleteTag.put(key, pair.left.remove(key));
        } else {
          pair.right.remove(key);
        }
      }

      // persist the change to disk
      tagLogFile.write(pair.left, pair.right, leafMNode.getOffset());

      for (Entry<String, String> entry : deleteTag.entrySet()) {
        String key = entry.getKey();
        String value = entry.getValue();
        // change the tag inverted index map
        if (tagIndex.containsKey(key) && tagIndex.get(key).containsKey(value)) {
          if (logger.isDebugEnabled()) {
            logger.debug(String.format(
                "Drop: TimeSeries %s is removed from tag inverted index, "
                    + "tag key is %s, tag value is %s, tlog offset is %d",
                leafMNode.getFullPath(), entry.getKey(), entry.getValue(), leafMNode.getOffset()));
          }

          tagIndex.get(key).get(value).remove(leafMNode);
          if (tagIndex.get(key).get(value).isEmpty()) {
            tagIndex.get(key).remove(value);
            if (tagIndex.get(key).isEmpty()) {
              tagIndex.remove(key);
            }
          }
        } else {
          if (logger.isDebugEnabled()) {
            logger.debug(String.format(
                "Drop: TimeSeries %s's tag info has been removed from tag inverted index "
                    + "before deleting it, tag key is %s, tag value is %s, tlog offset is %d, contains key %b",
                leafMNode.getFullPath(), key, value, leafMNode.getOffset(),
                tagIndex.containsKey(key)));
          }
        }

      }
    } finally {
      lock.writeLock().unlock();
    }
  }

  /**
   * set/change the values of tags or attributes
   *
   * @param alterMap the new tags or attributes key-value
   * @param fullPath timeseries
   */
  @SuppressWarnings("squid:S3776") // Suppress high Cognitive Complexity warning
  public void setTagsOrAttributesValue(Map<String, String> alterMap, PartialPath fullPath)
      throws MetadataException, IOException {
    lock.writeLock().lock();
    try {
      MNode mNode = mtree.getNodeByPath(fullPath);
      if (!(mNode instanceof MeasurementMNode)) {
        throw new PathNotExistException(fullPath.getFullPath());
      }
      MeasurementMNode leafMNode = (MeasurementMNode) mNode;
      if (leafMNode.getOffset() < 0) {
        throw new MetadataException(
            String.format("TimeSeries [%s] does not have any tag/attribute.", fullPath));
      }

      // tags, attributes
      Pair<Map<String, String>, Map<String, String>> pair =
          tagLogFile.read(config.getTagAttributeTotalSize(), leafMNode.getOffset());
      Map<String, String> oldTagValue = new HashMap<>();
      Map<String, String> newTagValue = new HashMap<>();

      for (Entry<String, String> entry : alterMap.entrySet()) {
        String key = entry.getKey();
        String value = entry.getValue();
        // check tag map
        if (pair.left.containsKey(key)) {
          oldTagValue.put(key, pair.left.get(key));
          newTagValue.put(key, value);
          pair.left.put(key, value);
        } else if (pair.right.containsKey(key)) {
          // check attribute map
          pair.right.put(key, value);
        } else {
          throw new MetadataException(
              String.format("TimeSeries [%s] does not have tag/attribute [%s].", fullPath, key));
        }
      }

      // persist the change to disk
      tagLogFile.write(pair.left, pair.right, leafMNode.getOffset());

      for (Entry<String, String> entry : oldTagValue.entrySet()) {
        String key = entry.getKey();
        String beforeValue = entry.getValue();
        String currentValue = newTagValue.get(key);
        // change the tag inverted index map
        if (tagIndex.containsKey(key) && tagIndex.get(key).containsKey(beforeValue)) {

          if (logger.isDebugEnabled()) {
            logger.debug(String.format(
                "Set: TimeSeries %s is removed from tag inverted index, "
                    + "tag key is %s, tag value is %s, tlog offset is %d",
                leafMNode.getFullPath(), entry.getKey(), beforeValue, leafMNode.getOffset()));
          }

          tagIndex.get(key).get(beforeValue).remove(leafMNode);
        } else {
          if (logger.isDebugEnabled()) {
            logger.debug(String.format(
                "Set: TimeSeries %s's tag info has been removed from tag inverted index "
                    + "before deleting it, tag key is %s, tag value is %s, tlog offset is %d, contains key %b",
                leafMNode.getFullPath(), key, beforeValue, leafMNode.getOffset(),
                tagIndex.containsKey(key)));
          }
        }
        tagIndex.computeIfAbsent(key, k -> new HashMap<>())
            .computeIfAbsent(currentValue, k -> new HashSet<>()).add(leafMNode);
      }
    } finally {
      lock.writeLock().unlock();
    }
  }

  /**
   * rename the tag or attribute's key of the timeseries
   *
   * @param oldKey   old key of tag or attribute
   * @param newKey   new key of tag or attribute
   * @param fullPath timeseries
   */
  @SuppressWarnings("squid:S3776") // Suppress high Cognitive Complexity warning
  public void renameTagOrAttributeKey(String oldKey, String newKey, PartialPath fullPath)
      throws MetadataException, IOException {
    lock.writeLock().lock();
    try {
      MNode mNode = mtree.getNodeByPath(fullPath);
      if (!(mNode instanceof MeasurementMNode)) {
        throw new PathNotExistException(fullPath.getFullPath());
      }
      MeasurementMNode leafMNode = (MeasurementMNode) mNode;
      if (leafMNode.getOffset() < 0) {
        throw new MetadataException(
            String.format("TimeSeries [%s] does not have [%s] tag/attribute.", fullPath, oldKey));
      }
      // tags, attributes
      Pair<Map<String, String>, Map<String, String>> pair =
          tagLogFile.read(config.getTagAttributeTotalSize(), leafMNode.getOffset());

      // current name has existed
      if (pair.left.containsKey(newKey) || pair.right.containsKey(newKey)) {
        throw new MetadataException(
            String.format(
                "TimeSeries [%s] already has a tag/attribute named [%s].", fullPath, newKey));
      }

      // check tag map
      if (pair.left.containsKey(oldKey)) {
        String value = pair.left.remove(oldKey);
        pair.left.put(newKey, value);
        // persist the change to disk
        tagLogFile.write(pair.left, pair.right, leafMNode.getOffset());
        // change the tag inverted index map
        if (tagIndex.containsKey(oldKey) && tagIndex.get(oldKey).containsKey(value)) {

          if (logger.isDebugEnabled()) {
            logger.debug(String.format(
                "Rename: TimeSeries %s is removed from tag inverted index, "
                    + "tag key is %s, tag value is %s, tlog offset is %d",
                leafMNode.getFullPath(), oldKey, value, leafMNode.getOffset()));
          }

          tagIndex.get(oldKey).get(value).remove(leafMNode);

        } else {
          if (logger.isDebugEnabled()) {
            logger.debug(String.format(
                "Rename: TimeSeries %s's tag info has been removed from tag inverted index "
                    + "before deleting it, tag key is %s, tag value is %s, tlog offset is %d, contains key %b",
                leafMNode.getFullPath(), oldKey, value, leafMNode.getOffset(),
                tagIndex.containsKey(oldKey)));
          }
        }
        tagIndex.computeIfAbsent(newKey, k -> new HashMap<>())
            .computeIfAbsent(value, k -> new HashSet<>()).add(leafMNode);
      } else if (pair.right.containsKey(oldKey)) {
        // check attribute map
        pair.right.put(newKey, pair.right.remove(oldKey));
        // persist the change to disk
        tagLogFile.write(pair.left, pair.right, leafMNode.getOffset());
      } else {
        throw new MetadataException(
            String.format("TimeSeries [%s] does not have tag/attribute [%s].", fullPath, oldKey));
      }
    } finally {
      lock.writeLock().unlock();
    }
  }

  /**
   * Check whether the given path contains a storage group
   */
  boolean checkStorageGroupByPath(PartialPath path) {
    lock.readLock().lock();
    try {
      return mtree.checkStorageGroupByPath(path);
    } finally {
      lock.readLock().unlock();
    }
  }

  /**
   * Get all storage groups under the given path
   *
   * @return List of String represented all storage group names
   * @apiNote :for cluster
   */
  List<String> getStorageGroupByPath(PartialPath path) throws MetadataException {
    lock.readLock().lock();
    try {
      return mtree.getStorageGroupByPath(path);
    } catch (MetadataException e) {
      throw new MetadataException(e);
    } finally {
      lock.readLock().unlock();
    }
  }

  public void collectTimeseriesSchema(MNode startingNode,
      Collection<TimeseriesSchema> timeseriesSchemas) {
    Deque<MNode> nodeDeque = new ArrayDeque<>();
    nodeDeque.addLast(startingNode);
    while (!nodeDeque.isEmpty()) {
      MNode node = nodeDeque.removeFirst();
      if (node instanceof MeasurementMNode) {
        MeasurementSchema nodeSchema = ((MeasurementMNode) node).getSchema();
        timeseriesSchemas.add(new TimeseriesSchema(node.getFullPath(), nodeSchema.getType(),
            nodeSchema.getEncodingType(), nodeSchema.getCompressor()));
      } else if (!node.getChildren().isEmpty()) {
        nodeDeque.addAll(node.getChildren().values());
      }
    }
  }

  public void collectTimeseriesSchema(String prefixPath,
      Collection<TimeseriesSchema> timeseriesSchemas) throws MetadataException {
    collectTimeseriesSchema(getNodeByPath(prefixPath), timeseriesSchemas);
  }

  public void collectMeasurementSchema(MNode startingNode,
      Collection<MeasurementSchema> timeseriesSchemas) {
    Deque<MNode> nodeDeque = new ArrayDeque<>();
    nodeDeque.addLast(startingNode);
    while (!nodeDeque.isEmpty()) {
      MNode node = nodeDeque.removeFirst();
      if (node instanceof MeasurementMNode) {
        MeasurementSchema nodeSchema = ((MeasurementMNode) node).getSchema();
        timeseriesSchemas.add(new MeasurementSchema(node.getName(), nodeSchema.getType(),
            nodeSchema.getEncodingType(), nodeSchema.getCompressor()));
      } else if (!node.getChildren().isEmpty()) {
        nodeDeque.addAll(node.getChildren().values());
      }
    }
  }

  /**
   * Collect the timeseries schemas under "startingPath".
   *
   * @param startingPath
   * @param measurementSchemas
   */
  public void collectSeries(PartialPath startingPath, List<MeasurementSchema> measurementSchemas) {
    MNode mNode;
    try {
      mNode = getNodeByPath(startingPath);
    } catch (MetadataException e) {
      return;
    }
    collectMeasurementSchema(mNode, measurementSchemas);
  }

  /**
   * For a path, infer all storage groups it may belong to. The path can have wildcards.
   *
   * <p>Consider the path into two parts: (1) the sub path which can not contain a storage group
   * name and (2) the sub path which is substring that begin after the storage group name.
   *
   * <p>(1) Suppose the part of the path can not contain a storage group name (e.g.,
   * "root".contains("root.sg") == false), then: If the wildcard is not at the tail, then for each
   * wildcard, only one level will be inferred and the wildcard will be removed. If the wildcard is
   * at the tail, then the inference will go on until the storage groups are found and the wildcard
   * will be kept. (2) Suppose the part of the path is a substring that begin after the storage
   * group name. (e.g., For "root.*.sg1.a.*.b.*" and "root.x.sg1" is a storage group, then this part
   * is "a.*.b.*"). For this part, keep what it is.
   *
   * <p>Assuming we have three SGs: root.group1, root.group2, root.area1.group3 Eg1: for input
   * "root.*", returns ("root.group1", "root.group1.*"), ("root.group2", "root.group2.*")
   * ("root.area1.group3", "root.area1.group3.*") Eg2: for input "root.*.s1", returns
   * ("root.group1", "root.group1.s1"), ("root.group2", "root.group2.s1")
   *
   * <p>Eg3: for input "root.area1.*", returns ("root.area1.group3", "root.area1.group3.*")
   *
   * @param path can be a prefix or a full path.
   * @return StorageGroupName-FullPath pairs
   */
  public Map<String, String> determineStorageGroup(PartialPath path) throws IllegalPathException {
    lock.readLock().lock();
    try {
      return mtree.determineStorageGroup(path);
    } finally {
      lock.readLock().unlock();
    }
  }

  /**
   * StorageGroupFilter filters unsatisfied storage groups in metadata queries to speed up and
   * deduplicate.
   */
  @FunctionalInterface
  public interface StorageGroupFilter {

    boolean satisfy(String storageGroup);
  }

  /**
   * if the path is in local mtree, nothing needed to do (because mtree is in the memory); Otherwise
   * cache the path to mRemoteSchemaCache
   */
  public void cacheMeta(String path, MeasurementMeta meta) {
    // do nothing
  }

  public void updateLastCache(PartialPath seriesPath, TimeValuePair timeValuePair,
      boolean highPriorityUpdate, Long latestFlushedTime,
      MeasurementMNode node) {
    if (node != null) {
      node.updateCachedLast(timeValuePair, highPriorityUpdate, latestFlushedTime);
    } else {
      try {
        MeasurementMNode node1 = (MeasurementMNode) mtree.getNodeByPath(seriesPath);
        node1.updateCachedLast(timeValuePair, highPriorityUpdate, latestFlushedTime);
      } catch (MetadataException e) {
        logger.warn("failed to update last cache for the {}, err:{}", seriesPath, e.getMessage());
      }
    }
  }

  public TimeValuePair getLastCache(PartialPath seriesPath) {
    try {
      MeasurementMNode node = (MeasurementMNode) mtree.getNodeByPath(seriesPath);
      return node.getCachedLast();
    } catch (MetadataException e) {
      logger.warn("failed to get last cache for the {}, err:{}", seriesPath, e.getMessage());
    }
    return null;
  }

  private void checkMTreeModified() {
    if (logWriter == null || logFile == null) {
      // the logWriter is not initialized now, we skip the check once.
      return;
    }
    if (System.currentTimeMillis() - logFile.lastModified() < mtreeSnapshotThresholdTime) {
      if (logger.isDebugEnabled()) {
        logger.debug("MTree snapshot need not be created. Time from last modification: {} ms.",
            System.currentTimeMillis() - logFile.lastModified());
      }
    } else if (logWriter.getLineNumber() < mtreeSnapshotInterval) {
      if (logger.isDebugEnabled()) {
        logger.debug("MTree snapshot need not be created. New mlog line number: {}.",
            logWriter.getLineNumber());
      }
    } else {
      logger.info("New mlog line number: {}, time from last modification: {} ms",
          logWriter.getLineNumber(), System.currentTimeMillis() - logFile.lastModified());
      createMTreeSnapshot();
    }
  }

  public void createMTreeSnapshot() {
    lock.readLock().lock();
    long time = System.currentTimeMillis();
    logger.info("Start creating MTree snapshot to {}", mtreeSnapshotPath);
    try {
      mtree.serializeTo(mtreeSnapshotTmpPath);
      File tmpFile = SystemFileFactory.INSTANCE.getFile(mtreeSnapshotTmpPath);
      File snapshotFile = SystemFileFactory.INSTANCE.getFile(mtreeSnapshotPath);
      if (snapshotFile.exists()) {
        Files.delete(snapshotFile.toPath());
      }
      if (tmpFile.renameTo(snapshotFile)) {
        logger.info("Finish creating MTree snapshot to {}, spend {} ms.", mtreeSnapshotPath,
            System.currentTimeMillis() - time);
      }
      logWriter.clear();
    } catch (IOException e) {
      logger.warn("Failed to create MTree snapshot to {}", mtreeSnapshotPath, e);
      if (SystemFileFactory.INSTANCE.getFile(mtreeSnapshotTmpPath).exists()) {
        try {
          Files.delete(SystemFileFactory.INSTANCE.getFile(mtreeSnapshotTmpPath).toPath());
        } catch (IOException e1) {
          logger.warn("delete file {} failed: {}", mtreeSnapshotTmpPath, e1.getMessage());
        }
      }
    } finally {
      lock.readLock().unlock();
    }
  }

  /**
   * get schema for device. Attention!!!  Only support insertPlan
   *
   * @throws MetadataException
   */
  @SuppressWarnings("squid:S3776") // Suppress high Cognitive Complexity warning
  public MeasurementSchema[] getSeriesSchemasAndReadLockDevice(PartialPath deviceId,
      String[] measurementList, InsertPlan plan) throws MetadataException {
    MeasurementSchema[] schemas = new MeasurementSchema[measurementList.length];

    MNode deviceNode;
    // 1. get device node
    deviceNode = getDeviceNodeWithAutoCreateAndReadLock(deviceId);

    // 2. get schema of each measurement
    for (int i = 0; i < measurementList.length; i++) {
      try {
        // if do not has measurement
        MeasurementSchema measurementSchema;
        if (!deviceNode.hasChild(measurementList[i])) {
          // could not create it
          if (!config.isAutoCreateSchemaEnabled()) {
            // but measurement not in MTree and cannot auto-create, try the cache
            measurementSchema = getSeriesSchema(deviceId
                , measurementList[i]);
            if (measurementSchema == null) {
              throw new PathNotExistException(deviceId + PATH_SEPARATOR + measurementList[i]);
            }
          } else {
            // create it
            Path path = new Path(deviceId, measurementList[i]);
            TSDataType dataType = getTypeInLoc(plan, i);

            createTimeseries(
                path.getFullPath(),
                dataType,
                getDefaultEncoding(dataType),
                TSFileDescriptor.getInstance().getConfig().getCompressor(),
                Collections.emptyMap());

            MeasurementMNode measurementNode = (MeasurementMNode) getChild(deviceNode,
                measurementList[i]);
            measurementSchema = measurementNode.getSchema();
          }
<<<<<<< HEAD
        } else {
          MeasurementMNode measurementNode = (MeasurementMNode) getChild(deviceNode,
              measurementList[i]);
          measurementSchema = measurementNode.getSchema();
=======

          // create it

          TSDataType dataType = getTypeInLoc(plan, i);
          createTimeseries(
              deviceId.concatNode(measurementList[i]),
              dataType,
              getDefaultEncoding(dataType),
              TSFileDescriptor.getInstance().getConfig().getCompressor(),
              Collections.emptyMap());
>>>>>>> b3ea173d
        }

        // check type is match
        TSDataType insertDataType = null;
        if (plan instanceof InsertRowPlan) {
          if (!((InsertRowPlan) plan).isNeedInferType()) {
            // only when InsertRowPlan's values is object[], we should check type
            insertDataType = getTypeInLoc(plan, i);
          } else {
            insertDataType = measurementSchema.getType();
          }
        } else if (plan instanceof InsertTabletPlan) {
          insertDataType = getTypeInLoc(plan, i);
        }

        if (measurementSchema.getType() != insertDataType) {
          logger.warn("DataType mismatch, Insert measurement {} type {}, metadata tree type {}",
              measurementList[i], insertDataType, measurementSchema.getType());
          if (!config.isEnablePartialInsert()) {
            throw new MetadataException(String.format(
                "DataType mismatch, Insert measurement %s type %s, metadata tree type %s",
                measurementList[i], insertDataType, measurementSchema.getType()));
          } else {
            // mark failed measurement
            plan.markFailedMeasurementInsertion(i, new MetadataException(String.format(
                "DataType mismatch, Insert measurement %s type %s, metadata tree type %s",
                measurementList[i], insertDataType, measurementSchema.getType())));
            continue;
          }
        }

        schemas[i] = measurementSchema;

        if (schemas[i] != null) {
          measurementList[i] = schemas[i].getMeasurementId();
        }
      } catch (MetadataException e) {
        logger.warn("meet error when check {}.{}, message: {}", deviceId, measurementList[i],
            e.getMessage());
        if (config.isEnablePartialInsert()) {
          // mark failed measurement
          plan.markFailedMeasurementInsertion(i, e);
        } else {
          throw e;
        }
      }
    }
    return schemas;
  }

  /**
   * Get default encoding by dataType
   */
  private TSEncoding getDefaultEncoding(TSDataType dataType) {
    IoTDBConfig conf = IoTDBDescriptor.getInstance().getConfig();
    switch (dataType) {
      case BOOLEAN:
        return conf.getDefaultBooleanEncoding();
      case INT32:
        return conf.getDefaultInt32Encoding();
      case INT64:
        return conf.getDefaultInt64Encoding();
      case FLOAT:
        return conf.getDefaultFloatEncoding();
      case DOUBLE:
        return conf.getDefaultDoubleEncoding();
      case TEXT:
        return conf.getDefaultTextEncoding();
      default:
        throw new UnSupportedDataTypeException(
            String.format("Data type %s is not supported.", dataType.toString()));
    }
  }

  /**
   * get dataType of plan, in loc measurements only support InsertRowPlan and InsertTabletPlan
   *
   * @throws MetadataException
   */
  private TSDataType getTypeInLoc(InsertPlan plan, int loc) throws MetadataException {
    TSDataType dataType;
    if (plan instanceof InsertRowPlan) {
      InsertRowPlan tPlan = (InsertRowPlan) plan;
      dataType = TypeInferenceUtils
          .getPredictedDataType(tPlan.getValues()[loc], tPlan.isNeedInferType());
    } else if (plan instanceof InsertTabletPlan) {
      dataType = (plan).getDataTypes()[loc];
    } else {
      throw new MetadataException(String.format(
          "Only support insert and insertTablet, plan is [%s]", plan.getOperatorType()));
    }
    return dataType;
  }

  /**
   * when insert, we lock device node for not create deleted time series after insert, we should
   * call this function to unlock the device node
   *
   * @param deviceId
   */
  public void unlockDeviceReadLock(PartialPath deviceId) {
    try {
      MNode mNode = getDeviceNode(deviceId);
      mNode.readUnlock();
    } catch (IllegalMonitorStateException | MetadataException e) {
      // ignore the exception
    }
  }
}<|MERGE_RESOLUTION|>--- conflicted
+++ resolved
@@ -1734,7 +1734,7 @@
 
   public void collectTimeseriesSchema(String prefixPath,
       Collection<TimeseriesSchema> timeseriesSchemas) throws MetadataException {
-    collectTimeseriesSchema(getNodeByPath(prefixPath), timeseriesSchemas);
+    collectTimeseriesSchema(getNodeByPath(new PartialPath(prefixPath)), timeseriesSchemas);
   }
 
   public void collectMeasurementSchema(MNode startingNode,
@@ -1816,7 +1816,7 @@
    * if the path is in local mtree, nothing needed to do (because mtree is in the memory); Otherwise
    * cache the path to mRemoteSchemaCache
    */
-  public void cacheMeta(String path, MeasurementMeta meta) {
+  public void cacheMeta(PartialPath path, MeasurementMeta meta) {
     // do nothing
   }
 
@@ -1927,11 +1927,10 @@
             }
           } else {
             // create it
-            Path path = new Path(deviceId, measurementList[i]);
+
             TSDataType dataType = getTypeInLoc(plan, i);
-
             createTimeseries(
-                path.getFullPath(),
+                deviceId.concatNode(measurementList[i]),
                 dataType,
                 getDefaultEncoding(dataType),
                 TSFileDescriptor.getInstance().getConfig().getCompressor(),
@@ -1941,23 +1940,10 @@
                 measurementList[i]);
             measurementSchema = measurementNode.getSchema();
           }
-<<<<<<< HEAD
         } else {
           MeasurementMNode measurementNode = (MeasurementMNode) getChild(deviceNode,
               measurementList[i]);
           measurementSchema = measurementNode.getSchema();
-=======
-
-          // create it
-
-          TSDataType dataType = getTypeInLoc(plan, i);
-          createTimeseries(
-              deviceId.concatNode(measurementList[i]),
-              dataType,
-              getDefaultEncoding(dataType),
-              TSFileDescriptor.getInstance().getConfig().getCompressor(),
-              Collections.emptyMap());
->>>>>>> b3ea173d
         }
 
         // check type is match
