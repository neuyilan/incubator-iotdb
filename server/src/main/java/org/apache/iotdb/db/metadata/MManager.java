--- conflicted
+++ resolved
@@ -1652,25 +1652,6 @@
   }
 
   public void collectTimeseriesSchema(MNode startingNode, Collection<TimeseriesSchema> timeseriesSchemas) {
-<<<<<<< HEAD
-=======
-    Deque<MNode> nodeDeque = new ArrayDeque<>();
-    nodeDeque.addLast(startingNode);
-    while (!nodeDeque.isEmpty()) {
-      MNode node = nodeDeque.removeFirst();
-      if (node instanceof MeasurementMNode) {
-        MeasurementSchema nodeSchema = ((MeasurementMNode) node).getSchema();
-        timeseriesSchemas.add(new TimeseriesSchema(node.getFullPath(), nodeSchema.getType(),
-            nodeSchema.getEncodingType(), nodeSchema.getCompressor()));
-      } else if (!node.getChildren().isEmpty()) {
-        nodeDeque.addAll(node.getChildren().values());
-      }
-    }
-  }
-
-  public void collectMeasurementSchema(MNode startingNode,
-      Collection<MeasurementSchema> timeseriesSchemas) {
->>>>>>> f2b4a97a
     Deque<MNode> nodeDeque = new ArrayDeque<>();
     nodeDeque.addLast(startingNode);
     while (!nodeDeque.isEmpty()) {
