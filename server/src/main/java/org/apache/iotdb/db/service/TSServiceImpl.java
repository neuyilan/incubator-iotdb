/*
 * Licensed to the Apache Software Foundation (ASF) under one
 * or more contributor license agreements.  See the NOTICE file
 * distributed with this work for additional information
 * regarding copyright ownership.  The ASF licenses this file
 * to you under the Apache License, Version 2.0 (the
 * "License"); you may not use this file except in compliance
 * with the License.  You may obtain a copy of the License at
 *
 *     http://www.apache.org/licenses/LICENSE-2.0
 *
 * Unless required by applicable law or agreed to in writing,
 * software distributed under the License is distributed on an
 * "AS IS" BASIS, WITHOUT WARRANTIES OR CONDITIONS OF ANY
 * KIND, either express or implied.  See the License for the
 * specific language governing permissions and limitations
 * under the License.
 */
package org.apache.iotdb.db.service;

import static org.apache.iotdb.db.conf.IoTDBConstant.COLUMN_PRIVILEGE;
import static org.apache.iotdb.db.conf.IoTDBConstant.COLUMN_ROLE;
import static org.apache.iotdb.db.conf.IoTDBConstant.COLUMN_STORAGE_GROUP;
import static org.apache.iotdb.db.conf.IoTDBConstant.COLUMN_TTL;
import static org.apache.iotdb.db.conf.IoTDBConstant.COLUMN_USER;

import java.io.IOException;
import java.sql.SQLException;
import java.sql.Statement;
import java.time.ZoneId;
import java.util.ArrayList;
import java.util.Arrays;
import java.util.Collections;
import java.util.HashMap;
import java.util.HashSet;
import java.util.List;
import java.util.Map;
import java.util.Set;
import java.util.Vector;
import java.util.concurrent.ConcurrentHashMap;
import java.util.concurrent.atomic.AtomicLong;
import org.antlr.v4.runtime.misc.ParseCancellationException;
import org.apache.iotdb.db.auth.AuthException;
import org.apache.iotdb.db.auth.AuthorityChecker;
import org.apache.iotdb.db.auth.authorizer.IAuthorizer;
import org.apache.iotdb.db.auth.authorizer.LocalFileAuthorizer;
import org.apache.iotdb.db.conf.IoTDBConfig;
import org.apache.iotdb.db.conf.IoTDBConstant;
import org.apache.iotdb.db.conf.IoTDBDescriptor;
import org.apache.iotdb.db.cost.statistic.Measurement;
import org.apache.iotdb.db.cost.statistic.Operation;
import org.apache.iotdb.db.engine.StorageEngine;
import org.apache.iotdb.db.exception.QueryInBatchStatementException;
import org.apache.iotdb.db.exception.StorageEngineException;
import org.apache.iotdb.db.exception.metadata.MetadataException;
import org.apache.iotdb.db.exception.query.QueryProcessException;
import org.apache.iotdb.db.exception.runtime.SQLParserException;
import org.apache.iotdb.db.metadata.MManager;
import org.apache.iotdb.db.metrics.server.SqlArgument;
import org.apache.iotdb.db.qp.QueryProcessor;
import org.apache.iotdb.db.qp.constant.SQLConstant;
import org.apache.iotdb.db.qp.executor.QueryProcessExecutor;
import org.apache.iotdb.db.qp.logical.Operator.OperatorType;
import org.apache.iotdb.db.qp.physical.PhysicalPlan;
import org.apache.iotdb.db.qp.physical.crud.BatchInsertPlan;
import org.apache.iotdb.db.qp.physical.crud.DeletePlan;
import org.apache.iotdb.db.qp.physical.crud.InsertPlan;
import org.apache.iotdb.db.qp.physical.crud.QueryPlan;
import org.apache.iotdb.db.qp.physical.sys.AuthorPlan;
import org.apache.iotdb.db.qp.physical.sys.CreateTimeSeriesPlan;
import org.apache.iotdb.db.qp.physical.sys.DeleteStorageGroupPlan;
import org.apache.iotdb.db.qp.physical.sys.DeleteTimeSeriesPlan;
import org.apache.iotdb.db.qp.physical.sys.SetStorageGroupPlan;
import org.apache.iotdb.db.qp.physical.sys.ShowPlan;
import org.apache.iotdb.db.query.context.QueryContext;
import org.apache.iotdb.db.query.control.QueryResourceManager;
import org.apache.iotdb.db.tools.watermark.GroupedLSBWatermarkEncoder;
import org.apache.iotdb.db.tools.watermark.WatermarkEncoder;
import org.apache.iotdb.db.utils.QueryDataSetUtils;
import org.apache.iotdb.db.utils.SchemaUtils;
import org.apache.iotdb.rpc.TSStatusCode;
import org.apache.iotdb.service.rpc.thrift.ServerProperties;
import org.apache.iotdb.service.rpc.thrift.TSBatchInsertionReq;
import org.apache.iotdb.service.rpc.thrift.TSCancelOperationReq;
import org.apache.iotdb.service.rpc.thrift.TSCloseOperationReq;
import org.apache.iotdb.service.rpc.thrift.TSCloseSessionReq;
import org.apache.iotdb.service.rpc.thrift.TSCreateTimeseriesReq;
import org.apache.iotdb.service.rpc.thrift.TSDeleteDataReq;
import org.apache.iotdb.service.rpc.thrift.TSExecuteBatchStatementReq;
import org.apache.iotdb.service.rpc.thrift.TSExecuteBatchStatementResp;
import org.apache.iotdb.service.rpc.thrift.TSExecuteInsertRowInBatchResp;
import org.apache.iotdb.service.rpc.thrift.TSExecuteStatementReq;
import org.apache.iotdb.service.rpc.thrift.TSExecuteStatementResp;
import org.apache.iotdb.service.rpc.thrift.TSFetchMetadataReq;
import org.apache.iotdb.service.rpc.thrift.TSFetchMetadataResp;
import org.apache.iotdb.service.rpc.thrift.TSFetchResultsReq;
import org.apache.iotdb.service.rpc.thrift.TSFetchResultsResp;
import org.apache.iotdb.service.rpc.thrift.TSGetTimeZoneResp;
import org.apache.iotdb.service.rpc.thrift.TSIService;
import org.apache.iotdb.service.rpc.thrift.TSInsertInBatchReq;
import org.apache.iotdb.service.rpc.thrift.TSInsertReq;
import org.apache.iotdb.service.rpc.thrift.TSInsertionReq;
import org.apache.iotdb.service.rpc.thrift.TSOpenSessionReq;
import org.apache.iotdb.service.rpc.thrift.TSOpenSessionResp;
import org.apache.iotdb.service.rpc.thrift.TSProtocolVersion;
import org.apache.iotdb.service.rpc.thrift.TSQueryDataSet;
import org.apache.iotdb.service.rpc.thrift.TSSetTimeZoneReq;
import org.apache.iotdb.service.rpc.thrift.TSStatus;
import org.apache.iotdb.service.rpc.thrift.TSStatusType;
import org.apache.iotdb.tsfile.exception.filter.QueryFilterOptimizationException;
import org.apache.iotdb.tsfile.exception.write.UnSupportedDataTypeException;
import org.apache.iotdb.tsfile.file.metadata.enums.CompressionType;
import org.apache.iotdb.tsfile.file.metadata.enums.TSDataType;
import org.apache.iotdb.tsfile.file.metadata.enums.TSEncoding;
import org.apache.iotdb.tsfile.read.common.Path;
import org.apache.iotdb.tsfile.read.query.dataset.QueryDataSet;
import org.apache.thrift.TException;
import org.apache.thrift.server.ServerContext;
import org.slf4j.Logger;
import org.slf4j.LoggerFactory;

/**
 * Thrift RPC implementation at server side.
 */

public class TSServiceImpl implements TSIService.Iface, ServerContext {

  private static final Logger logger = LoggerFactory.getLogger(TSServiceImpl.class);
  private static final String INFO_NOT_LOGIN = "{}: Not login.";
  private static final int MAX_SIZE = 200;
  private static final int DELETE_SIZE = 50;
  private static final String ERROR_PARSING_SQL = "meet error while parsing SQL to physical plan: {}";
  public static Vector<SqlArgument> sqlArgumentsList = new Vector<>();

  protected QueryProcessor processor;
  // Record the username for every rpc connection (session).
  private Map<Long, String> sessionIdUsernameMap = new ConcurrentHashMap<>();
  private Map<Long, ZoneId> sessionIdZoneIdMap = new ConcurrentHashMap<>();
  
  // The sessionId is unique in one IoTDB instance.
  private AtomicLong sessionIdGenerator = new AtomicLong();
  // The statementId is unique in one IoTDB instance.
  private AtomicLong statementIdGenerator = new AtomicLong();
  // The queryIdGenerator is unique in one IoTDB instance for each operation that needs an id.
  private AtomicLong queryIdGenerator = new AtomicLong();

  // (sessionId -> Set(statementId))
  private Map<Long, Set<Long>> sessionId2StatementId = new ConcurrentHashMap<>();
  // (statementId -> Set(queryId))
  private Map<Long, Set<Long>> statementId2QueryId = new ConcurrentHashMap<>();

  // (queryId -> PhysicalPlan)
<<<<<<< HEAD
  protected ThreadLocal<Map<Long, PhysicalPlan>> queryId2Plan = new ThreadLocal<>();
  // (queryId -> QueryDataSet)
  protected ThreadLocal<Map<Long, QueryDataSet>> queryId2DataSet = new ThreadLocal<>();
  private ThreadLocal<ZoneId> zoneIds = new ThreadLocal<>();
  protected IoTDBConfig config = IoTDBDescriptor.getInstance().getConfig();
  private ThreadLocal<Map<Long, QueryContext>> contextMapLocal = new ThreadLocal<>();
=======
  private Map<Long, PhysicalPlan> queryId2Plan = new ConcurrentHashMap<>();
  // (queryId -> QueryDataSet)
  private Map<Long, QueryDataSet> queryId2DataSet = new ConcurrentHashMap<>();

  private IoTDBConfig config = IoTDBDescriptor.getInstance().getConfig();

  // When the client abnormally exits, we can still know who to disconnect
  private ThreadLocal<Long> currSessionId = new ThreadLocal<>();
>>>>>>> de24ef36

  public TSServiceImpl() {
    processor = new QueryProcessor(new QueryProcessExecutor());
  }

<<<<<<< HEAD
=======
  public static TSDataType getSeriesType(String path) throws QueryProcessException {
    switch (path.toLowerCase()) {
      // authorization queries
      case COLUMN_ROLE:
      case COLUMN_USER:
      case COLUMN_PRIVILEGE:
      case COLUMN_STORAGE_GROUP:
        return TSDataType.TEXT;
      case COLUMN_TTL:
        return TSDataType.INT64;
      default:
        // do nothing
    }

    if (path.contains("(") && !path.startsWith("(") && path.endsWith(")")) {
      // aggregation
      int leftBracketIndex = path.indexOf('(');
      String aggrType = path.substring(0, leftBracketIndex);
      String innerPath = path.substring(leftBracketIndex + 1, path.length() - 1);
      switch (aggrType.toLowerCase()) {
        case SQLConstant.MIN_TIME:
        case SQLConstant.MAX_TIME:
        case SQLConstant.COUNT:
          return TSDataType.INT64;
        case SQLConstant.LAST_VALUE:
        case SQLConstant.FIRST_VALUE:
        case SQLConstant.MIN_VALUE:
        case SQLConstant.MAX_VALUE:
          return getSeriesType(innerPath);
        case SQLConstant.AVG:
        case SQLConstant.SUM:
          return TSDataType.DOUBLE;
        default:
          throw new QueryProcessException(
              "aggregate does not support " + aggrType + " function.");
      }
    }
    return MManager.getInstance().getSeriesType(path);
  }

>>>>>>> de24ef36
  @Override
  public TSOpenSessionResp openSession(TSOpenSessionReq req) throws TException {
    logger.info("{}: receive open session request from username {}", IoTDBConstant.GLOBAL_DB_NAME,
        req.getUsername());

    boolean status;
    IAuthorizer authorizer;
    try {
      authorizer = LocalFileAuthorizer.getInstance();
    } catch (AuthException e) {
      throw new TException(e);
    }
    try {
      status = authorizer.login(req.getUsername(), req.getPassword());
    } catch (AuthException e) {
      logger.info("meet error while logging in.", e);
      status = false;
    }
    TSStatus tsStatus;
    long sessionId = -1;
    if (status) {
      tsStatus = getStatus(TSStatusCode.SUCCESS_STATUS, "Login successfully");
      sessionId = sessionIdGenerator.incrementAndGet();
      sessionIdUsernameMap.put(sessionId, req.getUsername());
      sessionIdZoneIdMap.put(sessionId, config.getZoneID());
      currSessionId.set(sessionId);
    } else {
      tsStatus = getStatus(TSStatusCode.WRONG_LOGIN_PASSWORD_ERROR);
    }
    TSOpenSessionResp resp = new TSOpenSessionResp(tsStatus,
        TSProtocolVersion.IOTDB_SERVICE_PROTOCOL_V1);
    resp.setSessionId(sessionId);
    logger.info("{}: Login status: {}. User : {}", IoTDBConstant.GLOBAL_DB_NAME,
        tsStatus.getStatusType().getMessage(), req.getUsername());

    return resp;
  }

  @Override
  public TSStatus closeSession(TSCloseSessionReq req) {
    logger.info("{}: receive close session", IoTDBConstant.GLOBAL_DB_NAME);
    long sessionId = req.getSessionId();
    TSStatus tsStatus;
    if (sessionIdUsernameMap.remove(sessionId) == null) {
      tsStatus = getStatus(TSStatusCode.NOT_LOGIN_ERROR);
    } else {
      tsStatus = getStatus(TSStatusCode.SUCCESS_STATUS);
    }

    sessionIdZoneIdMap.remove(sessionId);
    List<Exception> exceptions = new ArrayList<>();
    Set<Long> statementIds = sessionId2StatementId.getOrDefault(sessionId, Collections.emptySet());
    for (long statementId : statementIds) {
      Set<Long> queryIds = statementId2QueryId.getOrDefault(statementId, Collections.emptySet());
      for (long queryId : queryIds) {
        queryId2Plan.remove(queryId);
        queryId2DataSet.remove(queryId);

        try {
          QueryResourceManager.getInstance().endQueryForGivenJob(queryId);
        } catch (StorageEngineException e) {
          // release as many as resources as possible, so do not break as soon as one exception is
          // raised
          exceptions.add(e);
          logger.error("Error in closeSession : ", e);
        }
      }
    }
    if (!exceptions.isEmpty()) {
      return new TSStatus(
          getStatus(TSStatusCode.CLOSE_OPERATION_ERROR,
              String.format("%d errors in closeOperation, see server logs for detail",
                  exceptions.size())));
    }

    return new TSStatus(tsStatus);
  }

  @Override
  public TSStatus cancelOperation(TSCancelOperationReq req) {
    //TODO implement
    return getStatus(TSStatusCode.QUERY_NOT_ALLOWED, "Cancellation is not implemented");
  }

  @Override
  public TSStatus closeOperation(TSCloseOperationReq req) {
    logger.info("{}: receive close operation", IoTDBConstant.GLOBAL_DB_NAME);
    TSStatus status;
    if (!checkLogin(req.getSessionId())) {
      logger.info(INFO_NOT_LOGIN, IoTDBConstant.GLOBAL_DB_NAME);
      return getStatus(TSStatusCode.NOT_LOGIN_ERROR);
    }
    try {
      // statement close
      if (req.isSetStatementId()) {
        long stmtId = req.getStatementId();
        Set<Long> queryIdSet = statementId2QueryId.remove(stmtId);
        if (queryIdSet != null) {
          for (long queryId : queryIdSet) {
            releaseQueryResource(queryId);
          }
        }
      } else {
        // ResultSet close
        releaseQueryResource(req.queryId);
      }

    } catch (Exception e) {
      logger.error("Error in closeOperation : ", e);
      return getStatus(TSStatusCode.CLOSE_OPERATION_ERROR, "Error in closeOperation");
    }
    return getStatus(TSStatusCode.SUCCESS_STATUS);
  }

  /**
   * release single operation resource
   */
  private void releaseQueryResource(long queryId) throws StorageEngineException {

    // remove the corresponding Physical Plan
    queryId2DataSet.remove(queryId);
    queryId2Plan.remove(queryId);

    QueryResourceManager.getInstance().endQueryForGivenJob(queryId);
  }

  /**
   * convert from TSStatusCode to TSStatus according to status code and status message
   *
   * @param statusType status type
   */
<<<<<<< HEAD
  protected TSStatus getStatus(TSStatusCode statusType) {
=======
  static TSStatus getStatus(TSStatusCode statusType) {
>>>>>>> de24ef36
    TSStatusType statusCodeAndMessage = new TSStatusType(statusType.getStatusCode(), "");
    return new TSStatus(statusCodeAndMessage);
  }

  /**
   * convert from TSStatusCode to TSStatus, which has message appending with existed status message
   *
   * @param statusType status type
   * @param appendMessage appending message
   */
  protected TSStatus getStatus(TSStatusCode statusType, String appendMessage) {
    TSStatusType statusCodeAndMessage = new TSStatusType(statusType.getStatusCode(), appendMessage);
    return new TSStatus(statusCodeAndMessage);
  }

  protected TSDataType getSeriesType(String path) throws QueryProcessException, MetadataException {
    return SchemaUtils.getSeriesType(path);
  }

  @Override
  public TSFetchMetadataResp fetchMetadata(TSFetchMetadataReq req) {
    TSStatus status;
    if (!checkLogin(req.getSessionId())) {
      logger.info(INFO_NOT_LOGIN, IoTDBConstant.GLOBAL_DB_NAME);
      status = getStatus(TSStatusCode.NOT_LOGIN_ERROR);
      return new TSFetchMetadataResp(status);
    }

    TSFetchMetadataResp resp = new TSFetchMetadataResp();
    try {
      switch (req.getType()) {
        case "SHOW_TIMESERIES":
          String path = req.getColumnPath();
          List<List<String>> timeseriesList = getTimeSeriesForPath(path);
          resp.setTimeseriesList(timeseriesList);
          status = getStatus(TSStatusCode.SUCCESS_STATUS);
          break;
        case "SHOW_STORAGE_GROUP":
          Set<String> storageGroups = new HashSet<>(getAllStorageGroups());
          resp.setStorageGroups(storageGroups);
          status = getStatus(TSStatusCode.SUCCESS_STATUS);
          break;
        case "METADATA_IN_JSON":
          String metadataInJson = getMetadataInString();
          resp.setMetadataInJson(metadataInJson);
          status = getStatus(TSStatusCode.SUCCESS_STATUS);
          break;
        case "SHOW_DEVICES":
          Set<String> devices = getAllDevices();
          resp.setDevices(devices);
          status = getStatus(TSStatusCode.SUCCESS_STATUS);
          break;
        case "SHOW_CHILD_PATHS":
          path = req.getColumnPath();
          Set<String> childPaths = getChildPaths(path);
          resp.setChildPaths(childPaths);
          status = getStatus(TSStatusCode.SUCCESS_STATUS);
          break;
        case "COLUMN":
          resp.setDataType(getSeriesType(req.getColumnPath()).toString());
          status = getStatus(TSStatusCode.SUCCESS_STATUS);
          break;
        case "ALL_COLUMNS":
          resp.setColumnsList(getPaths(req.getColumnPath()));
          status = getStatus(TSStatusCode.SUCCESS_STATUS);
          break;
        case "COUNT_TIMESERIES":
          resp.setTimeseriesNum(getPaths(req.getColumnPath()).size());
          status = getStatus(TSStatusCode.SUCCESS_STATUS);
          break;
        case "COUNT_NODES":
          resp.setNodesList(getNodesList(req.getColumnPath(), req.getNodeLevel()));
          status = getStatus(TSStatusCode.SUCCESS_STATUS);
          break;
        case "COUNT_NODE_TIMESERIES":
          resp.setNodeTimeseriesNum(
              getNodeTimeseriesNum(getNodesList(req.getColumnPath(), req.getNodeLevel())));
          status = getStatus(TSStatusCode.SUCCESS_STATUS);
          break;
        default:
          status = getStatus(TSStatusCode.METADATA_ERROR, req.getType());
          break;
      }
    } catch (QueryProcessException | MetadataException | OutOfMemoryError | SQLException e) {
      logger
          .error(String.format("Failed to fetch timeseries %s's metadata", req.getColumnPath()), e);
      status = getStatus(TSStatusCode.METADATA_ERROR, e.getMessage());
      resp.setStatus(status);
      return resp;
    }
    resp.setStatus(status);
    return resp;
  }

  private Map<String, String> getNodeTimeseriesNum(List<String> nodes)
      throws MetadataException {
    Map<String, String> nodeColumnsNum = new HashMap<>();
    for (String columnPath : nodes) {
      nodeColumnsNum.put(columnPath, Integer.toString(getPaths(columnPath).size()));
    }
    return nodeColumnsNum;
  }

  private List<String> getNodesList(String schemaPattern, int level) throws SQLException {
    return MManager.getInstance().getNodesList(schemaPattern, level);
  }

  private List<String> getAllStorageGroups() {
    return MManager.getInstance().getAllStorageGroupNames();
  }

  private Set<String> getAllDevices() throws SQLException {
    return MManager.getInstance().getAllDevices();
  }

  private Set<String> getChildPaths(String path) throws MetadataException {
    return MManager.getInstance().getChildNodePathInNextLevel(path);
  }

  private List<List<String>> getTimeSeriesForPath(String path)
      throws MetadataException {
    return MManager.getInstance().getShowTimeseriesPath(path);
  }

  private String getMetadataInString() {
    return MManager.getInstance().getMetadataInString();
  }

  protected List<String> getPaths(String path) throws MetadataException {
    return MManager.getInstance().getPaths(path);
  }

  /**
   * Judge whether the statement is ADMIN COMMAND and if true, execute it.
   *
   * @param statement command
   * @return true if the statement is ADMIN COMMAND
   */
  private boolean execAdminCommand(String statement, long sessionId) throws StorageEngineException {
    if (!"root".equals(sessionIdUsernameMap.get(sessionId))) {
      return false;
    }
    if (statement == null) {
      return false;
    }
    statement = statement.toLowerCase();
    switch (statement) {
      case "flush":
        StorageEngine.getInstance().syncCloseAllProcessor();
        return true;
      case "merge":
        StorageEngine.getInstance()
            .mergeAll(IoTDBDescriptor.getInstance().getConfig().isForceFullMerge());
        return true;
      case "full merge":
        StorageEngine.getInstance().mergeAll(true);
        return true;
      default:
        return false;
    }
  }

  @Override
  public TSExecuteBatchStatementResp executeBatchStatement(TSExecuteBatchStatementReq req) {
    long t1 = System.currentTimeMillis();
    List<Integer> result = new ArrayList<>();
    try {
      if (!checkLogin(req.getSessionId())) {
        logger.info(INFO_NOT_LOGIN, IoTDBConstant.GLOBAL_DB_NAME);
        return getTSBatchExecuteStatementResp(getStatus(TSStatusCode.NOT_LOGIN_ERROR), null);
      }
      List<String> statements = req.getStatements();

      boolean isAllSuccessful = true;
      StringBuilder batchErrorMessage = new StringBuilder();

      for (String statement : statements) {
        long t2 = System.currentTimeMillis();
        isAllSuccessful =
            isAllSuccessful && executeStatementInBatch(statement, batchErrorMessage, result,
                req.getSessionId());
        Measurement.INSTANCE.addOperationLatency(Operation.EXECUTE_ONE_SQL_IN_BATCH, t2);
      }
      if (isAllSuccessful) {
        return getTSBatchExecuteStatementResp(getStatus(TSStatusCode.SUCCESS_STATUS,
            "Execute batch statements successfully"), result);
      } else {
        return getTSBatchExecuteStatementResp(getStatus(TSStatusCode.EXECUTE_STATEMENT_ERROR,
            batchErrorMessage.toString()), result);
      }
    } finally {
      Measurement.INSTANCE.addOperationLatency(Operation.EXECUTE_JDBC_BATCH, t1);
    }
  }

  // execute one statement of a batch. Currently, query is not allowed in a batch statement and
  // on finding queries in a batch, such query will be ignored and an error will be generated
  private boolean executeStatementInBatch(String statement, StringBuilder batchErrorMessage,
      List<Integer> result, long sessionId) {
    try {
      PhysicalPlan physicalPlan = processor.parseSQLToPhysicalPlan(statement, sessionIdZoneIdMap.get(sessionId));
      if (physicalPlan.isQuery()) {
        throw new QueryInBatchStatementException(statement);
      }
      TSExecuteStatementResp resp = executeUpdateStatement(physicalPlan, sessionId);
      if (resp.getStatus().getStatusType().getCode() == TSStatusCode.SUCCESS_STATUS
          .getStatusCode()) {
        result.add(Statement.SUCCESS_NO_INFO);
      } else {
        result.add(Statement.EXECUTE_FAILED);
        batchErrorMessage.append(resp.getStatus().getStatusType().getCode()).append("\n");
        return false;
      }
    } catch (ParseCancellationException e) {
      logger.debug(e.getMessage());
      result.add(Statement.EXECUTE_FAILED);
      batchErrorMessage.append(TSStatusCode.SQL_PARSE_ERROR.getStatusCode()).append("\n");
      return false;
    } catch (SQLParserException e) {
      logger.error("Error occurred when executing {}, check metadata error: ", statement, e);
      result.add(Statement.EXECUTE_FAILED);
      batchErrorMessage.append(TSStatusCode.METADATA_ERROR.getStatusCode()).append("\n");
      return false;
    } catch (QueryProcessException e) {
      logger.info(
          "Error occurred when executing {}, meet error while parsing SQL to physical plan: {}",
          statement, e.getMessage());
      result.add(Statement.EXECUTE_FAILED);
      batchErrorMessage.append(TSStatusCode.SQL_PARSE_ERROR.getStatusCode()).append("\n");
      return false;
    } catch (QueryInBatchStatementException e) {
      logger.info("Error occurred when executing {}, query statement not allowed: ", statement, e);
      result.add(Statement.EXECUTE_FAILED);
      batchErrorMessage.append(TSStatusCode.QUERY_NOT_ALLOWED.getStatusCode()).append("\n");
      return false;
    }
    return true;
  }


  @Override
  public TSExecuteStatementResp executeStatement(TSExecuteStatementReq req) {
    long startTime = System.currentTimeMillis();
    TSExecuteStatementResp resp;
    SqlArgument sqlArgument;
    try {
      if (!checkLogin(req.getSessionId())) {
        logger.info(INFO_NOT_LOGIN, IoTDBConstant.GLOBAL_DB_NAME);
        return getTSExecuteStatementResp(getStatus(TSStatusCode.NOT_LOGIN_ERROR));
      }
      String statement = req.getStatement();

      if (execAdminCommand(statement, req.getSessionId())) {
        return getTSExecuteStatementResp(
            getStatus(TSStatusCode.SUCCESS_STATUS, "ADMIN_COMMAND_SUCCESS"));
      }

      PhysicalPlan physicalPlan;
      physicalPlan = processor.parseSQLToPhysicalPlan(statement, sessionIdZoneIdMap.get(req.getSessionId()));
      if (physicalPlan.isQuery()) {
        resp = executeQueryStatement(req.statementId, physicalPlan, sessionIdUsernameMap.get(req.getSessionId()));
        long endTime = System.currentTimeMillis();
        sqlArgument = new SqlArgument(resp, physicalPlan, statement, startTime, endTime);
        sqlArgumentsList.add(sqlArgument);
        if (sqlArgumentsList.size() > MAX_SIZE) {
          sqlArgumentsList.subList(0, DELETE_SIZE).clear();
        }
        return resp;
      } else {
        return executeUpdateStatement(physicalPlan, req.getSessionId());
      }
    } catch (ParseCancellationException e) {
      logger.debug(e.getMessage());
      return getTSExecuteStatementResp(getStatus(TSStatusCode.SQL_PARSE_ERROR, e.getMessage()));
    } catch (SQLParserException e) {
      logger.error("check metadata error: ", e);
      return getTSExecuteStatementResp(getStatus(TSStatusCode.METADATA_ERROR,
          "Check metadata error: " + e.getMessage()));
    } catch (QueryProcessException e) {
      logger.info(ERROR_PARSING_SQL, e.getMessage());
      return getTSExecuteStatementResp(getStatus(TSStatusCode.SQL_PARSE_ERROR,
          "Statement format is not right: " + e.getMessage()));
    } catch (StorageEngineException e) {
      logger.info(ERROR_PARSING_SQL, e.getMessage());
      return getTSExecuteStatementResp(getStatus(TSStatusCode.READ_ONLY_SYSTEM_ERROR,
          e.getMessage()));
    }
  }

  /**
   * @param plan must be a plan for Query: FillQueryPlan, AggregationPlan, GroupByPlan, some
   * AuthorPlan
   */
  private TSExecuteStatementResp executeQueryStatement(long statementId, PhysicalPlan plan,
      String username) {
    long t1 = System.currentTimeMillis();
    try {
      TSExecuteStatementResp resp; // column headers
      if (plan instanceof AuthorPlan) {
        resp = getAuthQueryColumnHeaders(plan);
      } else if (plan instanceof ShowPlan) {
        resp = getShowQueryColumnHeaders((ShowPlan) plan);
      } else {
        resp = getQueryColumnHeaders(plan, username);
      }
      if (plan.getOperatorType() == OperatorType.AGGREGATION) {
        resp.setIgnoreTimeStamp(true);
      } // else default ignoreTimeStamp is false
      resp.setOperationType(plan.getOperatorType().toString());
      // generate the queryId for the operation
      long queryId = generateQueryId();
      // put it into the corresponding Set
      statementId2QueryId.computeIfAbsent(statementId, k -> new HashSet<>()).add(queryId);

      resp.setQueryId(queryId);
      queryId2Plan.put(queryId, plan);
      return resp;
    } catch (Exception e) {
      logger.error("{}: Internal server error: ", IoTDBConstant.GLOBAL_DB_NAME, e);
      return getTSExecuteStatementResp(
          getStatus(TSStatusCode.INTERNAL_SERVER_ERROR, e.getMessage()));
    } finally {
      Measurement.INSTANCE.addOperationLatency(Operation.EXECUTE_QUERY, t1);
    }
  }

  @Override
  public TSExecuteStatementResp executeQueryStatement(TSExecuteStatementReq req) {
    if (!checkLogin(req.getSessionId())) {
      logger.info(INFO_NOT_LOGIN, IoTDBConstant.GLOBAL_DB_NAME);
      return getTSExecuteStatementResp(getStatus(TSStatusCode.NOT_LOGIN_ERROR));
    }

    String statement = req.getStatement();
    PhysicalPlan physicalPlan;
    try {
      physicalPlan = processor.parseSQLToPhysicalPlan(statement, sessionIdZoneIdMap.get(req.getSessionId()));
    } catch (QueryProcessException | SQLParserException e) {
      logger.info(ERROR_PARSING_SQL, e.getMessage());
      return getTSExecuteStatementResp(getStatus(TSStatusCode.SQL_PARSE_ERROR, e.getMessage()));
    }

    if (!physicalPlan.isQuery()) {
      return getTSExecuteStatementResp(getStatus(TSStatusCode.EXECUTE_STATEMENT_ERROR,
          "Statement is not a query statement."));
    }
    return executeQueryStatement(req.statementId, physicalPlan, sessionIdUsernameMap.get(req.getSessionId()));
  }

  private List<String> queryColumnsType(List<String> columns)
      throws QueryProcessException, MetadataException {
    List<String> columnTypes = new ArrayList<>();
    for (String column : columns) {
      columnTypes.add(getSeriesType(column).toString());
    }
    return columnTypes;
  }

  private TSExecuteStatementResp getShowQueryColumnHeaders(ShowPlan showPlan) throws QueryProcessException {
    switch (showPlan.getShowContentType()) {
      case TTL:
        return StaticResps.TTL_RESP;
      case FLUSH_TASK_INFO:
        return StaticResps.FLUSH_INFO_RESP;
      case DYNAMIC_PARAMETER:
        return StaticResps.DYNAMIC_PARAMETER_RESP;
      case VERSION:
        return StaticResps.SHOW_VERSION_RESP;
      default:
        logger.error("Unsupported show content type: {}", showPlan.getShowContentType());
        throw new QueryProcessException("Unsupported show content type:" + showPlan.getShowContentType());
    }
  }

  private TSExecuteStatementResp getAuthQueryColumnHeaders(PhysicalPlan plan) {
    AuthorPlan authorPlan = (AuthorPlan) plan;
    switch (authorPlan.getAuthorType()) {
      case LIST_ROLE:
      case LIST_USER_ROLES:
        return StaticResps.LIST_ROLE_RESP;
      case LIST_USER:
      case LIST_ROLE_USERS:
        return StaticResps.LIST_USER_RESP;
      case LIST_ROLE_PRIVILEGE:
        return StaticResps.LIST_ROLE_PRIVILEGE_RESP;
      case LIST_USER_PRIVILEGE:
        return StaticResps.LIST_USER_PRIVILEGE_RESP;
      default:
        return getTSExecuteStatementResp(getStatus(TSStatusCode.SQL_PARSE_ERROR,
            String.format("%s is not an auth query", authorPlan.getAuthorType())));
    }
  }


  /**
   * get ResultSet schema
   */
<<<<<<< HEAD
  private TSExecuteStatementResp getQueryColumnHeaders(PhysicalPlan plan)
      throws AuthException, TException, QueryProcessException, MetadataException {
    List<Path> paths = plan.getPaths();
=======
  private TSExecuteStatementResp getQueryColumnHeaders(PhysicalPlan physicalPlan, String username)
      throws AuthException, TException, QueryProcessException {

>>>>>>> de24ef36
    List<String> respColumns = new ArrayList<>();
    List<String> columnsTypes = new ArrayList<>();

    // check permissions
    if (!checkAuthorization(physicalPlan.getPaths(), physicalPlan, username)) {
      return getTSExecuteStatementResp(getStatus(TSStatusCode.NO_PERMISSION_ERROR));
    }

    TSExecuteStatementResp resp = getTSExecuteStatementResp(getStatus(TSStatusCode.SUCCESS_STATUS));

    // group by device query
    QueryPlan plan = (QueryPlan) physicalPlan;
    if (plan.isGroupByDevice()) {
      getGroupByDeviceQueryHeaders(plan, respColumns, columnsTypes);
      // set dataTypeList in TSExecuteStatementResp. Note this is without deduplication.
      resp.setColumns(respColumns);
      resp.setDataTypeList(columnsTypes);
    } else {
      getWideQueryHeaders(plan, respColumns, columnsTypes);
      resp.setColumns(respColumns);
      resp.setDataTypeList(queryColumnsType(respColumns));
    }
    return resp;
  }

  // wide means not group by device
  private void getWideQueryHeaders(QueryPlan plan, List<String> respColumns,
  List<String> columnTypes) throws TException {
    // Restore column header of aggregate to func(column_name), only
    // support single aggregate function for now
    List<Path> paths = plan.getPaths();
    switch (plan.getOperatorType()) {
      case QUERY:
      case FILL:
        for (Path p : paths) {
          respColumns.add(p.getFullPath());
        }
        break;
      case AGGREGATION:
      case GROUPBY:
        List<String> aggregations = plan.getAggregations();
        if (aggregations.size() != paths.size()) {
          for (int i = 1; i < paths.size(); i++) {
            aggregations.add(aggregations.get(0));
          }
        }
        for (int i = 0; i < paths.size(); i++) {
          respColumns.add(aggregations.get(i) + "(" + paths.get(i).getFullPath() + ")");
        }
        break;
      default:
        throw new TException("unsupported query type: " + plan.getOperatorType());
    }
  }

  private void getGroupByDeviceQueryHeaders(QueryPlan plan, List<String> respColumns,
      List<String> columnTypes) {
    // set columns in TSExecuteStatementResp. Note this is without deduplication.
    List<String> measurementColumns = plan.getMeasurementColumnList();
    respColumns.add(SQLConstant.GROUPBY_DEVICE_COLUMN_NAME);
    respColumns.addAll(measurementColumns);

    // get column types and do deduplication
    columnTypes.add(TSDataType.TEXT.toString()); // the DEVICE column of GROUP_BY_DEVICE result
    List<TSDataType> deduplicatedColumnsType = new ArrayList<>();
    deduplicatedColumnsType.add(TSDataType.TEXT); // the DEVICE column of GROUP_BY_DEVICE result
    List<String> deduplicatedMeasurementColumns = new ArrayList<>();
    Set<String> tmpColumnSet = new HashSet<>();
    Map<String, TSDataType> checker = plan.getDataTypeConsistencyChecker();
    for (String column : measurementColumns) {
      TSDataType dataType = checker.get(column);
      columnTypes.add(dataType.toString());

      if (!tmpColumnSet.contains(column)) {
        // Note that this deduplication strategy is consistent with that of client IoTDBQueryResultSet.
        tmpColumnSet.add(column);
        deduplicatedMeasurementColumns.add(column);
        deduplicatedColumnsType.add(dataType);
      }
    }

    // save deduplicated measurementColumn names and types in QueryPlan for the next stage to use.
    // i.e., used by DeviceIterateDataSet constructor in `fetchResults` stage.
    plan.setMeasurementColumnList(deduplicatedMeasurementColumns);
    plan.setDataTypes(deduplicatedColumnsType);

    // set these null since they are never used henceforth in GROUP_BY_DEVICE query processing.
    plan.setPaths(null);
    plan.setDataTypeConsistencyChecker(null);
  }


  @Override
  public TSFetchResultsResp fetchResults(TSFetchResultsReq req) {
    try {
      if (!checkLogin(req.getSessionId())) {
        return getTSFetchResultsResp(getStatus(TSStatusCode.NOT_LOGIN_ERROR));
      }

      if (!queryId2Plan.containsKey(req.queryId)) {
        return getTSFetchResultsResp(
            getStatus(TSStatusCode.EXECUTE_STATEMENT_ERROR, "Has not executed statement"));
      }

      QueryDataSet queryDataSet;
      if (!queryId2DataSet.containsKey(req.queryId)) {
        queryDataSet = createNewDataSet(req);
      } else {
        queryDataSet = queryId2DataSet.get(req.queryId);
      }

      IAuthorizer authorizer;
      authorizer = LocalFileAuthorizer.getInstance();

      TSQueryDataSet result;
      if (config.isEnableWatermark() && authorizer.isUserUseWaterMark(sessionIdUsernameMap.get(req.getSessionId()))) {
        WatermarkEncoder encoder;
        if (config.getWatermarkMethodName().equals(IoTDBConfig.WATERMARK_GROUPED_LSB)) {
          encoder = new GroupedLSBWatermarkEncoder(config);
        } else {
          throw new UnSupportedDataTypeException(String.format(
              "Watermark method is not supported yet: %s", config.getWatermarkMethodName()));
        }
        result = QueryDataSetUtils
            .convertQueryDataSetByFetchSize(queryDataSet, req.fetchSize, encoder);
      } else {
        result = QueryDataSetUtils.convertQueryDataSetByFetchSize(queryDataSet, req.fetchSize);
      }
      boolean hasResultSet = (result.bufferForTime().limit() != 0);
      if (!hasResultSet) {
        queryId2DataSet.remove(req.queryId);
      }

      TSFetchResultsResp resp = getTSFetchResultsResp(getStatus(TSStatusCode.SUCCESS_STATUS,
          "FetchResult successfully. Has more result: " + hasResultSet));
      resp.setHasResultSet(hasResultSet);
      resp.setQueryDataSet(result);
      return resp;
    } catch (Exception e) {
      logger.error("{}: Internal server error: ", IoTDBConstant.GLOBAL_DB_NAME, e);
      return getTSFetchResultsResp(getStatus(TSStatusCode.INTERNAL_SERVER_ERROR, e.getMessage()));
    }
  }

  protected QueryDataSet createNewDataSet(TSFetchResultsReq req)
      throws QueryProcessException, QueryFilterOptimizationException, StorageEngineException, IOException {
    PhysicalPlan physicalPlan = queryId2Plan.get(req.queryId);

    QueryDataSet queryDataSet;
<<<<<<< HEAD
    QueryContext context = genQueryContext();

    initContextMap();
    contextMapLocal.get().put(req.queryId, context);
=======
    QueryContext context = new QueryContext(req.getQueryId());
    QueryResourceManager.getInstance().registerQuery(req.queryId);
>>>>>>> de24ef36

    queryDataSet = processor.getExecutor().processQuery(physicalPlan, context);

    queryId2DataSet.put(req.queryId, queryDataSet);
    return queryDataSet;
  }

<<<<<<< HEAD
  protected QueryContext genQueryContext() {
    return new QueryContext(QueryResourceManager.getInstance().assignJobId());
  }

  private void initContextMap() {
    Map<Long, QueryContext> contextMap = contextMapLocal.get();
    if (contextMap == null) {
      contextMap = new HashMap<>();
      contextMapLocal.set(contextMap);
    }
  }

=======
>>>>>>> de24ef36
  @Override
  public TSExecuteStatementResp executeUpdateStatement(TSExecuteStatementReq req) {
    try {
      if (!checkLogin(req.getSessionId())) {
        logger.info(INFO_NOT_LOGIN, IoTDBConstant.GLOBAL_DB_NAME);
        return getTSExecuteStatementResp(getStatus(TSStatusCode.NOT_LOGIN_ERROR));
      }
      String statement = req.getStatement();
      return executeUpdateStatement(statement, req.getSessionId());
    } catch (Exception e) {
      logger.error("{}: server Internal Error: ", IoTDBConstant.GLOBAL_DB_NAME, e);
      return getTSExecuteStatementResp(
          getStatus(TSStatusCode.INTERNAL_SERVER_ERROR, e.getMessage()));
    }
  }

  private TSExecuteStatementResp executeUpdateStatement(PhysicalPlan plan, long sessionId) {
    TSStatus status = checkAuthority(plan, sessionId);
    if (status != null) {
      return new TSExecuteStatementResp(status);
    }

    status = executePlan(plan);
    TSExecuteStatementResp resp = getTSExecuteStatementResp(status);
    long queryId = generateQueryId();
    resp.setQueryId(queryId);
    return resp;
  }

  private boolean executeNonQuery(PhysicalPlan plan) throws QueryProcessException {
    if (IoTDBDescriptor.getInstance().getConfig().isReadOnly()) {
      throw new QueryProcessException(
          "Current system mode is read-only, does not support non-query operation");
    }
    return processor.getExecutor().processNonQuery(plan);
  }

  private TSExecuteStatementResp executeUpdateStatement(String statement, long sessionId) {

    PhysicalPlan physicalPlan;
    try {
      physicalPlan = processor.parseSQLToPhysicalPlan(statement, sessionIdZoneIdMap.get(sessionId));
    } catch (QueryProcessException | SQLParserException e) {
      logger.info(ERROR_PARSING_SQL, e.getMessage());
      return getTSExecuteStatementResp(getStatus(TSStatusCode.SQL_PARSE_ERROR, e.getMessage()));
    }

    if (physicalPlan.isQuery()) {
      return getTSExecuteStatementResp(getStatus(TSStatusCode.EXECUTE_STATEMENT_ERROR,
          "Statement is a query statement."));
    }

    return executeUpdateStatement(physicalPlan, sessionId);
  }

  /**
   * Check whether current user has logged in.
   *
   * @return true: If logged in; false: If not logged in
   */
<<<<<<< HEAD
  protected boolean checkLogin() {
    return username.get() != null;
=======
  private boolean checkLogin(long sessionId) {
    return sessionIdUsernameMap.get(sessionId) != null;
>>>>>>> de24ef36
  }

  private boolean checkAuthorization(List<Path> paths, PhysicalPlan plan, String username) throws AuthException {
    String targetUser = null;
    if (plan instanceof AuthorPlan) {
      targetUser = ((AuthorPlan) plan).getUserName();
    }
    return AuthorityChecker.check(username, paths, plan.getOperatorType(), targetUser);
  }

  static TSExecuteStatementResp getTSExecuteStatementResp(TSStatus status) {
    TSExecuteStatementResp resp = new TSExecuteStatementResp();
    TSStatus tsStatus = new TSStatus(status);
    resp.setStatus(tsStatus);
    return resp;
  }

  private TSExecuteBatchStatementResp getTSBatchExecuteStatementResp(TSStatus status,
      List<Integer> result) {
    TSExecuteBatchStatementResp resp = new TSExecuteBatchStatementResp();
    TSStatus tsStatus = new TSStatus(status);
    resp.setStatus(tsStatus);
    resp.setResult(result);
    return resp;
  }

  protected TSFetchResultsResp getTSFetchResultsResp(TSStatus status) {
    TSFetchResultsResp resp = new TSFetchResultsResp();
    TSStatus tsStatus = new TSStatus(status);
    resp.setStatus(tsStatus);
    return resp;
  }

<<<<<<< HEAD
  protected void handleClientExit() {
    closeSession(null);
=======
  void handleClientExit() {
    TSCloseSessionReq req = new TSCloseSessionReq(currSessionId.get());
    closeSession(req);
>>>>>>> de24ef36
  }

  @Override
  public TSGetTimeZoneResp getTimeZone(long sessionId) {
    TSStatus tsStatus;
    TSGetTimeZoneResp resp;
    try {
      tsStatus = getStatus(TSStatusCode.SUCCESS_STATUS);
      resp = new TSGetTimeZoneResp(tsStatus, sessionIdZoneIdMap.get(sessionId).toString());
    } catch (Exception e) {
      logger.error("meet error while generating time zone.", e);
      tsStatus = getStatus(TSStatusCode.GENERATE_TIME_ZONE_ERROR);
      resp = new TSGetTimeZoneResp(tsStatus, "Unknown time zone");
    }
    return resp;
  }

  @Override
  public TSStatus setTimeZone(TSSetTimeZoneReq req) {
    TSStatus tsStatus;
    try {
      String timeZoneID = req.getTimeZone();
      sessionIdZoneIdMap.put(req.getSessionId(), ZoneId.of(timeZoneID));
      tsStatus = getStatus(TSStatusCode.SUCCESS_STATUS);
    } catch (Exception e) {
      logger.error("meet error while setting time zone.", e);
      tsStatus = getStatus(TSStatusCode.SET_TIME_ZONE_ERROR);
    }
    return new TSStatus(tsStatus);
  }

  @Override
  public ServerProperties getProperties() {
    ServerProperties properties = new ServerProperties();
    properties.setVersion(IoTDBConstant.VERSION);
    properties.setSupportedTimeAggregationOperations(new ArrayList<>());
    properties.getSupportedTimeAggregationOperations().add(IoTDBConstant.MAX_TIME);
    properties.getSupportedTimeAggregationOperations().add(IoTDBConstant.MIN_TIME);
    properties
        .setTimestampPrecision(IoTDBDescriptor.getInstance().getConfig().getTimestampPrecision());
    return properties;
  }

  @Override
  public TSExecuteStatementResp insert(TSInsertionReq req) {
    // TODO need to refactor this when implementing PreparedStatement
    if (!checkLogin(req.getSessionId())) {
      logger.info(INFO_NOT_LOGIN, IoTDBConstant.GLOBAL_DB_NAME);
      return getTSExecuteStatementResp(getStatus(TSStatusCode.NOT_LOGIN_ERROR));
    }

    long queryId;
    InsertPlan plan;
    if (req.isSetQueryId()) {
      plan = (InsertPlan) queryId2Plan.get(req.getQueryId());
      queryId = req.getQueryId();
    } else {
      queryId = generateQueryId();
      plan = new InsertPlan();
      queryId2Plan.put(queryId, plan);
    }


    // the old parameter will be used if new parameter is not set
    if (req.isSetDeviceId()) {
      plan.setDeviceId(req.getDeviceId());
    }
    if (req.isSetTimestamp()) {
      plan.setTime(req.getTimestamp());
    }
    if (req.isSetMeasurements()) {
      plan.setMeasurements(req.getMeasurements().toArray(new String[0]));
    }
    if (req.isSetValues()) {
      plan.setValues(req.getValues().toArray(new String[0]));
    }

    try {
      TSExecuteStatementResp resp = executeUpdateStatement(plan, req.getSessionId());
      resp.setQueryId(queryId);
      return resp;
    } catch (Exception e) {
      logger.info("meet error while executing an insertion into {}", req.getDeviceId(), e);
      return getTSExecuteStatementResp(
          getStatus(TSStatusCode.EXECUTE_STATEMENT_ERROR, e.getMessage()));
    }
  }

  @Override
  public TSExecuteInsertRowInBatchResp insertRowInBatch(TSInsertInBatchReq req) {
    TSExecuteInsertRowInBatchResp resp = new TSExecuteInsertRowInBatchResp();
    if (!checkLogin(req.getSessionId())) {
      logger.info(INFO_NOT_LOGIN, IoTDBConstant.GLOBAL_DB_NAME);
      resp.addToStatusList(getStatus(TSStatusCode.NOT_LOGIN_ERROR));
      return resp;
    }

    InsertPlan plan = new InsertPlan();
    for (int i = 0; i < req.deviceIds.size(); i++) {
      plan.setDeviceId(req.getDeviceIds().get(i));
      plan.setTime(req.getTimestamps().get(i));
      plan.setMeasurements(req.getMeasurementsList().get(i).toArray(new String[0]));
      plan.setValues(req.getValuesList().get(i).toArray(new String[0]));
      TSStatus status = checkAuthority(plan, req.getSessionId());
      if (status != null) {
        resp.addToStatusList(new TSStatus(status));
      } else {
        resp.addToStatusList(executePlan(plan));
      }
    }

    return resp;
  }

  @Override
  public TSExecuteBatchStatementResp testInsertBatch(TSBatchInsertionReq req) {
    logger.debug("Test insert batch request receive.");
    TSExecuteBatchStatementResp resp = new TSExecuteBatchStatementResp();
    resp.setStatus(getStatus(TSStatusCode.SUCCESS_STATUS));
    resp.setResult(Collections.emptyList());
    return resp;
  }

  @Override
  public TSStatus testInsertRow(TSInsertReq req) {
    logger.debug("Test insert row request receive.");
    return getStatus(TSStatusCode.SUCCESS_STATUS);
  }

  @Override
  public TSExecuteInsertRowInBatchResp testInsertRowInBatch(TSInsertInBatchReq req) {
    logger.debug("Test insert row in batch request receive.");

    TSExecuteInsertRowInBatchResp resp = new TSExecuteInsertRowInBatchResp();
    resp.addToStatusList(getStatus(TSStatusCode.SUCCESS_STATUS));
    return resp;
  }


  @Override
  public TSStatus insertRow(TSInsertReq req) {
    if (!checkLogin(req.getSessionId())) {
      logger.info(INFO_NOT_LOGIN, IoTDBConstant.GLOBAL_DB_NAME);
      return getStatus(TSStatusCode.NOT_LOGIN_ERROR);
    }

    InsertPlan plan = new InsertPlan();
    plan.setDeviceId(req.getDeviceId());
    plan.setTime(req.getTimestamp());
    plan.setMeasurements(req.getMeasurements().toArray(new String[0]));
    plan.setValues(req.getValues().toArray(new String[0]));

    TSStatus status = checkAuthority(plan, req.getSessionId());
    if (status != null) {
      return new TSStatus(status);
    }
    return new TSStatus(executePlan(plan));
  }

  @Override
  public TSStatus deleteData(TSDeleteDataReq req) {
    if (!checkLogin(req.getSessionId())) {
      logger.info(INFO_NOT_LOGIN, IoTDBConstant.GLOBAL_DB_NAME);
      return getStatus(TSStatusCode.NOT_LOGIN_ERROR);
    }

    DeletePlan plan = new DeletePlan();
    plan.setDeleteTime(req.getTimestamp());
    List<Path> paths = new ArrayList<>();
    for (String path : req.getPaths()) {
      paths.add(new Path(path));
    }
    plan.addPaths(paths);

    TSStatus status = checkAuthority(plan, req.getSessionId());
    if (status != null) {
      return new TSStatus(status);
    }
    return new TSStatus(executePlan(plan));
  }

  @Override
  public TSExecuteBatchStatementResp insertBatch(TSBatchInsertionReq req) {
    long t1 = System.currentTimeMillis();
    try {
      if (!checkLogin(req.getSessionId())) {
        logger.info(INFO_NOT_LOGIN, IoTDBConstant.GLOBAL_DB_NAME);
        return getTSBatchExecuteStatementResp(getStatus(TSStatusCode.NOT_LOGIN_ERROR), null);
      }

      BatchInsertPlan batchInsertPlan = new BatchInsertPlan(req.deviceId, req.measurements);
      batchInsertPlan.setTimes(QueryDataSetUtils.readTimesFromBuffer(req.timestamps, req.size));
      batchInsertPlan.setColumns(QueryDataSetUtils
          .readValuesFromBuffer(req.values, req.types, req.measurements.size(), req.size));
      batchInsertPlan.setRowCount(req.size);
      batchInsertPlan.setTimeBuffer(req.timestamps);
      batchInsertPlan.setValueBuffer(req.values);
      batchInsertPlan.setDataTypes(req.types);

      boolean isAllSuccessful = true;
      TSStatus status = checkAuthority(batchInsertPlan, req.getSessionId());
      if (status != null) {
        return new TSExecuteBatchStatementResp(status);
      }
      Integer[] results = processor.getExecutor().insertBatch(batchInsertPlan);

      for (Integer result : results) {
        if (result != TSStatusCode.SUCCESS_STATUS.getStatusCode()) {
          isAllSuccessful = false;
          break;
        }
      }

      if (isAllSuccessful) {
        logger.debug("Insert one RowBatch successfully");
        return getTSBatchExecuteStatementResp(getStatus(TSStatusCode.SUCCESS_STATUS),
            Arrays.asList(results));
      } else {
        logger.debug("Insert one RowBatch failed!");
        return getTSBatchExecuteStatementResp(getStatus(TSStatusCode.INTERNAL_SERVER_ERROR),
            Arrays.asList(results));
      }
    } catch (Exception e) {
      logger.info("{}: error occurs when executing statements", IoTDBConstant.GLOBAL_DB_NAME, e);
      return getTSBatchExecuteStatementResp(
          getStatus(TSStatusCode.EXECUTE_STATEMENT_ERROR, e.getMessage()), null);
    } finally {
      Measurement.INSTANCE.addOperationLatency(Operation.EXECUTE_RPC_BATCH_INSERT, t1);
    }
  }

  @Override
  public TSStatus setStorageGroup(long sessionId, String storageGroup) {
    if (!checkLogin(sessionId)) {
      logger.info(INFO_NOT_LOGIN, IoTDBConstant.GLOBAL_DB_NAME);
      return getStatus(TSStatusCode.NOT_LOGIN_ERROR);
    }

    SetStorageGroupPlan plan = new SetStorageGroupPlan(new Path(storageGroup));
    TSStatus status = checkAuthority(plan, sessionId);
    if (status != null) {
      return new TSStatus(status);
    }
    return new TSStatus(executePlan(plan));
  }

  @Override
  public TSStatus deleteStorageGroups(long sessionId, List<String> storageGroups) {
    if (!checkLogin(sessionId)) {
      logger.info(INFO_NOT_LOGIN, IoTDBConstant.GLOBAL_DB_NAME);
      return getStatus(TSStatusCode.NOT_LOGIN_ERROR);
    }
    List<Path> storageGroupList = new ArrayList<>();
    for (String storageGroup : storageGroups) {
      storageGroupList.add(new Path(storageGroup));
    }
    DeleteStorageGroupPlan plan = new DeleteStorageGroupPlan(storageGroupList);
    TSStatus status = checkAuthority(plan, sessionId);
    if (status != null) {
      return new TSStatus(status);
    }
    return new TSStatus(executePlan(plan));
  }

  @Override
  public TSStatus createTimeseries(TSCreateTimeseriesReq req) {
    if (!checkLogin(req.getSessionId())) {
      logger.info(INFO_NOT_LOGIN, IoTDBConstant.GLOBAL_DB_NAME);
      return getStatus(TSStatusCode.NOT_LOGIN_ERROR);
    }
    CreateTimeSeriesPlan plan = new CreateTimeSeriesPlan(new Path(req.getPath()),
        TSDataType.values()[req.getDataType()], TSEncoding.values()[req.getEncoding()],
        CompressionType.values()[req.compressor], new HashMap<>());
    TSStatus status = checkAuthority(plan, req.getSessionId());
    if (status != null) {
      return new TSStatus(status);
    }
    return new TSStatus(executePlan(plan));
  }

  @Override
  public TSStatus deleteTimeseries(long sessionId, List<String> paths) {
    if (!checkLogin(sessionId)) {
      logger.info(INFO_NOT_LOGIN, IoTDBConstant.GLOBAL_DB_NAME);
      return getStatus(TSStatusCode.NOT_LOGIN_ERROR);
    }
    List<Path> pathList = new ArrayList<>();
    for (String path : paths) {
      pathList.add(new Path(path));
    }
    DeleteTimeSeriesPlan plan = new DeleteTimeSeriesPlan(pathList);
    TSStatus status = checkAuthority(plan, sessionId);
    if (status != null) {
      return new TSStatus(status);
    }
    return new TSStatus(executePlan(plan));
  }

  @Override
  public long requestStatementId(long sessionId) {
    long statementId = statementIdGenerator.incrementAndGet();
    sessionId2StatementId.computeIfAbsent(sessionId, s -> new HashSet<>()).add(statementId);
    return statementId;
  }

  private TSStatus checkAuthority(PhysicalPlan plan, long sessionId) {
    List<Path> paths = plan.getPaths();
    try {
      if (!checkAuthorization(paths, plan, sessionIdUsernameMap.get(sessionId))) {
        return getStatus(TSStatusCode.NO_PERMISSION_ERROR, plan.getOperatorType().toString());
      }
    } catch (AuthException e) {
      logger.error("meet error while checking authorization.", e);
      return getStatus(TSStatusCode.UNINITIALIZED_AUTH_ERROR, e.getMessage());
    }
    return null;
  }

  protected TSStatus executePlan(PhysicalPlan plan) {
    boolean execRet;
    try {
      execRet = executeNonQuery(plan);
    } catch (QueryProcessException e) {
      logger.debug("meet error while processing non-query. ", e);
      return new TSStatus(new TSStatusType(e.getErrorCode(), e.getMessage()));
    }

    return execRet ? getStatus(TSStatusCode.SUCCESS_STATUS, "Execute successfully")
        : getStatus(TSStatusCode.EXECUTE_STATEMENT_ERROR);
  }

  private long generateQueryId() {
    return queryIdGenerator.incrementAndGet();
  }
}
<|MERGE_RESOLUTION|>--- conflicted
+++ resolved
@@ -150,14 +150,6 @@
   private Map<Long, Set<Long>> statementId2QueryId = new ConcurrentHashMap<>();
 
   // (queryId -> PhysicalPlan)
-<<<<<<< HEAD
-  protected ThreadLocal<Map<Long, PhysicalPlan>> queryId2Plan = new ThreadLocal<>();
-  // (queryId -> QueryDataSet)
-  protected ThreadLocal<Map<Long, QueryDataSet>> queryId2DataSet = new ThreadLocal<>();
-  private ThreadLocal<ZoneId> zoneIds = new ThreadLocal<>();
-  protected IoTDBConfig config = IoTDBDescriptor.getInstance().getConfig();
-  private ThreadLocal<Map<Long, QueryContext>> contextMapLocal = new ThreadLocal<>();
-=======
   private Map<Long, PhysicalPlan> queryId2Plan = new ConcurrentHashMap<>();
   // (queryId -> QueryDataSet)
   private Map<Long, QueryDataSet> queryId2DataSet = new ConcurrentHashMap<>();
@@ -166,55 +158,11 @@
 
   // When the client abnormally exits, we can still know who to disconnect
   private ThreadLocal<Long> currSessionId = new ThreadLocal<>();
->>>>>>> de24ef36
 
   public TSServiceImpl() {
     processor = new QueryProcessor(new QueryProcessExecutor());
   }
 
-<<<<<<< HEAD
-=======
-  public static TSDataType getSeriesType(String path) throws QueryProcessException {
-    switch (path.toLowerCase()) {
-      // authorization queries
-      case COLUMN_ROLE:
-      case COLUMN_USER:
-      case COLUMN_PRIVILEGE:
-      case COLUMN_STORAGE_GROUP:
-        return TSDataType.TEXT;
-      case COLUMN_TTL:
-        return TSDataType.INT64;
-      default:
-        // do nothing
-    }
-
-    if (path.contains("(") && !path.startsWith("(") && path.endsWith(")")) {
-      // aggregation
-      int leftBracketIndex = path.indexOf('(');
-      String aggrType = path.substring(0, leftBracketIndex);
-      String innerPath = path.substring(leftBracketIndex + 1, path.length() - 1);
-      switch (aggrType.toLowerCase()) {
-        case SQLConstant.MIN_TIME:
-        case SQLConstant.MAX_TIME:
-        case SQLConstant.COUNT:
-          return TSDataType.INT64;
-        case SQLConstant.LAST_VALUE:
-        case SQLConstant.FIRST_VALUE:
-        case SQLConstant.MIN_VALUE:
-        case SQLConstant.MAX_VALUE:
-          return getSeriesType(innerPath);
-        case SQLConstant.AVG:
-        case SQLConstant.SUM:
-          return TSDataType.DOUBLE;
-        default:
-          throw new QueryProcessException(
-              "aggregate does not support " + aggrType + " function.");
-      }
-    }
-    return MManager.getInstance().getSeriesType(path);
-  }
-
->>>>>>> de24ef36
   @Override
   public TSOpenSessionResp openSession(TSOpenSessionReq req) throws TException {
     logger.info("{}: receive open session request from username {}", IoTDBConstant.GLOBAL_DB_NAME,
@@ -346,11 +294,7 @@
    *
    * @param statusType status type
    */
-<<<<<<< HEAD
-  protected TSStatus getStatus(TSStatusCode statusType) {
-=======
   static TSStatus getStatus(TSStatusCode statusType) {
->>>>>>> de24ef36
     TSStatusType statusCodeAndMessage = new TSStatusType(statusType.getStatusCode(), "");
     return new TSStatus(statusCodeAndMessage);
   }
@@ -748,15 +692,8 @@
   /**
    * get ResultSet schema
    */
-<<<<<<< HEAD
-  private TSExecuteStatementResp getQueryColumnHeaders(PhysicalPlan plan)
+  private TSExecuteStatementResp getQueryColumnHeaders(PhysicalPlan physicalPlan, String username)
       throws AuthException, TException, QueryProcessException, MetadataException {
-    List<Path> paths = plan.getPaths();
-=======
-  private TSExecuteStatementResp getQueryColumnHeaders(PhysicalPlan physicalPlan, String username)
-      throws AuthException, TException, QueryProcessException {
-
->>>>>>> de24ef36
     List<String> respColumns = new ArrayList<>();
     List<String> columnsTypes = new ArrayList<>();
 
@@ -906,15 +843,8 @@
     PhysicalPlan physicalPlan = queryId2Plan.get(req.queryId);
 
     QueryDataSet queryDataSet;
-<<<<<<< HEAD
-    QueryContext context = genQueryContext();
-
-    initContextMap();
-    contextMapLocal.get().put(req.queryId, context);
-=======
-    QueryContext context = new QueryContext(req.getQueryId());
-    QueryResourceManager.getInstance().registerQuery(req.queryId);
->>>>>>> de24ef36
+    QueryContext context = genQueryContext(req.getQueryId());
+    QueryResourceManager.getInstance().registerQuery(req.getQueryId());
 
     queryDataSet = processor.getExecutor().processQuery(physicalPlan, context);
 
@@ -922,21 +852,11 @@
     return queryDataSet;
   }
 
-<<<<<<< HEAD
-  protected QueryContext genQueryContext() {
-    return new QueryContext(QueryResourceManager.getInstance().assignJobId());
-  }
-
-  private void initContextMap() {
-    Map<Long, QueryContext> contextMap = contextMapLocal.get();
-    if (contextMap == null) {
-      contextMap = new HashMap<>();
-      contextMapLocal.set(contextMap);
-    }
-  }
-
-=======
->>>>>>> de24ef36
+  protected QueryContext genQueryContext(long queryId) {
+    QueryContext context = new QueryContext(queryId);
+    return context;
+  }
+
   @Override
   public TSExecuteStatementResp executeUpdateStatement(TSExecuteStatementReq req) {
     try {
@@ -997,13 +917,8 @@
    *
    * @return true: If logged in; false: If not logged in
    */
-<<<<<<< HEAD
-  protected boolean checkLogin() {
-    return username.get() != null;
-=======
   private boolean checkLogin(long sessionId) {
     return sessionIdUsernameMap.get(sessionId) != null;
->>>>>>> de24ef36
   }
 
   private boolean checkAuthorization(List<Path> paths, PhysicalPlan plan, String username) throws AuthException {
@@ -1037,14 +952,9 @@
     return resp;
   }
 
-<<<<<<< HEAD
-  protected void handleClientExit() {
-    closeSession(null);
-=======
-  void handleClientExit() {
+  public void handleClientExit() {
     TSCloseSessionReq req = new TSCloseSessionReq(currSessionId.get());
     closeSession(req);
->>>>>>> de24ef36
   }
 
   @Override
