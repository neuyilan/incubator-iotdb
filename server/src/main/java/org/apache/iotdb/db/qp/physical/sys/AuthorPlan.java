/*
 * Licensed to the Apache Software Foundation (ASF) under one
 * or more contributor license agreements.  See the NOTICE file
 * distributed with this work for additional information
 * regarding copyright ownership.  The ASF licenses this file
 * to you under the Apache License, Version 2.0 (the
 * "License"); you may not use this file except in compliance
 * with the License.  You may obtain a copy of the License at
 *
 *     http://www.apache.org/licenses/LICENSE-2.0
 *
 * Unless required by applicable law or agreed to in writing,
 * software distributed under the License is distributed on an
 * "AS IS" BASIS, WITHOUT WARRANTIES OR CONDITIONS OF ANY
 * KIND, either express or implied.  See the License for the
 * specific language governing permissions and limitations
 * under the License.
 */
package org.apache.iotdb.db.qp.physical.sys;

import java.io.DataOutputStream;
import java.io.IOException;
import java.nio.ByteBuffer;
import java.util.ArrayList;
import java.util.HashSet;
import java.util.List;
import java.util.Objects;
import java.util.Set;
import org.apache.iotdb.db.auth.AuthException;
import org.apache.iotdb.db.auth.entity.PrivilegeType;
import org.apache.iotdb.db.qp.logical.Operator;
import org.apache.iotdb.db.qp.logical.Operator.OperatorType;
import org.apache.iotdb.db.qp.logical.sys.AuthorOperator;
import org.apache.iotdb.db.qp.logical.sys.AuthorOperator.AuthorType;
import org.apache.iotdb.db.qp.physical.PhysicalPlan;
import org.apache.iotdb.tsfile.read.common.Path;

public class AuthorPlan extends PhysicalPlan {

  private AuthorOperator.AuthorType authorType;
  private String userName;
  private String roleName;
  private String password;
  private String newPassword;
  private Set<Integer> permissions;
  private Path nodeName;

  /**
   * AuthorPlan Constructor.
   *
   * @param authorType        author type
   * @param userName          user name
   * @param roleName          role name
   * @param password          password
   * @param newPassword       new password
   * @param authorizationList authorization list in String[] structure
   * @param nodeName          node name in Path structure
   * @throws AuthException Authentication Exception
   */
  public AuthorPlan(AuthorOperator.AuthorType authorType, String userName, String roleName,
      String password,
      String newPassword, String[] authorizationList, Path nodeName) throws AuthException {
    super(false, Operator.OperatorType.AUTHOR);
    this.authorType = authorType;
    this.userName = userName;
    this.roleName = roleName;
    this.password = password;
    this.newPassword = newPassword;
    this.permissions = strToPermissions(authorizationList);
    this.nodeName = nodeName;
    switch (authorType) {
      case DROP_ROLE:
        this.setOperatorType(Operator.OperatorType.DELETE_ROLE);
        break;
      case DROP_USER:
        this.setOperatorType(Operator.OperatorType.DELETE_USER);
        break;
      case GRANT_ROLE:
        this.setOperatorType(Operator.OperatorType.GRANT_ROLE_PRIVILEGE);
        break;
      case GRANT_USER:
        this.setOperatorType(Operator.OperatorType.GRANT_USER_PRIVILEGE);
        break;
      case CREATE_ROLE:
        this.setOperatorType(Operator.OperatorType.CREATE_ROLE);
        break;
      case CREATE_USER:
        this.setOperatorType(Operator.OperatorType.CREATE_USER);
        break;
      case REVOKE_ROLE:
        this.setOperatorType(Operator.OperatorType.REVOKE_ROLE_PRIVILEGE);
        break;
      case REVOKE_USER:
        this.setOperatorType(Operator.OperatorType.REVOKE_USER_PRIVILEGE);
        break;
      case UPDATE_USER:
        this.setOperatorType(Operator.OperatorType.MODIFY_PASSWORD);
        break;
      case GRANT_ROLE_TO_USER:
        this.setOperatorType(Operator.OperatorType.GRANT_ROLE_PRIVILEGE);
        break;
      case REVOKE_ROLE_FROM_USER:
        this.setOperatorType(Operator.OperatorType.REVOKE_USER_ROLE);
        break;
      case LIST_USER_PRIVILEGE:
        this.setQuery(true);
        this.setOperatorType(Operator.OperatorType.LIST_USER_PRIVILEGE);
        break;
      case LIST_ROLE_PRIVILEGE:
        this.setQuery(true);
        this.setOperatorType(Operator.OperatorType.LIST_ROLE_PRIVILEGE);
        break;
      case LIST_USER_ROLES:
        this.setQuery(true);
        this.setOperatorType(Operator.OperatorType.LIST_USER_ROLES);
        break;
      case LIST_ROLE_USERS:
        this.setQuery(true);
        this.setOperatorType(Operator.OperatorType.LIST_ROLE_USERS);
        break;
      case LIST_USER:
        this.setQuery(true);
        this.setOperatorType(Operator.OperatorType.LIST_USER);
        break;
      case LIST_ROLE:
        this.setQuery(true);
        this.setOperatorType(Operator.OperatorType.LIST_ROLE);
        break;
      default:
    }
  }

  public AuthorPlan(OperatorType operatorType) throws IOException {
    super(false, operatorType);
    setAuthorType(AuthorType.values()[transformOperatorTypeToAuthorType(operatorType)]);
  }

  private int transformOperatorTypeToAuthorType(OperatorType operatorType)
      throws IOException {
    int type;
    switch (operatorType) {
      case CREATE_ROLE:
        type = AuthorType.CREATE_ROLE.ordinal();
        break;
      case DELETE_ROLE:
        type = AuthorType.DROP_ROLE.ordinal();
        break;
      case CREATE_USER:
        type = AuthorType.CREATE_USER.ordinal();
        break;
      case REVOKE_USER_ROLE:
        type = AuthorType.REVOKE_ROLE_FROM_USER.ordinal();
        break;
      case REVOKE_ROLE_PRIVILEGE:
        type = AuthorType.REVOKE_ROLE.ordinal();
        break;
      case REVOKE_USER_PRIVILEGE:
        type = AuthorType.REVOKE_USER.ordinal();
        break;
      case GRANT_ROLE_PRIVILEGE:
        type = AuthorType.GRANT_ROLE_TO_USER.ordinal();
        break;
      case GRANT_USER_PRIVILEGE:
        type = AuthorType.GRANT_USER.ordinal();
        break;
      case GRANT_USER_ROLE:
        type = AuthorType.GRANT_ROLE.ordinal();
        break;
      case MODIFY_PASSWORD:
        type = AuthorType.UPDATE_USER.ordinal();
        break;
      case DELETE_USER:
        type = AuthorType.DROP_USER.ordinal();
        break;
      default:
        throw new IOException("unrecognized author type " + operatorType.name());
    }
    return type;
  }

  public void setAuthorType(AuthorOperator.AuthorType type) {
    this.authorType = type;
  }

  public AuthorOperator.AuthorType getAuthorType() {
    return authorType;
  }

  public String getUserName() {
    return userName;
  }

  public String getRoleName() {
    return roleName;
  }

  public String getPassword() {
    return password;
  }

  public String getNewPassword() {
    return newPassword;
  }

  public Set<Integer> getPermissions() {
    return permissions;
  }

  public void setPermissions(Set<Integer> permissions) {
    this.permissions = permissions;
  }

  public Path getNodeName() {
    return nodeName;
  }

  private Set<Integer> strToPermissions(String[] authorizationList) throws AuthException {
    Set<Integer> result = new HashSet<>();
    if (authorizationList == null) {
      return result;
    }
    for (String s : authorizationList) {
      PrivilegeType[] types = PrivilegeType.values();
      boolean legal = false;
      for (PrivilegeType privilegeType : types) {
        if (s.equalsIgnoreCase(privilegeType.name())) {
          result.add(privilegeType.ordinal());
          legal = true;
          break;
        }
      }
      if (!legal) {
        throw new AuthException("No such privilege " + s);
      }
    }
    return result;
  }

  @Override
  public String toString() {
    return "userName: " + userName + "\nroleName: " + roleName + "\npassword: " + password
        + "\nnewPassword: "
        + newPassword + "\npermissions: " + permissions + "\nnodeName: " + nodeName
        + "\nauthorType: "
        + authorType;
  }

  @Override
  public List<Path> getPaths() {
    List<Path> ret = new ArrayList<>();
    if (nodeName != null) {
      ret.add(nodeName);
    }
    return ret;
  }

  @Override
  public boolean equals(Object o) {
    if (this == o) {
      return true;
    }
    if (!(o instanceof AuthorPlan)) {
      return false;
    }
    AuthorPlan that = (AuthorPlan) o;
    return getAuthorType() == that.getAuthorType() &&
        Objects.equals(getUserName(), that.getUserName()) &&
        Objects.equals(getRoleName(), that.getRoleName()) &&
        Objects.equals(getPassword(), that.getPassword()) &&
        Objects.equals(getNewPassword(), that.getNewPassword()) &&
        Objects.equals(getPermissions(), that.getPermissions()) &&
        Objects.equals(getNodeName(), that.getNodeName());
  }

  @Override
  public int hashCode() {
    return Objects
        .hash(getAuthorType(), getUserName(), getRoleName(), getPassword(), getNewPassword(),
            getPermissions(), getNodeName());
  }

  @Override
  public void serialize(DataOutputStream stream) throws IOException {
    int type = this.getPlanType(super.getOperatorType());
    stream.writeByte((byte) type);
    stream.writeInt(authorType.ordinal());
    putString(stream, userName);
    putString(stream, roleName);
    putString(stream, password);
    putString(stream, newPassword);
    if (permissions == null) {
      stream.writeBoolean(false);
    } else {
      stream.writeBoolean(true);
      stream.writeInt(permissions.size());
      for (int permission : permissions) {
        stream.writeInt(permission);
      }
    }
    if (nodeName == null) {
      putString(stream, null);
    } else {
      putString(stream, nodeName.getFullPath());
    }
  }


  @Override
  public void serialize(ByteBuffer buffer) {
    int type = this.getPlanType(super.getOperatorType());
    buffer.put((byte) type);
    buffer.putInt(authorType.ordinal());
    putString(buffer, userName);
    putString(buffer, roleName);
    putString(buffer, password);
    putString(buffer, newPassword);
    if (permissions == null) {
      buffer.put((byte) 0);
    } else {
      buffer.putInt((byte) 1);
      buffer.putInt(permissions.size());
      for (int permission : permissions) {
        buffer.putInt(permission);
      }
    }
    if (nodeName == null) {
      putString(buffer, null);
    } else {
      putString(buffer, nodeName.getFullPath());
    }
  }

  @Override
  public void deserialize(ByteBuffer buffer) {
    this.authorType = AuthorType.values()[buffer.getInt()];
    this.userName = readString(buffer);
    this.roleName = readString(buffer);
    this.password = readString(buffer);
    this.newPassword = readString(buffer);
    byte hasPermissions = buffer.get();
    if (hasPermissions == (byte) 0) {
      this.permissions = null;
    } else {
      int permissionsSize = buffer.getInt();
      this.permissions = new HashSet<>();
      for (int i = 0; i < permissionsSize; i++) {
        permissions.add(buffer.getInt());
      }
    }
    String nodeNameStr = readString(buffer);
    if (nodeNameStr == null) {
      this.nodeName = null;
    } else {
      this.nodeName = new Path(nodeNameStr);
    }
  }

  private int getPlanType(OperatorType operatorType) {
<<<<<<< HEAD
    int type = OperatorType.LAST.ordinal();
=======
    int type;
>>>>>>> 780b426c
    switch (operatorType) {
      case CREATE_ROLE:
        type = PhysicalPlanType.CREATE_ROLE.ordinal();
        break;
      case DELETE_ROLE:
        type = PhysicalPlanType.DELETE_ROLE.ordinal();
        break;
      case CREATE_USER:
        type = PhysicalPlanType.CREATE_USER.ordinal();
        break;
      case REVOKE_USER_ROLE:
        type = PhysicalPlanType.REVOKE_USER_ROLE.ordinal();
        break;
      case REVOKE_ROLE_PRIVILEGE:
        type = PhysicalPlanType.REVOKE_ROLE_PRIVILEGE.ordinal();
        break;
      case REVOKE_USER_PRIVILEGE:
        type = PhysicalPlanType.REVOKE_USER_PRIVILEGE.ordinal();
        break;
      case GRANT_ROLE_PRIVILEGE:
        type = PhysicalPlanType.GRANT_ROLE_PRIVILEGE.ordinal();
        break;
      case GRANT_USER_PRIVILEGE:
        type = PhysicalPlanType.GRANT_USER_PRIVILEGE.ordinal();
        break;
      case GRANT_USER_ROLE:
        type = PhysicalPlanType.GRANT_USER_ROLE.ordinal();
        break;
      case MODIFY_PASSWORD:
        type = PhysicalPlanType.MODIFY_PASSWORD.ordinal();
        break;
      case DELETE_USER:
        type = PhysicalPlanType.DELETE_USER.ordinal();
        break;
<<<<<<< HEAD
=======
      default:
        throw new IllegalArgumentException("Unknown operator: " + operatorType.toString());
>>>>>>> 780b426c
    }
    return type;
  }
}<|MERGE_RESOLUTION|>--- conflicted
+++ resolved
@@ -356,11 +356,7 @@
   }
 
   private int getPlanType(OperatorType operatorType) {
-<<<<<<< HEAD
-    int type = OperatorType.LAST.ordinal();
-=======
     int type;
->>>>>>> 780b426c
     switch (operatorType) {
       case CREATE_ROLE:
         type = PhysicalPlanType.CREATE_ROLE.ordinal();
@@ -395,11 +391,8 @@
       case DELETE_USER:
         type = PhysicalPlanType.DELETE_USER.ordinal();
         break;
-<<<<<<< HEAD
-=======
       default:
         throw new IllegalArgumentException("Unknown operator: " + operatorType.toString());
->>>>>>> 780b426c
     }
     return type;
   }
