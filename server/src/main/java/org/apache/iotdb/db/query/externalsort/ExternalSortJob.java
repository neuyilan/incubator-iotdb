--- conflicted
+++ resolved
@@ -31,12 +31,12 @@
   private long queryId;
   private List<ExternalSortJobPart> partList;
 
-  public ExternalSortJob(long queryId, List<ExternalSortJobPart> partList) {
+  ExternalSortJob(long queryId, List<ExternalSortJobPart> partList) {
     this.queryId = queryId;
     this.partList = partList;
   }
 
-  public List<IPointReader> executeForIPointReader() throws IOException {
+  List<IPointReader> executeForIPointReader() throws IOException {
     List<IPointReader> readers = new ArrayList<>();
     for (ExternalSortJobPart part : partList) {
       readers.add(part.executeForIPointReader());
@@ -44,11 +44,7 @@
     return readers;
   }
 
-<<<<<<< HEAD
   public long getQueryId() {
-=======
-  public long getJobId() {
->>>>>>> 55af4176
     return queryId;
   }
 }