--- conflicted
+++ resolved
@@ -1,225 +1,219 @@
-/*
- * Licensed to the Apache Software Foundation (ASF) under one
- * or more contributor license agreements.  See the NOTICE file
- * distributed with this work for additional information
- * regarding copyright ownership.  The ASF licenses this file
- * to you under the Apache License, Version 2.0 (the
- * "License"); you may not use this file except in compliance
- * with the License.  You may obtain a copy of the License at
- *
- *     http://www.apache.org/licenses/LICENSE-2.0
- *
- * Unless required by applicable law or agreed to in writing,
- * software distributed under the License is distributed on an
- * "AS IS" BASIS, WITHOUT WARRANTIES OR CONDITIONS OF ANY
- * KIND, either express or implied.  See the License for the
- * specific language governing permissions and limitations
- * under the License.
- */
-package org.apache.iotdb.db.query.control;
-
-
-import java.io.File;
-import java.io.IOException;
-import java.util.ArrayList;
-import java.util.HashSet;
-import java.util.List;
-import java.util.Map;
-import java.util.Set;
-import java.util.concurrent.ConcurrentHashMap;
-import java.util.concurrent.atomic.AtomicLong;
-import org.apache.iotdb.db.conf.IoTDBConfig;
-import org.apache.iotdb.db.conf.IoTDBConstant;
-import org.apache.iotdb.db.conf.IoTDBDescriptor;
-import org.apache.iotdb.db.engine.StorageEngine;
-import org.apache.iotdb.db.engine.querycontext.QueryDataSource;
-import org.apache.iotdb.db.engine.storagegroup.TsFileResource;
-import org.apache.iotdb.db.exception.StorageEngineException;
-import org.apache.iotdb.db.exception.query.QueryProcessException;
-import org.apache.iotdb.db.metadata.PartialPath;
-import org.apache.iotdb.db.query.context.QueryContext;
-import org.apache.iotdb.db.query.externalsort.serialize.IExternalSortFileDeserializer;
-import org.apache.iotdb.tsfile.read.expression.impl.SingleSeriesExpression;
-import org.apache.iotdb.tsfile.read.filter.basic.Filter;
-import org.slf4j.Logger;
-import org.slf4j.LoggerFactory;
-
-
-/**
- * <p>
- * QueryResourceManager manages resource (file streams) used by each query job, and assign Ids to
- * the jobs. During the life cycle of a query, the following methods must be called in strict order:
- * 1. assignQueryId - get an Id for the new query. 2. getQueryDataSource - open files for the job or
- * reuse existing readers. 3. endQueryForGivenJob - release the resource used by this job.
- * </p>
- */
-public class QueryResourceManager {
-
-  private final AtomicLong queryIdAtom = new AtomicLong();
-  private final QueryFileManager filePathsManager;
-  private static final Logger logger = LoggerFactory.getLogger(QueryResourceManager.class);
-  // record the total number and size of chunks for each query id
-  private Map<Long, Integer> chunkNumMap = new ConcurrentHashMap<>();
-  // chunk size represents the number of time-value points in the chunk
-  private Map<Long, Long> chunkSizeMap = new ConcurrentHashMap<>();
-  // record the distinct tsfiles for each query id
-  private Map<Long, Set<TsFileResource>> seqFileNumMap = new ConcurrentHashMap<>();
-  private Map<Long, Set<TsFileResource>> unseqFileNumMap = new ConcurrentHashMap<>();
-  private IoTDBConfig config = IoTDBDescriptor.getInstance().getConfig();
-
-  /**
-   * Record temporary files used for external sorting.
-   * <p>
-   * Key: query job id. Value: temporary file list used for external sorting.
-   */
-  private final Map<Long, List<IExternalSortFileDeserializer>> externalSortFileMap;
-
-  private final Map<Long, Long> queryIdEstimatedMemoryMap;
-
-  // current total free memory for reading process(not including the cache memory)
-  private final AtomicLong totalFreeMemoryForRead;
-
-  // estimated size for one point memory size, the unit is byte
-  private static final long POINT_ESTIMATED_SIZE = 16L;
-
-  private static final IoTDBConfig CONFIG = IoTDBDescriptor.getInstance().getConfig();
-
-  private QueryResourceManager() {
-    filePathsManager = new QueryFileManager();
-    externalSortFileMap = new ConcurrentHashMap<>();
-    queryIdEstimatedMemoryMap = new ConcurrentHashMap<>();
-    totalFreeMemoryForRead = new AtomicLong(
-        IoTDBDescriptor.getInstance().getConfig().getAllocateMemoryForReadWithoutCache());
-  }
-
-  public static QueryResourceManager getInstance() {
-    return QueryTokenManagerHelper.INSTANCE;
-  }
-
-  public int getMaxDeduplicatedPathNum(int fetchSize) {
-    return Math.min((int) ((totalFreeMemoryForRead.get() / fetchSize) / POINT_ESTIMATED_SIZE),
-        CONFIG.getMaxQueryDeduplicatedPathNum());
-  }
-
-  /**
-   * Register a new query. When a query request is created firstly, this method must be invoked.
-   */
-  public long assignQueryId(boolean isDataQuery, int fetchSize, int deduplicatedPathNum) {
-    long queryId = queryIdAtom.incrementAndGet();
-    if (isDataQuery) {
-      filePathsManager.addQueryId(queryId);
-      if (deduplicatedPathNum > 0) {
-        long estimatedMemoryUsage =
-            (long) deduplicatedPathNum * POINT_ESTIMATED_SIZE * (long) fetchSize;
-        // apply the memory successfully
-        if (totalFreeMemoryForRead.addAndGet(-estimatedMemoryUsage) >= 0) {
-          queryIdEstimatedMemoryMap.put(queryId, estimatedMemoryUsage);
-        } else {
-          totalFreeMemoryForRead.addAndGet(estimatedMemoryUsage);
-        }
-      }
-    }
-    return queryId;
-  }
-
-  public Map<Long, Integer> getChunkNumMap() {
-    return chunkNumMap;
-  }
-
-  public Map<Long, Long> getChunkSizeMap() {
-    return chunkSizeMap;
-  }
-
-  /**
-   * register temporary file generated by external sort for resource release.
-   *
-   * @param queryId      query job id
-   * @param deserializer deserializer of temporary file in external sort.
-   */
-  public void registerTempExternalSortFile(long queryId,
-      IExternalSortFileDeserializer deserializer) {
-    externalSortFileMap.computeIfAbsent(queryId, x -> new ArrayList<>()).add(deserializer);
-  }
-
-  public QueryDataSource getQueryDataSource(PartialPath selectedPath,
-      QueryContext context, Filter filter) throws StorageEngineException, QueryProcessException {
-
-    SingleSeriesExpression singleSeriesExpression = new SingleSeriesExpression(selectedPath,
-        filter);
-    QueryDataSource queryDataSource;
-    queryDataSource = StorageEngine.getInstance()
-        .query(singleSeriesExpression, context, filePathsManager);
-    // calculate the distinct number of seq and unseq tsfiles
-    if (config.isEnablePerformanceTracing()) {
-      seqFileNumMap.computeIfAbsent(context.getQueryId(), k -> new HashSet<>())
-          .addAll((queryDataSource.getSeqResources()));
-      unseqFileNumMap.computeIfAbsent(context.getQueryId(), k -> new HashSet<>())
-          .addAll((queryDataSource.getUnseqResources()));
-    }
-    return queryDataSource;
-  }
-
-  /**
-   * Whenever the jdbc request is closed normally or abnormally, this method must be invoked. All
-   * query tokens created by this jdbc request must be cleared.
-   */
-  @SuppressWarnings("squid:S3776") // Suppress high Cognitive Complexity warning
-  public void endQuery(long queryId) throws StorageEngineException {
-    try {
-      if (config.isEnablePerformanceTracing()) {
-        boolean isprinted = false;
-        if (seqFileNumMap.get(queryId) != null && unseqFileNumMap.get(queryId) != null) {
-<<<<<<< HEAD
-          TracingManager.getInstance().writeTsFileInfo(queryId, seqFileNumMap.remove(queryId),
-                  unseqFileNumMap.remove(queryId));
-=======
-          TracingManager.getInstance()
-              .writeTsFileInfo(queryId, seqFileNumMap.remove(queryId).size(),
-                  unseqFileNumMap.remove(queryId).size());
->>>>>>> 2600bf84
-          isprinted = true;
-        }
-        if (chunkNumMap.get(queryId) != null && chunkSizeMap.get(queryId) != null) {
-          TracingManager.getInstance()
-              .writeChunksInfo(queryId, chunkNumMap.remove(queryId), chunkSizeMap.remove(queryId));
-        }
-        if (isprinted) {
-          TracingManager.getInstance().writeEndTime(queryId);
-        }
-      }
-    } catch (IOException e) {
-      logger.error(
-          "Error while writing performance info to {}, {}",
-          config.getTracingDir() + File.separator + IoTDBConstant.TRACING_LOG, e.getMessage());
-    }
-
-    // close file stream of external sort files, and delete
-    if (externalSortFileMap.get(queryId) != null) {
-      for (IExternalSortFileDeserializer deserializer : externalSortFileMap.get(queryId)) {
-        try {
-          deserializer.close();
-        } catch (IOException e) {
-          throw new StorageEngineException(e);
-        }
-      }
-      externalSortFileMap.remove(queryId);
-    }
-
-    // put back the memory usage
-    Long estimatedMemoryUsage = queryIdEstimatedMemoryMap.remove(queryId);
-    if (estimatedMemoryUsage != null) {
-      totalFreeMemoryForRead.addAndGet(estimatedMemoryUsage);
-    }
-
-    // remove usage of opened file paths of current thread
-    filePathsManager.removeUsedFilesForQuery(queryId);
-  }
-
-  private static class QueryTokenManagerHelper {
-
-    private static final QueryResourceManager INSTANCE = new QueryResourceManager();
-
-    private QueryTokenManagerHelper() {
-    }
-  }
-}
+/*
+ * Licensed to the Apache Software Foundation (ASF) under one
+ * or more contributor license agreements.  See the NOTICE file
+ * distributed with this work for additional information
+ * regarding copyright ownership.  The ASF licenses this file
+ * to you under the Apache License, Version 2.0 (the
+ * "License"); you may not use this file except in compliance
+ * with the License.  You may obtain a copy of the License at
+ *
+ *     http://www.apache.org/licenses/LICENSE-2.0
+ *
+ * Unless required by applicable law or agreed to in writing,
+ * software distributed under the License is distributed on an
+ * "AS IS" BASIS, WITHOUT WARRANTIES OR CONDITIONS OF ANY
+ * KIND, either express or implied.  See the License for the
+ * specific language governing permissions and limitations
+ * under the License.
+ */
+package org.apache.iotdb.db.query.control;
+
+
+import java.io.File;
+import java.io.IOException;
+import java.util.ArrayList;
+import java.util.HashSet;
+import java.util.List;
+import java.util.Map;
+import java.util.Set;
+import java.util.concurrent.ConcurrentHashMap;
+import java.util.concurrent.atomic.AtomicLong;
+import org.apache.iotdb.db.conf.IoTDBConfig;
+import org.apache.iotdb.db.conf.IoTDBConstant;
+import org.apache.iotdb.db.conf.IoTDBDescriptor;
+import org.apache.iotdb.db.engine.StorageEngine;
+import org.apache.iotdb.db.engine.querycontext.QueryDataSource;
+import org.apache.iotdb.db.engine.storagegroup.TsFileResource;
+import org.apache.iotdb.db.exception.StorageEngineException;
+import org.apache.iotdb.db.exception.query.QueryProcessException;
+import org.apache.iotdb.db.metadata.PartialPath;
+import org.apache.iotdb.db.query.context.QueryContext;
+import org.apache.iotdb.db.query.externalsort.serialize.IExternalSortFileDeserializer;
+import org.apache.iotdb.tsfile.read.expression.impl.SingleSeriesExpression;
+import org.apache.iotdb.tsfile.read.filter.basic.Filter;
+import org.slf4j.Logger;
+import org.slf4j.LoggerFactory;
+
+
+/**
+ * <p>
+ * QueryResourceManager manages resource (file streams) used by each query job, and assign Ids to
+ * the jobs. During the life cycle of a query, the following methods must be called in strict order:
+ * 1. assignQueryId - get an Id for the new query. 2. getQueryDataSource - open files for the job or
+ * reuse existing readers. 3. endQueryForGivenJob - release the resource used by this job.
+ * </p>
+ */
+public class QueryResourceManager {
+
+  private final AtomicLong queryIdAtom = new AtomicLong();
+  private final QueryFileManager filePathsManager;
+  private static final Logger logger = LoggerFactory.getLogger(QueryResourceManager.class);
+  // record the total number and size of chunks for each query id
+  private Map<Long, Integer> chunkNumMap = new ConcurrentHashMap<>();
+  // chunk size represents the number of time-value points in the chunk
+  private Map<Long, Long> chunkSizeMap = new ConcurrentHashMap<>();
+  // record the distinct tsfiles for each query id
+  private Map<Long, Set<TsFileResource>> seqFileNumMap = new ConcurrentHashMap<>();
+  private Map<Long, Set<TsFileResource>> unseqFileNumMap = new ConcurrentHashMap<>();
+  private IoTDBConfig config = IoTDBDescriptor.getInstance().getConfig();
+
+  /**
+   * Record temporary files used for external sorting.
+   * <p>
+   * Key: query job id. Value: temporary file list used for external sorting.
+   */
+  private final Map<Long, List<IExternalSortFileDeserializer>> externalSortFileMap;
+
+  private final Map<Long, Long> queryIdEstimatedMemoryMap;
+
+  // current total free memory for reading process(not including the cache memory)
+  private final AtomicLong totalFreeMemoryForRead;
+
+  // estimated size for one point memory size, the unit is byte
+  private static final long POINT_ESTIMATED_SIZE = 16L;
+
+  private static final IoTDBConfig CONFIG = IoTDBDescriptor.getInstance().getConfig();
+
+  private QueryResourceManager() {
+    filePathsManager = new QueryFileManager();
+    externalSortFileMap = new ConcurrentHashMap<>();
+    queryIdEstimatedMemoryMap = new ConcurrentHashMap<>();
+    totalFreeMemoryForRead = new AtomicLong(
+        IoTDBDescriptor.getInstance().getConfig().getAllocateMemoryForReadWithoutCache());
+  }
+
+  public static QueryResourceManager getInstance() {
+    return QueryTokenManagerHelper.INSTANCE;
+  }
+
+  public int getMaxDeduplicatedPathNum(int fetchSize) {
+    return Math.min((int) ((totalFreeMemoryForRead.get() / fetchSize) / POINT_ESTIMATED_SIZE),
+        CONFIG.getMaxQueryDeduplicatedPathNum());
+  }
+
+  /**
+   * Register a new query. When a query request is created firstly, this method must be invoked.
+   */
+  public long assignQueryId(boolean isDataQuery, int fetchSize, int deduplicatedPathNum) {
+    long queryId = queryIdAtom.incrementAndGet();
+    if (isDataQuery) {
+      filePathsManager.addQueryId(queryId);
+      if (deduplicatedPathNum > 0) {
+        long estimatedMemoryUsage =
+            (long) deduplicatedPathNum * POINT_ESTIMATED_SIZE * (long) fetchSize;
+        // apply the memory successfully
+        if (totalFreeMemoryForRead.addAndGet(-estimatedMemoryUsage) >= 0) {
+          queryIdEstimatedMemoryMap.put(queryId, estimatedMemoryUsage);
+        } else {
+          totalFreeMemoryForRead.addAndGet(estimatedMemoryUsage);
+        }
+      }
+    }
+    return queryId;
+  }
+
+  public Map<Long, Integer> getChunkNumMap() {
+    return chunkNumMap;
+  }
+
+  public Map<Long, Long> getChunkSizeMap() {
+    return chunkSizeMap;
+  }
+
+  /**
+   * register temporary file generated by external sort for resource release.
+   *
+   * @param queryId      query job id
+   * @param deserializer deserializer of temporary file in external sort.
+   */
+  public void registerTempExternalSortFile(long queryId,
+      IExternalSortFileDeserializer deserializer) {
+    externalSortFileMap.computeIfAbsent(queryId, x -> new ArrayList<>()).add(deserializer);
+  }
+
+  public QueryDataSource getQueryDataSource(PartialPath selectedPath,
+      QueryContext context, Filter filter) throws StorageEngineException, QueryProcessException {
+
+    SingleSeriesExpression singleSeriesExpression = new SingleSeriesExpression(selectedPath,
+        filter);
+    QueryDataSource queryDataSource;
+    queryDataSource = StorageEngine.getInstance()
+        .query(singleSeriesExpression, context, filePathsManager);
+    // calculate the distinct number of seq and unseq tsfiles
+    if (config.isEnablePerformanceTracing()) {
+      seqFileNumMap.computeIfAbsent(context.getQueryId(), k -> new HashSet<>())
+          .addAll((queryDataSource.getSeqResources()));
+      unseqFileNumMap.computeIfAbsent(context.getQueryId(), k -> new HashSet<>())
+          .addAll((queryDataSource.getUnseqResources()));
+    }
+    return queryDataSource;
+  }
+
+  /**
+   * Whenever the jdbc request is closed normally or abnormally, this method must be invoked. All
+   * query tokens created by this jdbc request must be cleared.
+   */
+  @SuppressWarnings("squid:S3776") // Suppress high Cognitive Complexity warning
+  public void endQuery(long queryId) throws StorageEngineException {
+    try {
+      if (config.isEnablePerformanceTracing()) {
+        boolean isprinted = false;
+        if (seqFileNumMap.get(queryId) != null && unseqFileNumMap.get(queryId) != null) {
+          TracingManager.getInstance().writeTsFileInfo(queryId, seqFileNumMap.remove(queryId),
+                  unseqFileNumMap.remove(queryId));
+          isprinted = true;
+        }
+        if (chunkNumMap.get(queryId) != null && chunkSizeMap.get(queryId) != null) {
+          TracingManager.getInstance()
+              .writeChunksInfo(queryId, chunkNumMap.remove(queryId), chunkSizeMap.remove(queryId));
+        }
+        if (isprinted) {
+          TracingManager.getInstance().writeEndTime(queryId);
+        }
+      }
+    } catch (IOException e) {
+      logger.error(
+          "Error while writing performance info to {}, {}",
+          config.getTracingDir() + File.separator + IoTDBConstant.TRACING_LOG, e.getMessage());
+    }
+
+    // close file stream of external sort files, and delete
+    if (externalSortFileMap.get(queryId) != null) {
+      for (IExternalSortFileDeserializer deserializer : externalSortFileMap.get(queryId)) {
+        try {
+          deserializer.close();
+        } catch (IOException e) {
+          throw new StorageEngineException(e);
+        }
+      }
+      externalSortFileMap.remove(queryId);
+    }
+
+    // put back the memory usage
+    Long estimatedMemoryUsage = queryIdEstimatedMemoryMap.remove(queryId);
+    if (estimatedMemoryUsage != null) {
+      totalFreeMemoryForRead.addAndGet(estimatedMemoryUsage);
+    }
+
+    // remove usage of opened file paths of current thread
+    filePathsManager.removeUsedFilesForQuery(queryId);
+  }
+
+  private static class QueryTokenManagerHelper {
+
+    private static final QueryResourceManager INSTANCE = new QueryResourceManager();
+
+    private QueryTokenManagerHelper() {
+    }
+  }
+}