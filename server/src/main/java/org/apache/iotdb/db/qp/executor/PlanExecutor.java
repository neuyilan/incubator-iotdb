/*
 * Licensed to the Apache Software Foundation (ASF) under one
 * or more contributor license agreements.  See the NOTICE file
 * distributed with this work for additional information
 * regarding copyright ownership.  The ASF licenses this file
 * to you under the Apache License, Version 2.0 (the
 * "License"); you may not use this file except in compliance
 * with the License.  You may obtain a copy of the License at
 *
 *     http://www.apache.org/licenses/LICENSE-2.0
 *
 * Unless required by applicable law or agreed to in writing,
 * software distributed under the License is distributed on an
 * "AS IS" BASIS, WITHOUT WARRANTIES OR CONDITIONS OF ANY
 * KIND, either express or implied.  See the License for the
 * specific language governing permissions and limitations
 * under the License.
 */
package org.apache.iotdb.db.qp.executor;

import static org.apache.iotdb.db.conf.IoTDBConstant.COLUMN_CANCELLED;
import static org.apache.iotdb.db.conf.IoTDBConstant.COLUMN_CHILD_PATHS;
import static org.apache.iotdb.db.conf.IoTDBConstant.COLUMN_COLUMN;
import static org.apache.iotdb.db.conf.IoTDBConstant.COLUMN_COUNT;
import static org.apache.iotdb.db.conf.IoTDBConstant.COLUMN_CREATED_TIME;
import static org.apache.iotdb.db.conf.IoTDBConstant.COLUMN_DEVICES;
import static org.apache.iotdb.db.conf.IoTDBConstant.COLUMN_DONE;
import static org.apache.iotdb.db.conf.IoTDBConstant.COLUMN_ITEM;
import static org.apache.iotdb.db.conf.IoTDBConstant.COLUMN_PARAMETER;
import static org.apache.iotdb.db.conf.IoTDBConstant.COLUMN_PRIVILEGE;
import static org.apache.iotdb.db.conf.IoTDBConstant.COLUMN_PROGRESS;
import static org.apache.iotdb.db.conf.IoTDBConstant.COLUMN_ROLE;
import static org.apache.iotdb.db.conf.IoTDBConstant.COLUMN_STORAGE_GROUP;
import static org.apache.iotdb.db.conf.IoTDBConstant.COLUMN_TASK_NAME;
import static org.apache.iotdb.db.conf.IoTDBConstant.COLUMN_TTL;
import static org.apache.iotdb.db.conf.IoTDBConstant.COLUMN_USER;
import static org.apache.iotdb.db.conf.IoTDBConstant.COLUMN_VALUE;
import static org.apache.iotdb.tsfile.common.constant.TsFileConstant.TSFILE_SUFFIX;

import java.io.File;
import java.io.IOException;
import java.util.ArrayList;
import java.util.Arrays;
import java.util.Collections;
import java.util.HashMap;
import java.util.HashSet;
import java.util.LinkedList;
import java.util.List;
import java.util.Map;
import java.util.Map.Entry;
import java.util.Set;
import org.apache.iotdb.db.auth.AuthException;
import org.apache.iotdb.db.auth.AuthorityChecker;
import org.apache.iotdb.db.auth.authorizer.BasicAuthorizer;
import org.apache.iotdb.db.auth.authorizer.IAuthorizer;
import org.apache.iotdb.db.auth.entity.PathPrivilege;
import org.apache.iotdb.db.auth.entity.Role;
import org.apache.iotdb.db.auth.entity.User;
import org.apache.iotdb.db.conf.IoTDBConstant;
import org.apache.iotdb.db.conf.IoTDBDescriptor;
import org.apache.iotdb.db.conf.adapter.CompressionRatio;
import org.apache.iotdb.db.conf.adapter.IoTDBConfigDynamicAdapter;
import org.apache.iotdb.db.engine.StorageEngine;
import org.apache.iotdb.db.engine.cache.ChunkCache;
import org.apache.iotdb.db.engine.cache.ChunkMetadataCache;
import org.apache.iotdb.db.engine.cache.TimeSeriesMetadataCache;
import org.apache.iotdb.db.engine.flush.pool.FlushTaskPoolManager;
import org.apache.iotdb.db.engine.merge.manage.MergeManager;
import org.apache.iotdb.db.engine.merge.manage.MergeManager.TaskStatus;
import org.apache.iotdb.db.engine.storagegroup.StorageGroupProcessor.TimePartitionFilter;
import org.apache.iotdb.db.engine.storagegroup.TsFileResource;
import org.apache.iotdb.db.exception.StorageEngineException;
import org.apache.iotdb.db.exception.metadata.DeleteFailedException;
import org.apache.iotdb.db.exception.metadata.IllegalPathException;
import org.apache.iotdb.db.exception.metadata.MetadataException;
import org.apache.iotdb.db.exception.metadata.PathNotExistException;
import org.apache.iotdb.db.exception.metadata.StorageGroupNotSetException;
import org.apache.iotdb.db.exception.query.QueryProcessException;
import org.apache.iotdb.db.metadata.PartialPath;
import org.apache.iotdb.db.metadata.mnode.MNode;
import org.apache.iotdb.db.metadata.mnode.MeasurementMNode;
import org.apache.iotdb.db.metadata.mnode.StorageGroupMNode;
import org.apache.iotdb.db.qp.logical.Operator.OperatorType;
import org.apache.iotdb.db.qp.logical.sys.AuthorOperator;
import org.apache.iotdb.db.qp.logical.sys.AuthorOperator.AuthorType;
import org.apache.iotdb.db.qp.physical.PhysicalPlan;
import org.apache.iotdb.db.qp.physical.crud.AggregationPlan;
import org.apache.iotdb.db.qp.physical.crud.AlignByDevicePlan;
import org.apache.iotdb.db.qp.physical.crud.DeletePartitionPlan;
import org.apache.iotdb.db.qp.physical.crud.DeletePlan;
import org.apache.iotdb.db.qp.physical.crud.FillQueryPlan;
import org.apache.iotdb.db.qp.physical.crud.GroupByTimeFillPlan;
import org.apache.iotdb.db.qp.physical.crud.GroupByTimePlan;
import org.apache.iotdb.db.qp.physical.crud.InsertPlan;
import org.apache.iotdb.db.qp.physical.crud.InsertRowPlan;
import org.apache.iotdb.db.qp.physical.crud.InsertTabletPlan;
import org.apache.iotdb.db.qp.physical.crud.LastQueryPlan;
import org.apache.iotdb.db.qp.physical.crud.QueryPlan;
import org.apache.iotdb.db.qp.physical.crud.RawDataQueryPlan;
import org.apache.iotdb.db.qp.physical.crud.UpdatePlan;
import org.apache.iotdb.db.qp.physical.sys.AlterTimeSeriesPlan;
import org.apache.iotdb.db.qp.physical.sys.AuthorPlan;
import org.apache.iotdb.db.qp.physical.sys.CountPlan;
import org.apache.iotdb.db.qp.physical.sys.CreateTimeSeriesPlan;
import org.apache.iotdb.db.qp.physical.sys.DataAuthPlan;
import org.apache.iotdb.db.qp.physical.sys.DeleteStorageGroupPlan;
import org.apache.iotdb.db.qp.physical.sys.DeleteTimeSeriesPlan;
import org.apache.iotdb.db.qp.physical.sys.FlushPlan;
import org.apache.iotdb.db.qp.physical.sys.LoadConfigurationPlan;
import org.apache.iotdb.db.qp.physical.sys.MergePlan;
import org.apache.iotdb.db.qp.physical.sys.OperateFilePlan;
import org.apache.iotdb.db.qp.physical.sys.SetStorageGroupPlan;
import org.apache.iotdb.db.qp.physical.sys.SetTTLPlan;
import org.apache.iotdb.db.qp.physical.sys.ShowChildPathsPlan;
import org.apache.iotdb.db.qp.physical.sys.ShowDevicesPlan;
import org.apache.iotdb.db.qp.physical.sys.ShowPlan;
import org.apache.iotdb.db.qp.physical.sys.ShowStorageGroupPlan;
import org.apache.iotdb.db.qp.physical.sys.ShowTTLPlan;
import org.apache.iotdb.db.qp.physical.sys.ShowTimeSeriesPlan;
import org.apache.iotdb.db.qp.physical.sys.TracingPlan;
import org.apache.iotdb.db.query.context.QueryContext;
import org.apache.iotdb.db.query.dataset.AlignByDeviceDataSet;
import org.apache.iotdb.db.query.dataset.ListDataSet;
import org.apache.iotdb.db.query.dataset.ShowTimeseriesDataSet;
import org.apache.iotdb.db.query.dataset.SingleDataSet;
import org.apache.iotdb.db.query.executor.IQueryRouter;
import org.apache.iotdb.db.query.executor.QueryRouter;
import org.apache.iotdb.db.service.IoTDB;
import org.apache.iotdb.db.utils.AuthUtils;
import org.apache.iotdb.db.utils.FileLoaderUtils;
import org.apache.iotdb.db.utils.UpgradeUtils;
import org.apache.iotdb.tsfile.common.constant.TsFileConstant;
import org.apache.iotdb.tsfile.exception.filter.QueryFilterOptimizationException;
import org.apache.iotdb.tsfile.file.metadata.ChunkGroupMetadata;
import org.apache.iotdb.tsfile.file.metadata.ChunkMetadata;
import org.apache.iotdb.tsfile.file.metadata.enums.TSDataType;
import org.apache.iotdb.tsfile.read.TsFileSequenceReader;
import org.apache.iotdb.tsfile.read.common.Field;
import org.apache.iotdb.tsfile.read.common.Path;
import org.apache.iotdb.tsfile.read.common.RowRecord;
import org.apache.iotdb.tsfile.read.query.dataset.EmptyDataSet;
import org.apache.iotdb.tsfile.read.query.dataset.QueryDataSet;
import org.apache.iotdb.tsfile.utils.Binary;
import org.apache.iotdb.tsfile.utils.Pair;
import org.apache.iotdb.tsfile.write.schema.MeasurementSchema;
import org.apache.iotdb.tsfile.write.writer.RestorableTsFileIOWriter;
import org.slf4j.Logger;
import org.slf4j.LoggerFactory;

public class PlanExecutor implements IPlanExecutor {

  // logger
  private static final Logger logger = LoggerFactory.getLogger(PlanExecutor.class);

  // for data query
  protected IQueryRouter queryRouter;
  // for administration
  private IAuthorizer authorizer;

  public PlanExecutor() throws QueryProcessException {
    queryRouter = new QueryRouter();
    try {
      authorizer = BasicAuthorizer.getInstance();
    } catch (AuthException e) {
      throw new QueryProcessException(e.getMessage());
    }
  }

  @Override
  public QueryDataSet processQuery(PhysicalPlan queryPlan, QueryContext context)
      throws IOException, StorageEngineException, QueryFilterOptimizationException,
      QueryProcessException, MetadataException {
    if (queryPlan instanceof QueryPlan) {
      return processDataQuery((QueryPlan) queryPlan, context);
    } else if (queryPlan instanceof AuthorPlan) {
      return processAuthorQuery((AuthorPlan) queryPlan);
    } else if (queryPlan instanceof ShowPlan) {
      return processShowQuery((ShowPlan) queryPlan, context);
    } else {
      throw new QueryProcessException(String.format("Unrecognized query plan %s", queryPlan));
    }
  }

  @Override
  public boolean processNonQuery(PhysicalPlan plan)
      throws QueryProcessException, StorageGroupNotSetException, StorageEngineException {
    switch (plan.getOperatorType()) {
      case DELETE:
        delete((DeletePlan) plan);
        return true;
      case UPDATE:
        UpdatePlan update = (UpdatePlan) plan;
        for (Pair<Long, Long> timePair : update.getIntervals()) {
          update(update.getPath(), timePair.left, timePair.right, update.getValue());
        }
        return true;
      case INSERT:
        insert((InsertRowPlan) plan);
        return true;
      case BATCHINSERT:
        insertTablet((InsertTabletPlan) plan);
        return true;
      case CREATE_ROLE:
      case DELETE_ROLE:
      case CREATE_USER:
      case REVOKE_USER_ROLE:
      case REVOKE_ROLE_PRIVILEGE:
      case REVOKE_USER_PRIVILEGE:
      case GRANT_ROLE_PRIVILEGE:
      case GRANT_USER_PRIVILEGE:
      case GRANT_USER_ROLE:
      case MODIFY_PASSWORD:
      case DELETE_USER:
        AuthorPlan author = (AuthorPlan) plan;
        return operateAuthor(author);
      case GRANT_WATERMARK_EMBEDDING:
        return operateWatermarkEmbedding(((DataAuthPlan) plan).getUsers(), true);
      case REVOKE_WATERMARK_EMBEDDING:
        return operateWatermarkEmbedding(((DataAuthPlan) plan).getUsers(), false);
      case DELETE_TIMESERIES:
        return deleteTimeSeries((DeleteTimeSeriesPlan) plan);
      case CREATE_TIMESERIES:
        return createTimeSeries((CreateTimeSeriesPlan) plan);
      case ALTER_TIMESERIES:
        return alterTimeSeries((AlterTimeSeriesPlan) plan);
      case SET_STORAGE_GROUP:
        return setStorageGroup((SetStorageGroupPlan) plan);
      case DELETE_STORAGE_GROUP:
        return deleteStorageGroups((DeleteStorageGroupPlan) plan);
      case TTL:
        operateTTL((SetTTLPlan) plan);
        return true;
      case LOAD_CONFIGURATION:
        loadConfiguration((LoadConfigurationPlan) plan);
        return true;
      case LOAD_FILES:
        operateLoadFiles((OperateFilePlan) plan);
        return true;
      case REMOVE_FILE:
        operateRemoveFile((OperateFilePlan) plan);
        return true;
      case MOVE_FILE:
        operateMoveFile((OperateFilePlan) plan);
        return true;
      case FLUSH:
        operateFlush((FlushPlan) plan);
        return true;
      case MERGE:
      case FULL_MERGE:
        operateMerge((MergePlan) plan);
        return true;
      case TRACING:
        operateTracing((TracingPlan) plan);
        return true;
      case CLEAR_CACHE:
        operateClearCache();
        return true;
      case DELETE_PARTITION:
        DeletePartitionPlan p = (DeletePartitionPlan) plan;
        TimePartitionFilter filter =
            (storageGroupName, partitionId) ->
                storageGroupName
                    .equals(((DeletePartitionPlan) plan).getStorageGroupName().getFullPath())
                    && p.getPartitionId().contains(partitionId);
        StorageEngine.getInstance()
            .removePartitions(((DeletePartitionPlan) plan).getStorageGroupName(), filter);
        return true;
      case CREATE_SCHEMA_SNAPSHOT:
        operateCreateSnapshot();
        return true;
      default:
        throw new UnsupportedOperationException(
            String.format("operation %s is not supported", plan.getOperatorType()));
    }
  }

  private void operateMerge(MergePlan plan) throws StorageEngineException {
    if (plan.getOperatorType() == OperatorType.FULL_MERGE) {
      StorageEngine.getInstance().mergeAll(true);
    } else {
      StorageEngine.getInstance()
          .mergeAll(IoTDBDescriptor.getInstance().getConfig().isForceFullMerge());
    }
  }

  private void operateClearCache() {
    ChunkCache.getInstance().clear();
    ChunkMetadataCache.getInstance().clear();
    TimeSeriesMetadataCache.getInstance().clear();
  }

  private void operateCreateSnapshot() {
    IoTDB.metaManager.createMTreeSnapshot();
  }

  private void operateTracing(TracingPlan plan) {
    IoTDBDescriptor.getInstance().getConfig().setEnablePerformanceTracing(plan.isTracingOn());
  }

  private void operateFlush(FlushPlan plan) throws StorageGroupNotSetException {
    if (plan.getPaths().isEmpty()) {
      StorageEngine.getInstance().syncCloseAllProcessor();
    } else {
      flushSpecifiedStorageGroups(plan);
    }

    if (!plan.getPaths().isEmpty()) {
      List<PartialPath> noExistSg = checkStorageGroupExist(plan.getPaths());
      if (!noExistSg.isEmpty()) {
        StringBuilder sb = new StringBuilder();
        noExistSg.forEach(storageGroup -> sb.append(storageGroup.getFullPath()).append(","));
        throw new StorageGroupNotSetException(
            sb.subSequence(0, sb.length() - 1).toString());
      }
    }
  }

  private void flushSpecifiedStorageGroups(FlushPlan plan) throws StorageGroupNotSetException {
    Map<PartialPath, List<Pair<Long, Boolean>>> storageGroupMap = plan.getStorageGroupPartitionIds();
    for (Entry<PartialPath, List<Pair<Long, Boolean>>> entry : storageGroupMap.entrySet()) {
      PartialPath storageGroupName = entry.getKey();
      // normal flush
      if (entry.getValue() == null) {
        if (plan.isSeq() == null) {
          StorageEngine.getInstance().closeStorageGroupProcessor(storageGroupName, true, plan.isSync());
          StorageEngine.getInstance().closeStorageGroupProcessor(storageGroupName, false, plan.isSync());
        } else {
          StorageEngine.getInstance()
              .closeStorageGroupProcessor(storageGroupName, plan.isSeq(), plan.isSync());
        }
      }
      // partition specified flush, for snapshot flush plan
      else {
        List<Pair<Long, Boolean>> partitionIdSequencePairs = entry.getValue();
        for (Pair<Long, Boolean> pair : partitionIdSequencePairs) {
          StorageEngine.getInstance()
              .closeStorageGroupProcessor(storageGroupName, pair.left, pair.right, true);
        }
      }
    }
  }

  protected QueryDataSet processDataQuery(QueryPlan queryPlan, QueryContext context)
      throws StorageEngineException, QueryFilterOptimizationException, QueryProcessException,
      IOException {
    QueryDataSet queryDataSet;
    if (queryPlan instanceof AlignByDevicePlan) {
      queryDataSet = getAlignByDeviceDataSet((AlignByDevicePlan) queryPlan, context, queryRouter);
    } else {
      if (queryPlan.getPaths() == null || queryPlan.getPaths().isEmpty()) {
        // no time series are selected, return EmptyDataSet
        return new EmptyDataSet();
      } else if (queryPlan instanceof GroupByTimeFillPlan) {
        GroupByTimeFillPlan groupByFillPlan = (GroupByTimeFillPlan) queryPlan;
        queryDataSet = queryRouter.groupByFill(groupByFillPlan, context);
      } else if (queryPlan instanceof GroupByTimePlan) {
        GroupByTimePlan groupByTimePlan = (GroupByTimePlan) queryPlan;
        queryDataSet = queryRouter.groupBy(groupByTimePlan, context);
      } else if (queryPlan instanceof AggregationPlan) {
        AggregationPlan aggregationPlan = (AggregationPlan) queryPlan;
        queryDataSet = queryRouter.aggregate(aggregationPlan, context);
      } else if (queryPlan instanceof FillQueryPlan) {
        FillQueryPlan fillQueryPlan = (FillQueryPlan) queryPlan;
        queryDataSet = queryRouter.fill(fillQueryPlan, context);
      } else if (queryPlan instanceof LastQueryPlan) {
        queryDataSet = queryRouter.lastQuery((LastQueryPlan) queryPlan, context);
      } else {
        queryDataSet = queryRouter.rawDataQuery((RawDataQueryPlan) queryPlan, context);
      }
    }
    queryDataSet.setRowLimit(queryPlan.getRowLimit());
    queryDataSet.setRowOffset(queryPlan.getRowOffset());
    return queryDataSet;
  }

  protected AlignByDeviceDataSet getAlignByDeviceDataSet(AlignByDevicePlan plan,
      QueryContext context, IQueryRouter router) {
    return new AlignByDeviceDataSet(plan, context, router);
  }

  protected QueryDataSet processShowQuery(ShowPlan showPlan, QueryContext context)
      throws QueryProcessException, MetadataException {
    switch (showPlan.getShowContentType()) {
      case TTL:
        return processShowTTLQuery((ShowTTLPlan) showPlan);
      case DYNAMIC_PARAMETER:
        return processShowDynamicParameterQuery();
      case FLUSH_TASK_INFO:
        return processShowFlushTaskInfo();
      case VERSION:
        return processShowVersion();
      case TIMESERIES:
        return processShowTimeseries((ShowTimeSeriesPlan) showPlan, context);
      case STORAGE_GROUP:
        return processShowStorageGroup((ShowStorageGroupPlan) showPlan);
      case DEVICES:
        return processShowDevices((ShowDevicesPlan) showPlan);
      case CHILD_PATH:
        return processShowChildPaths((ShowChildPathsPlan) showPlan);
      case COUNT_TIMESERIES:
        return processCountTimeSeries((CountPlan) showPlan);
      case COUNT_NODE_TIMESERIES:
        return processCountNodeTimeSeries((CountPlan) showPlan);
      case COUNT_DEVICES:
        return processCountDevices((CountPlan) showPlan);
      case COUNT_STORAGE_GROUP:
        return processCountStorageGroup((CountPlan) showPlan);
      case COUNT_NODES:
        return processCountNodes((CountPlan) showPlan);
      case MERGE_STATUS:
        return processShowMergeStatus();
      default:
        throw new QueryProcessException(String.format("Unrecognized show plan %s", showPlan));
    }
  }

  private QueryDataSet processCountNodes(CountPlan countPlan) throws MetadataException {
    int num = getNodesNumInGivenLevel(countPlan.getPath(), countPlan.getLevel());
    SingleDataSet singleDataSet =
        new SingleDataSet(
            Collections.singletonList(new PartialPath(COLUMN_COUNT, false)),
            Collections.singletonList(TSDataType.INT32));
    Field field = new Field(TSDataType.INT32);
    field.setIntV(num);
    RowRecord record = new RowRecord(0);
    record.addField(field);
    singleDataSet.setRecord(record);
    return singleDataSet;
  }

  private QueryDataSet processCountNodeTimeSeries(CountPlan countPlan) throws MetadataException {
    // get the nodes that need to group by first
    List<PartialPath> nodes = getNodesList(countPlan.getPath(), countPlan.getLevel());
    ListDataSet listDataSet =
        new ListDataSet(
            Arrays.asList(new PartialPath(COLUMN_COLUMN, false),
                new PartialPath(COLUMN_COUNT, false)),
            Arrays.asList(TSDataType.TEXT, TSDataType.TEXT));
    for (PartialPath columnPath : nodes) {
      RowRecord record = new RowRecord(0);
      Field field = new Field(TSDataType.TEXT);
      field.setBinaryV(new Binary(columnPath.getFullPath()));
      Field field1 = new Field(TSDataType.TEXT);
      // get the count of every group
      field1.setBinaryV(new Binary(Integer.toString(getPathsNum(columnPath))));
      record.addField(field);
      record.addField(field1);
      listDataSet.putRecord(record);
    }
    return listDataSet;
  }

  private QueryDataSet processCountDevices(CountPlan countPlan) throws MetadataException {
    int num = getDevicesNum(countPlan.getPath());
    SingleDataSet singleDataSet =
        new SingleDataSet(
            Collections.singletonList(new PartialPath(COLUMN_DEVICES, false)),
            Collections.singletonList(TSDataType.INT32));
    Field field = new Field(TSDataType.INT32);
    field.setIntV(num);
    RowRecord record = new RowRecord(0);
    record.addField(field);
    singleDataSet.setRecord(record);
    return singleDataSet;
  }

  private QueryDataSet processCountStorageGroup(CountPlan countPlan) throws MetadataException {
    int num = getStorageGroupNum(countPlan.getPath());
    SingleDataSet singleDataSet =
        new SingleDataSet(
            Collections.singletonList(new PartialPath(COLUMN_STORAGE_GROUP, false)),
            Collections.singletonList(TSDataType.INT32));
    Field field = new Field(TSDataType.INT32);
    field.setIntV(num);
    RowRecord record = new RowRecord(0);
    record.addField(field);
    singleDataSet.setRecord(record);
    return singleDataSet;
  }

  private int getDevicesNum(PartialPath path) throws MetadataException {
    return IoTDB.metaManager.getDevicesNum(path);
  }

  private int getStorageGroupNum(PartialPath path) throws MetadataException {
    return IoTDB.metaManager.getStorageGroupNum(path);
  }

  protected int getPathsNum(PartialPath path) throws MetadataException {
    return IoTDB.metaManager.getAllTimeseriesCount(path);
  }

  protected int getNodesNumInGivenLevel(PartialPath path, int level) throws MetadataException {
    return IoTDB.metaManager.getNodesCountInGivenLevel(path, level);
  }

  protected List<PartialPath> getPathsName(PartialPath path) throws MetadataException {
    return IoTDB.metaManager.getAllTimeseriesPath(path);
  }

  protected List<PartialPath> getNodesList(PartialPath schemaPattern, int level)
      throws MetadataException {
    return IoTDB.metaManager.getNodesList(schemaPattern, level);
  }

  private QueryDataSet processCountTimeSeries(CountPlan countPlan) throws MetadataException {
    int num = getPathsNum(countPlan.getPath());
    SingleDataSet singleDataSet =
        new SingleDataSet(
            Collections.singletonList(new PartialPath(COLUMN_CHILD_PATHS, false)),
            Collections.singletonList(TSDataType.INT32));
    Field field = new Field(TSDataType.INT32);
    field.setIntV(num);
    RowRecord record = new RowRecord(0);
    record.addField(field);
    singleDataSet.setRecord(record);
    return singleDataSet;
  }

  private QueryDataSet processShowDevices(ShowDevicesPlan showDevicesPlan)
      throws MetadataException {
    ListDataSet listDataSet =
        new ListDataSet(
            Collections.singletonList(new PartialPath(COLUMN_DEVICES, false)),
            Collections.singletonList(TSDataType.TEXT));
    Set<PartialPath> devices = getDevices(showDevicesPlan.getPath());
    for (PartialPath s : devices) {
      RowRecord record = new RowRecord(0);
      Field field = new Field(TSDataType.TEXT);
      field.setBinaryV(new Binary(s.getFullPath()));
      record.addField(field);
      listDataSet.putRecord(record);
    }
    return listDataSet;
  }

  protected Set<PartialPath> getDevices(PartialPath path) throws MetadataException {
    return IoTDB.metaManager.getDevices(path);
  }

  private QueryDataSet processShowChildPaths(ShowChildPathsPlan showChildPathsPlan)
      throws MetadataException {
    Set<String> childPathsList = getPathNextChildren(showChildPathsPlan.getPath());
    ListDataSet listDataSet =
        new ListDataSet(
            Collections.singletonList(new PartialPath(COLUMN_CHILD_PATHS, false)),
            Collections.singletonList(TSDataType.TEXT));
    for (String s : childPathsList) {
      RowRecord record = new RowRecord(0);
      Field field = new Field(TSDataType.TEXT);
      field.setBinaryV(new Binary(s));
      record.addField(field);
      listDataSet.putRecord(record);
    }
    return listDataSet;
  }

  protected Set<String> getPathNextChildren(PartialPath path) throws MetadataException {
    return IoTDB.metaManager.getChildNodePathInNextLevel(path);
  }

  protected List<PartialPath> getStorageGroupNames(PartialPath path) throws MetadataException {
    return IoTDB.metaManager.getStorageGroupPaths(path);
  }

  private QueryDataSet processShowStorageGroup(ShowStorageGroupPlan showStorageGroupPlan)
      throws MetadataException {
    ListDataSet listDataSet =
        new ListDataSet(
            Collections.singletonList(new PartialPath(COLUMN_STORAGE_GROUP, false)),
            Collections.singletonList(TSDataType.TEXT));
    List<PartialPath> storageGroupList = getStorageGroupNames(showStorageGroupPlan.getPath());
    for (PartialPath s : storageGroupList) {
      RowRecord record = new RowRecord(0);
      Field field = new Field(TSDataType.TEXT);
      field.setBinaryV(new Binary(s.getFullPath()));
      record.addField(field);
      listDataSet.putRecord(record);
    }
    return listDataSet;
  }

  private QueryDataSet processShowTimeseries(ShowTimeSeriesPlan showTimeSeriesPlan,
      QueryContext context) throws MetadataException {
    return new ShowTimeseriesDataSet(showTimeSeriesPlan, context);
  }

  protected List<StorageGroupMNode> getAllStorageGroupNodes() {
    return IoTDB.metaManager.getAllStorageGroupNodes();
  }

  private QueryDataSet processShowTTLQuery(ShowTTLPlan showTTLPlan) {
    ListDataSet listDataSet =
        new ListDataSet(
            Arrays.asList(new PartialPath(COLUMN_STORAGE_GROUP, false),
                new PartialPath(COLUMN_TTL, false)),
            Arrays.asList(TSDataType.TEXT, TSDataType.INT64));
    List<PartialPath> selectedSgs = showTTLPlan.getStorageGroups();

    List<StorageGroupMNode> storageGroups = getAllStorageGroupNodes();
    int timestamp = 0;
    for (StorageGroupMNode mNode : storageGroups) {
      PartialPath sgName = mNode.getPartialPath();
      if (!selectedSgs.isEmpty() && !selectedSgs.contains(sgName)) {
        continue;
      }
      RowRecord rowRecord = new RowRecord(timestamp++);
      Field sg = new Field(TSDataType.TEXT);
      Field ttl;
      sg.setBinaryV(new Binary(sgName.getFullPath()));
      if (mNode.getDataTTL() != Long.MAX_VALUE) {
        ttl = new Field(TSDataType.INT64);
        ttl.setLongV(mNode.getDataTTL());
      } else {
        ttl = null;
      }
      rowRecord.addField(sg);
      rowRecord.addField(ttl);
      listDataSet.putRecord(rowRecord);
    }

    return listDataSet;
  }

  private QueryDataSet processShowVersion() {
    SingleDataSet singleDataSet =
        new SingleDataSet(
            Collections.singletonList(new PartialPath(IoTDBConstant.COLUMN_VERSION, false)),
            Collections.singletonList(TSDataType.TEXT));
    Field field = new Field(TSDataType.TEXT);
    field.setBinaryV(new Binary(IoTDBConstant.VERSION));
    RowRecord rowRecord = new RowRecord(0);
    rowRecord.addField(field);
    singleDataSet.setRecord(rowRecord);
    return singleDataSet;
  }

  private QueryDataSet processShowDynamicParameterQuery() {
    ListDataSet listDataSet =
        new ListDataSet(
            Arrays.asList(new PartialPath(COLUMN_PARAMETER, false),
                new PartialPath(COLUMN_VALUE, false)),
            Arrays.asList(TSDataType.TEXT, TSDataType.TEXT));

    int timestamp = 0;
    addRowRecordForShowQuery(
        listDataSet,
        timestamp++,
        "memtable size threshold",
        IoTDBDescriptor.getInstance().getConfig().getMemtableSizeThreshold() + "B");
    addRowRecordForShowQuery(
        listDataSet,
        timestamp++,
        "memtable number",
        IoTDBDescriptor.getInstance().getConfig().getMaxMemtableNumber() + "B");
    addRowRecordForShowQuery(
        listDataSet,
        timestamp++,
        "tsfile size threshold",
        IoTDBDescriptor.getInstance().getConfig().getTsFileSizeThreshold() + "B");
    addRowRecordForShowQuery(
        listDataSet,
        timestamp++,
        "compression ratio",
        Double.toString(CompressionRatio.getInstance().getRatio()));
    addRowRecordForShowQuery(
        listDataSet,
        timestamp++,
        "storage group number",
        Integer.toString(IoTDB.metaManager.getAllStorageGroupPaths().size()));
    addRowRecordForShowQuery(
        listDataSet,
        timestamp++,
        "timeseries number",
        Integer.toString(IoTDBConfigDynamicAdapter.getInstance().getTotalTimeseries()));
    addRowRecordForShowQuery(
        listDataSet,
        timestamp,
        "maximal timeseries number among storage groups",
        Long.toString(IoTDB.metaManager.getMaximalSeriesNumberAmongStorageGroups()));
    return listDataSet;
  }

  private QueryDataSet processShowFlushTaskInfo() {
    ListDataSet listDataSet =
        new ListDataSet(
            Arrays
                .asList(new PartialPath(COLUMN_ITEM, false), new PartialPath(COLUMN_VALUE, false)),
            Arrays.asList(TSDataType.TEXT, TSDataType.TEXT));

    int timestamp = 0;
    addRowRecordForShowQuery(
        listDataSet,
        timestamp++,
        "total number of flush tasks",
        Integer.toString(FlushTaskPoolManager.getInstance().getTotalTasks()));
    addRowRecordForShowQuery(
        listDataSet,
        timestamp++,
        "number of working flush tasks",
        Integer.toString(FlushTaskPoolManager.getInstance().getWorkingTasksNumber()));
    addRowRecordForShowQuery(
        listDataSet,
        timestamp,
        "number of waiting flush tasks",
        Integer.toString(FlushTaskPoolManager.getInstance().getWaitingTasksNumber()));
    return listDataSet;
  }

  private void addRowRecordForShowQuery(
      ListDataSet listDataSet, int timestamp, String item, String value) {
    RowRecord rowRecord = new RowRecord(timestamp);
    Field itemField = new Field(TSDataType.TEXT);
    itemField.setBinaryV(new Binary(item));
    Field valueField = new Field(TSDataType.TEXT);
    valueField.setBinaryV(new Binary(value));
    rowRecord.addField(itemField);
    rowRecord.addField(valueField);
    listDataSet.putRecord(rowRecord);
  }

  @Override
  public void delete(DeletePlan deletePlan) throws QueryProcessException {
    try {
      Set<PartialPath> existingPaths = new HashSet<>();
      for (PartialPath p : deletePlan.getPaths()) {
        existingPaths.addAll(getPathsName(p));
      }
      if (existingPaths.isEmpty()) {
        throw new QueryProcessException("TimeSeries does not exist and its data cannot be deleted");
      }
      for (PartialPath path : existingPaths) {
        delete(path, deletePlan.getDeleteStartTime(), deletePlan.getDeleteEndTime());
      }
    } catch (MetadataException e) {
      throw new QueryProcessException(e);
    }
  }

  private void operateLoadFiles(OperateFilePlan plan) throws QueryProcessException {
    File file = plan.getFile();
    if (!file.exists()) {
      throw new QueryProcessException(
          String.format("File path %s doesn't exists.", file.getPath()));
    }
    if (file.isDirectory()) {
      recursionFileDir(file, plan);
    } else {
      loadFile(file, plan);
    }
  }

  private void recursionFileDir(File curFile, OperateFilePlan plan) throws QueryProcessException {
    File[] files = curFile.listFiles();
    for (File file : files) {
      if (file.isDirectory()) {
        recursionFileDir(file, plan);
      } else {
        loadFile(file, plan);
      }
    }
  }

  private void loadFile(File file, OperateFilePlan plan) throws QueryProcessException {
    if (!file.getName().endsWith(TSFILE_SUFFIX)) {
      return;
    }
    TsFileResource tsFileResource = new TsFileResource(file);
    long fileVersion =
        Long.parseLong(
            tsFileResource.getTsFile().getName().split(IoTDBConstant.FILE_NAME_SEPARATOR)[1]);
    tsFileResource.setHistoricalVersions(Collections.singleton(fileVersion));
    tsFileResource.setClosed(true);
    try {
      // check file
      RestorableTsFileIOWriter restorableTsFileIOWriter = new RestorableTsFileIOWriter(file);
      if (restorableTsFileIOWriter.hasCrashed()) {
        restorableTsFileIOWriter.close();
        throw new QueryProcessException(
            String.format(
                "Cannot load file %s because the file has crashed.", file.getAbsolutePath()));
      }
      Map<Path, MeasurementSchema> schemaMap = new HashMap<>();

      List<Pair<Long, Long>> versionInfo = new ArrayList<>();

      List<ChunkGroupMetadata> chunkGroupMetadataList = new ArrayList<>();
      try (TsFileSequenceReader reader = new TsFileSequenceReader(file.getAbsolutePath(), false)) {
        reader.selfCheck(schemaMap, chunkGroupMetadataList, versionInfo, false);
      }

      FileLoaderUtils.checkTsFileResource(tsFileResource);
      if (UpgradeUtils.isNeedUpgrade(tsFileResource)) {
        throw new QueryProcessException(
            String.format(
                "Cannot load file %s because the file's version is old which needs to be upgraded.",
                file.getAbsolutePath()));
      }

      // create schemas if they doesn't exist
      if (plan.isAutoCreateSchema()) {
        createSchemaAutomatically(chunkGroupMetadataList, schemaMap, plan.getSgLevel());
      }

      StorageEngine.getInstance().loadNewTsFile(tsFileResource);
    } catch (Exception e) {
      throw new QueryProcessException(
          String.format("Cannot load file %s because %s", file.getAbsolutePath(), e.getMessage()));
    }
  }

  @SuppressWarnings("squid:S3776") // Suppress high Cognitive Complexity warning
  private void createSchemaAutomatically(
      List<ChunkGroupMetadata> chunkGroupMetadataList,
      Map<Path, MeasurementSchema> knownSchemas,
      int sgLevel)
      throws QueryProcessException, MetadataException {
    if (chunkGroupMetadataList.isEmpty()) {
      return;
    }

    Set<PartialPath> registeredSeries = new HashSet<>();
    for (ChunkGroupMetadata chunkGroupMetadata : chunkGroupMetadataList) {
      String device = chunkGroupMetadata.getDevice();
      MNode node = null;
<<<<<<< HEAD
      try {
        node = IoTDB.metaManager.getDeviceNodeWithAutoCreateAndReadLock(new PartialPath(device),
            true, sgLevel);
        for (ChunkMetadata chunkMetadata : chunkGroupMetadata.getChunkMetadataList()) {
          PartialPath series = new PartialPath(
              chunkGroupMetadata.getDevice() + TsFileConstant.PATH_SEPARATOR + chunkMetadata
                  .getMeasurementUid());
          if (!registeredSeries.contains(series)) {
            registeredSeries.add(series);
            MeasurementSchema schema = knownSchemas
                .get(new Path(series.getDevice(), series.getMeasurement()));
            if (schema == null) {
              throw new MetadataException(
                  String.format(
                      "Can not get the schema of measurement [%s]",
                      chunkMetadata.getMeasurementUid()));
            }
            if (!node.hasChild(chunkMetadata.getMeasurementUid())) {
              IoTDB.metaManager.createTimeseries(
                  series,
                  schema.getType(),
                  schema.getEncodingType(),
                  schema.getCompressor(),
                  Collections.emptyMap());
            } else if (!(node
                .getChild(chunkMetadata.getMeasurementUid()) instanceof MeasurementMNode)) {
              throw new QueryProcessException(
                  String.format("Current Path is not leaf node. %s", series));
            }
=======
      node = mManager
          .getDeviceNodeWithAutoCreate(new PartialPath(device), true, sgLevel);
      for (ChunkMetadata chunkMetadata : chunkGroupMetadata.getChunkMetadataList()) {
        PartialPath series = new PartialPath(
            chunkGroupMetadata.getDevice() + TsFileConstant.PATH_SEPARATOR + chunkMetadata
                .getMeasurementUid());
        if (!registeredSeries.contains(series)) {
          registeredSeries.add(series);
          MeasurementSchema schema = knownSchemas
              .get(new Path(series.getDevice(), series.getMeasurement()));
          if (schema == null) {
            throw new MetadataException(
                String.format(
                    "Can not get the schema of measurement [%s]",
                    chunkMetadata.getMeasurementUid()));
          }
          if (!node.hasChild(chunkMetadata.getMeasurementUid())) {
            mManager.createTimeseries(
                series,
                schema.getType(),
                schema.getEncodingType(),
                schema.getCompressor(),
                Collections.emptyMap());
          } else if (!(node
              .getChild(chunkMetadata.getMeasurementUid()) instanceof MeasurementMNode)) {
            throw new QueryProcessException(
                String.format("Current Path is not leaf node. %s", series));
>>>>>>> df8f876a
          }
        }
      }
    }
  }

  private void operateRemoveFile(OperateFilePlan plan) throws QueryProcessException {
    try {
      if (!StorageEngine.getInstance().deleteTsfile(plan.getFile())) {
        throw new QueryProcessException(
            String.format("File %s doesn't exist.", plan.getFile().getName()));
      }
    } catch (StorageEngineException | IllegalPathException e) {
      throw new QueryProcessException(
          String.format("Cannot remove file because %s", e.getMessage()));
    }
  }

  private void operateMoveFile(OperateFilePlan plan) throws QueryProcessException {
    if (!plan.getTargetDir().exists() || !plan.getTargetDir().isDirectory()) {
      throw new QueryProcessException(
          String.format("Target dir %s is invalid.", plan.getTargetDir().getPath()));
    }
    try {
      if (!StorageEngine.getInstance().moveTsfile(plan.getFile(), plan.getTargetDir())) {
        throw new QueryProcessException(
            String.format("File %s doesn't exist.", plan.getFile().getName()));
      }
    } catch (StorageEngineException | IllegalPathException e) {
      throw new QueryProcessException(
          String.format(
              "Cannot move file %s to target directory %s because %s",
              plan.getFile().getPath(), plan.getTargetDir().getPath(), e.getMessage()));
    }
  }

  private void operateTTL(SetTTLPlan plan) throws QueryProcessException {
    try {
      IoTDB.metaManager.setTTL(plan.getStorageGroup(), plan.getDataTTL());
      StorageEngine.getInstance().setTTL(plan.getStorageGroup(), plan.getDataTTL());
    } catch (MetadataException | StorageEngineException e) {
      throw new QueryProcessException(e);
    } catch (IOException e) {
      throw new QueryProcessException(e.getMessage());
    }
  }

  @Override
  public void update(PartialPath path, long startTime, long endTime, String value) {
    throw new UnsupportedOperationException("update is not supported now");
  }

  @Override
  public void delete(PartialPath path, long startTime, long endTime) throws QueryProcessException {
    PartialPath deviceId = path.getDevicePath();
    String measurementId = path.getMeasurement();
    try {
      if (!IoTDB.metaManager.isPathExist(path)) {
        throw new QueryProcessException(
            String.format("Time series %s does not exist.", path.getFullPath()));
      }
      StorageEngine.getInstance().delete(deviceId, measurementId, startTime, endTime);
    } catch (StorageEngineException e) {
      throw new QueryProcessException(e);
    }
  }

  private MNode getSeriesSchemas(InsertPlan insertPlan)
      throws MetadataException {
    return IoTDB.metaManager
        .getSeriesSchemasAndReadLockDevice(insertPlan);
  }

  @Override
  public void insert(InsertRowPlan insertRowPlan) throws QueryProcessException {
    try {
      insertRowPlan
          .setMeasurementMNodes(new MeasurementMNode[insertRowPlan.getMeasurements().length]);
      getSeriesSchemas(insertRowPlan);
      insertRowPlan.transferType();

      //check insert plan
      if (insertRowPlan.getValues().length == 0) {
        logger.warn("Can't insert row with only time/timestamp");
        return;
      }

      StorageEngine.getInstance().insert(insertRowPlan);
      if (insertRowPlan.getFailedMeasurements() != null) {
        // check if all path not exist exceptions
        List<String> failedPaths = insertRowPlan.getFailedMeasurements();
        List<Exception> exceptions = insertRowPlan.getFailedExceptions();
        boolean isPathNotExistException = true;
        for (Exception e : exceptions) {
          Throwable curException = e;
          while (curException.getCause() != null) {
            curException = curException.getCause();
          }
          if (!(curException instanceof PathNotExistException)) {
            isPathNotExistException = false;
            break;
          }
        }
        if (isPathNotExistException) {
          throw new PathNotExistException(failedPaths);
        } else {
          throw new StorageEngineException(
              "failed to insert points " + insertRowPlan.getFailedMeasurements());
        }
      }
    } catch (StorageEngineException | MetadataException e) {
      throw new QueryProcessException(e);
    }
  }

  @Override
  public void insertTablet(InsertTabletPlan insertTabletPlan) throws QueryProcessException {
    try {
      insertTabletPlan
          .setMeasurementMNodes(new MeasurementMNode[insertTabletPlan.getMeasurements().length]);
      getSeriesSchemas(insertTabletPlan);
      StorageEngine.getInstance().insertTablet(insertTabletPlan);
      if (insertTabletPlan.getFailedMeasurements() != null) {
        throw new StorageEngineException(
            "failed to insert measurements " + insertTabletPlan.getFailedMeasurements());
      }
    } catch (StorageEngineException | MetadataException e) {
      throw new QueryProcessException(e);
    }
  }

  private boolean operateAuthor(AuthorPlan author) throws QueryProcessException {
    AuthorOperator.AuthorType authorType = author.getAuthorType();
    String userName = author.getUserName();
    String roleName = author.getRoleName();
    String password = author.getPassword();
    String newPassword = author.getNewPassword();
    Set<Integer> permissions = author.getPermissions();
    PartialPath nodeName = author.getNodeName();
    try {
      switch (authorType) {
        case UPDATE_USER:
          authorizer.updateUserPassword(userName, newPassword);
          break;
        case CREATE_USER:
          authorizer.createUser(userName, password);
          break;
        case CREATE_ROLE:
          authorizer.createRole(roleName);
          break;
        case DROP_USER:
          authorizer.deleteUser(userName);
          break;
        case DROP_ROLE:
          authorizer.deleteRole(roleName);
          break;
        case GRANT_ROLE:
          for (int i : permissions) {
            authorizer.grantPrivilegeToRole(roleName, nodeName.getFullPath(), i);
          }
          break;
        case GRANT_USER:
          for (int i : permissions) {
            authorizer.grantPrivilegeToUser(userName, nodeName.getFullPath(), i);
          }
          break;
        case GRANT_ROLE_TO_USER:
          authorizer.grantRoleToUser(roleName, userName);
          break;
        case REVOKE_USER:
          for (int i : permissions) {
            authorizer.revokePrivilegeFromUser(userName, nodeName.getFullPath(), i);
          }
          break;
        case REVOKE_ROLE:
          for (int i : permissions) {
            authorizer.revokePrivilegeFromRole(roleName, nodeName.getFullPath(), i);
          }
          break;
        case REVOKE_ROLE_FROM_USER:
          authorizer.revokeRoleFromUser(roleName, userName);
          break;
        default:
          throw new QueryProcessException("Unsupported operation " + authorType);
      }
    } catch (AuthException e) {
      throw new QueryProcessException(e.getMessage());
    }
    return true;
  }

  private boolean operateWatermarkEmbedding(List<String> users, boolean useWatermark)
      throws QueryProcessException {
    try {
      for (String user : users) {
        authorizer.setUserUseWaterMark(user, useWatermark);
      }
    } catch (AuthException e) {
      throw new QueryProcessException(e.getMessage());
    }
    return true;
  }

  private boolean createTimeSeries(CreateTimeSeriesPlan createTimeSeriesPlan)
      throws QueryProcessException {
    try {
      IoTDB.metaManager.createTimeseries(createTimeSeriesPlan);
    } catch (MetadataException e) {
      throw new QueryProcessException(e);
    }
    return true;
  }

  protected boolean deleteTimeSeries(DeleteTimeSeriesPlan deleteTimeSeriesPlan)
      throws QueryProcessException {
    List<PartialPath> deletePathList = deleteTimeSeriesPlan.getPaths();
    try {
      List<String> failedNames = new LinkedList<>();
      for (PartialPath path : deletePathList) {
        StorageEngine.getInstance().deleteTimeseries(path.getDevicePath(), path.getMeasurement());
        String failedTimeseries = IoTDB.metaManager.deleteTimeseries(path);
        if (!failedTimeseries.isEmpty()) {
          failedNames.add(failedTimeseries);
        }
      }
      if (!failedNames.isEmpty()) {
        throw new DeleteFailedException(String.join(",", failedNames));
      }
    } catch (MetadataException | StorageEngineException e) {
      throw new QueryProcessException(e);
    }
    return true;
  }

  private boolean alterTimeSeries(AlterTimeSeriesPlan alterTimeSeriesPlan)
      throws QueryProcessException {
    PartialPath path = alterTimeSeriesPlan.getPath();
    Map<String, String> alterMap = alterTimeSeriesPlan.getAlterMap();
    try {
      switch (alterTimeSeriesPlan.getAlterType()) {
        case RENAME:
          String beforeName = alterMap.keySet().iterator().next();
          String currentName = alterMap.get(beforeName);
          IoTDB.metaManager.renameTagOrAttributeKey(beforeName, currentName, path);
          break;
        case SET:
          IoTDB.metaManager.setTagsOrAttributesValue(alterMap, path);
          break;
        case DROP:
          IoTDB.metaManager.dropTagsOrAttributes(alterMap.keySet(), path);
          break;
        case ADD_TAGS:
          IoTDB.metaManager.addTags(alterMap, path);
          break;
        case ADD_ATTRIBUTES:
          IoTDB.metaManager.addAttributes(alterMap, path);
          break;
        case UPSERT:
          IoTDB.metaManager.upsertTagsAndAttributes(alterTimeSeriesPlan.getAlias(),
              alterTimeSeriesPlan.getTagsMap(), alterTimeSeriesPlan.getAttributesMap(),
              path);
          break;
      }
    } catch (MetadataException e) {
      throw new QueryProcessException(e);
    } catch (IOException e) {
      throw new QueryProcessException(String
          .format("Something went wrong while read/write the [%s]'s tag/attribute info.",
              path.getFullPath()));
    }
    return true;
  }

  public boolean setStorageGroup(SetStorageGroupPlan setStorageGroupPlan)
      throws QueryProcessException {
    PartialPath path = setStorageGroupPlan.getPath();
    try {
      IoTDB.metaManager.setStorageGroup(path);
    } catch (MetadataException e) {
      throw new QueryProcessException(e);
    }
    return true;
  }

  protected boolean deleteStorageGroups(DeleteStorageGroupPlan deleteStorageGroupPlan)
      throws QueryProcessException {
    List<PartialPath> deletePathList = new ArrayList<>();
    try {
      for (PartialPath storageGroupPath : deleteStorageGroupPlan.getPaths()) {
        StorageEngine.getInstance().deleteStorageGroup(storageGroupPath);
        deletePathList.add(storageGroupPath);
      }
      IoTDB.metaManager.deleteStorageGroups(deletePathList);
    } catch (MetadataException e) {
      throw new QueryProcessException(e);
    }
    return true;
  }

  protected QueryDataSet processAuthorQuery(AuthorPlan plan)
      throws QueryProcessException {
    AuthorType authorType = plan.getAuthorType();
    String userName = plan.getUserName();
    String roleName = plan.getRoleName();
    PartialPath path = plan.getNodeName();

    ListDataSet dataSet;

    try {
      switch (authorType) {
        case LIST_ROLE:
          dataSet = executeListRole(plan);
          break;
        case LIST_USER:
          dataSet = executeListUser(plan);
          break;
        case LIST_ROLE_USERS:
          dataSet = executeListRoleUsers(roleName);
          break;
        case LIST_USER_ROLES:
          dataSet = executeListUserRoles(userName);
          break;
        case LIST_ROLE_PRIVILEGE:
          dataSet = executeListRolePrivileges(roleName, path);
          break;
        case LIST_USER_PRIVILEGE:
          dataSet = executeListUserPrivileges(userName, path);
          break;
        default:
          throw new QueryProcessException("Unsupported operation " + authorType);
      }
    } catch (AuthException e) {
      throw new QueryProcessException(e.getMessage());
    }
    return dataSet;
  }

  private ListDataSet executeListRole(AuthorPlan plan) throws AuthException {
    int index = 0;
    List<PartialPath> headerList = new ArrayList<>();
    List<TSDataType> typeList = new ArrayList<>();
    headerList.add(new PartialPath(COLUMN_ROLE, false));
    typeList.add(TSDataType.TEXT);
    ListDataSet dataSet = new ListDataSet(headerList, typeList);

    // check if current user is granted list_role privilege
    boolean hasListRolePrivilege = AuthorityChecker
        .check(plan.getLoginUserName(), Collections.emptyList(), plan.getOperatorType(),
            plan.getLoginUserName());
    if (!hasListRolePrivilege) {
      return dataSet;
    }

    List<String> roleList = authorizer.listAllRoles();
    for (String role : roleList) {
      RowRecord record = new RowRecord(index++);
      Field field = new Field(TSDataType.TEXT);
      field.setBinaryV(new Binary(role));
      record.addField(field);
      dataSet.putRecord(record);
    }
    return dataSet;
  }

  private ListDataSet executeListUser(AuthorPlan plan) throws AuthException {
    int index = 0;
    List<PartialPath> headerList = new ArrayList<>();
    List<TSDataType> typeList = new ArrayList<>();
    headerList.add(new PartialPath(COLUMN_USER, false));
    typeList.add(TSDataType.TEXT);
    ListDataSet dataSet = new ListDataSet(headerList, typeList);

    // check if current user is granted list_user privilege
    boolean hasListUserPrivilege = AuthorityChecker
        .check(plan.getLoginUserName(), Collections.singletonList((plan.getNodeName())),
            plan.getOperatorType(), plan.getLoginUserName());
    if (!hasListUserPrivilege) {
      return dataSet;
    }

    List<String> userList = authorizer.listAllUsers();
    for (String user : userList) {
      RowRecord record = new RowRecord(index++);
      Field field = new Field(TSDataType.TEXT);
      field.setBinaryV(new Binary(user));
      record.addField(field);
      dataSet.putRecord(record);
    }
    return dataSet;
  }

  private ListDataSet executeListRoleUsers(String roleName) throws AuthException {
    Role role = authorizer.getRole(roleName);
    if (role == null) {
      throw new AuthException("No such role : " + roleName);
    }
    List<PartialPath> headerList = new ArrayList<>();
    List<TSDataType> typeList = new ArrayList<>();
    headerList.add(new PartialPath(COLUMN_USER, false));
    typeList.add(TSDataType.TEXT);
    ListDataSet dataSet = new ListDataSet(headerList, typeList);
    List<String> userList = authorizer.listAllUsers();
    int index = 0;
    for (String userN : userList) {
      User userObj = authorizer.getUser(userN);
      if (userObj != null && userObj.hasRole(roleName)) {
        RowRecord record = new RowRecord(index++);
        Field field = new Field(TSDataType.TEXT);
        field.setBinaryV(new Binary(userN));
        record.addField(field);
        dataSet.putRecord(record);
      }
    }
    return dataSet;
  }

  private ListDataSet executeListUserRoles(String userName) throws AuthException {
    User user = authorizer.getUser(userName);
    if (user != null) {
      List<PartialPath> headerList = new ArrayList<>();
      List<TSDataType> typeList = new ArrayList<>();
      headerList.add(new PartialPath(COLUMN_ROLE, false));
      typeList.add(TSDataType.TEXT);
      ListDataSet dataSet = new ListDataSet(headerList, typeList);
      int index = 0;
      for (String roleN : user.getRoleList()) {
        RowRecord record = new RowRecord(index++);
        Field field = new Field(TSDataType.TEXT);
        field.setBinaryV(new Binary(roleN));
        record.addField(field);
        dataSet.putRecord(record);
      }
      return dataSet;
    } else {
      throw new AuthException("No such user : " + userName);
    }
  }

  private ListDataSet executeListRolePrivileges(String roleName, PartialPath path)
      throws AuthException {
    Role role = authorizer.getRole(roleName);
    if (role != null) {
      List<PartialPath> headerList = new ArrayList<>();
      List<TSDataType> typeList = new ArrayList<>();
      headerList.add(new PartialPath(COLUMN_PRIVILEGE, false));
      typeList.add(TSDataType.TEXT);
      ListDataSet dataSet = new ListDataSet(headerList, typeList);
      int index = 0;
      for (PathPrivilege pathPrivilege : role.getPrivilegeList()) {
        if (path == null || AuthUtils.pathBelongsTo(path.getFullPath(), pathPrivilege.getPath())) {
          RowRecord record = new RowRecord(index++);
          Field field = new Field(TSDataType.TEXT);
          field.setBinaryV(new Binary(pathPrivilege.toString()));
          record.addField(field);
          dataSet.putRecord(record);
        }
      }
      return dataSet;
    } else {
      throw new AuthException("No such role : " + roleName);
    }
  }

  private ListDataSet executeListUserPrivileges(String userName, PartialPath path)
      throws AuthException {
    User user = authorizer.getUser(userName);
    if (user == null) {
      throw new AuthException("No such user : " + userName);
    }
    List<PartialPath> headerList = new ArrayList<>();
    List<TSDataType> typeList = new ArrayList<>();
    headerList.add(new PartialPath(COLUMN_ROLE, false));
    headerList.add(new PartialPath(COLUMN_PRIVILEGE, false));
    typeList.add(TSDataType.TEXT);
    typeList.add(TSDataType.TEXT);
    ListDataSet dataSet = new ListDataSet(headerList, typeList);
    int index = 0;
    for (PathPrivilege pathPrivilege : user.getPrivilegeList()) {
      if (path == null || AuthUtils.pathBelongsTo(path.getFullPath(), pathPrivilege.getPath())) {
        RowRecord record = new RowRecord(index++);
        Field roleF = new Field(TSDataType.TEXT);
        roleF.setBinaryV(new Binary(""));
        record.addField(roleF);
        Field privilegeF = new Field(TSDataType.TEXT);
        privilegeF.setBinaryV(new Binary(pathPrivilege.toString()));
        record.addField(privilegeF);
        dataSet.putRecord(record);
      }
    }
    for (String roleN : user.getRoleList()) {
      Role role = authorizer.getRole(roleN);
      if (role == null) {
        continue;
      }
      for (PathPrivilege pathPrivilege : role.getPrivilegeList()) {
        if (path == null || AuthUtils.pathBelongsTo(path.getFullPath(), pathPrivilege.getPath())) {
          RowRecord record = new RowRecord(index++);
          Field roleF = new Field(TSDataType.TEXT);
          roleF.setBinaryV(new Binary(roleN));
          record.addField(roleF);
          Field privilegeF = new Field(TSDataType.TEXT);
          privilegeF.setBinaryV(new Binary(pathPrivilege.toString()));
          record.addField(privilegeF);
          dataSet.putRecord(record);
        }
      }
    }
    return dataSet;
  }

  protected String deleteTimeSeries(PartialPath path) throws MetadataException {
    return IoTDB.metaManager.deleteTimeseries(path);
  }

  @SuppressWarnings("unused") // for the distributed version
  protected void loadConfiguration(LoadConfigurationPlan plan) throws QueryProcessException {
    IoTDBDescriptor.getInstance().loadHotModifiedProps();
  }

  private QueryDataSet processShowMergeStatus() {
    List<PartialPath> headerList = new ArrayList<>();
    List<TSDataType> typeList = new ArrayList<>();
    headerList.add(new PartialPath(COLUMN_STORAGE_GROUP, false));
    headerList.add(new PartialPath(COLUMN_TASK_NAME, false));
    headerList.add(new PartialPath(COLUMN_CREATED_TIME, false));
    headerList.add(new PartialPath(COLUMN_PROGRESS, false));
    headerList.add(new PartialPath(COLUMN_CANCELLED, false));
    headerList.add(new PartialPath(COLUMN_DONE, false));

    typeList.add(TSDataType.TEXT);
    typeList.add(TSDataType.TEXT);
    typeList.add(TSDataType.TEXT);
    typeList.add(TSDataType.TEXT);
    typeList.add(TSDataType.BOOLEAN);
    typeList.add(TSDataType.BOOLEAN);
    ListDataSet dataSet = new ListDataSet(headerList, typeList);
    Map<String, List<TaskStatus>>[] taskStatus = MergeManager.getINSTANCE().collectTaskStatus();
    for (Map<String, List<TaskStatus>> statusMap : taskStatus) {
      for (Entry<String, List<TaskStatus>> stringListEntry : statusMap.entrySet()) {
        for (TaskStatus status : stringListEntry.getValue()) {
          dataSet.putRecord(toRowRecord(status, stringListEntry.getKey()));
        }
      }
    }
    return dataSet;
  }

  public RowRecord toRowRecord(TaskStatus status, String storageGroup) {
    RowRecord record = new RowRecord(0);
    record.addField(new Binary(storageGroup), TSDataType.TEXT);
    record.addField(new Binary(status.getTaskName()), TSDataType.TEXT);
    record.addField(new Binary(status.getCreatedTime()), TSDataType.TEXT);
    record.addField(new Binary(status.getProgress()), TSDataType.TEXT);
    record.addField(status.isCancelled(), TSDataType.BOOLEAN);
    record.addField(status.isDone(), TSDataType.BOOLEAN);
    return record;
  }

  /**
   * @param storageGroups the storage groups to check
   * @return List<PartialPath> the storage groups that not exist
   */
  List<PartialPath> checkStorageGroupExist(List<PartialPath> storageGroups) {
    List<PartialPath> noExistSg = new ArrayList<>();
    if (storageGroups == null) {
      return noExistSg;
    }
    for (PartialPath storageGroup : storageGroups) {
      if (!IoTDB.metaManager.isStorageGroup(storageGroup)) {
        noExistSg.add(storageGroup);
      }
    }
    return noExistSg;
  }
}<|MERGE_RESOLUTION|>--- conflicted
+++ resolved
@@ -823,38 +823,7 @@
     for (ChunkGroupMetadata chunkGroupMetadata : chunkGroupMetadataList) {
       String device = chunkGroupMetadata.getDevice();
       MNode node = null;
-<<<<<<< HEAD
-      try {
-        node = IoTDB.metaManager.getDeviceNodeWithAutoCreateAndReadLock(new PartialPath(device),
-            true, sgLevel);
-        for (ChunkMetadata chunkMetadata : chunkGroupMetadata.getChunkMetadataList()) {
-          PartialPath series = new PartialPath(
-              chunkGroupMetadata.getDevice() + TsFileConstant.PATH_SEPARATOR + chunkMetadata
-                  .getMeasurementUid());
-          if (!registeredSeries.contains(series)) {
-            registeredSeries.add(series);
-            MeasurementSchema schema = knownSchemas
-                .get(new Path(series.getDevice(), series.getMeasurement()));
-            if (schema == null) {
-              throw new MetadataException(
-                  String.format(
-                      "Can not get the schema of measurement [%s]",
-                      chunkMetadata.getMeasurementUid()));
-            }
-            if (!node.hasChild(chunkMetadata.getMeasurementUid())) {
-              IoTDB.metaManager.createTimeseries(
-                  series,
-                  schema.getType(),
-                  schema.getEncodingType(),
-                  schema.getCompressor(),
-                  Collections.emptyMap());
-            } else if (!(node
-                .getChild(chunkMetadata.getMeasurementUid()) instanceof MeasurementMNode)) {
-              throw new QueryProcessException(
-                  String.format("Current Path is not leaf node. %s", series));
-            }
-=======
-      node = mManager
+      node = IoTDB.metaManager
           .getDeviceNodeWithAutoCreate(new PartialPath(device), true, sgLevel);
       for (ChunkMetadata chunkMetadata : chunkGroupMetadata.getChunkMetadataList()) {
         PartialPath series = new PartialPath(
@@ -871,7 +840,7 @@
                     chunkMetadata.getMeasurementUid()));
           }
           if (!node.hasChild(chunkMetadata.getMeasurementUid())) {
-            mManager.createTimeseries(
+            IoTDB.metaManager.createTimeseries(
                 series,
                 schema.getType(),
                 schema.getEncodingType(),
@@ -881,7 +850,6 @@
               .getChild(chunkMetadata.getMeasurementUid()) instanceof MeasurementMNode)) {
             throw new QueryProcessException(
                 String.format("Current Path is not leaf node. %s", series));
->>>>>>> df8f876a
           }
         }
       }
