--- conflicted
+++ resolved
@@ -995,12 +995,8 @@
     try {
       List<String> failedNames = new LinkedList<>();
       for (Path path : deletePathList) {
-<<<<<<< HEAD
+        StorageEngine.getInstance().deleteTimeseries(path.getDevice(), path.getMeasurement());
         String failedTimeseries = IoTDB.metaManager.deleteTimeseries(path.toString());
-=======
-        StorageEngine.getInstance().deleteTimeseries(path.getDevice(), path.getMeasurement());
-        String failedTimeseries = mManager.deleteTimeseries(path.toString());
->>>>>>> 6ef66462
         if (!failedTimeseries.isEmpty()) {
           failedNames.add(failedTimeseries);
         }
