/*
 * Licensed to the Apache Software Foundation (ASF) under one
 * or more contributor license agreements.  See the NOTICE file
 * distributed with this work for additional information
 * regarding copyright ownership.  The ASF licenses this file
 * to you under the Apache License, Version 2.0 (the
 * "License"); you may not use this file except in compliance
 * with the License.  You may obtain a copy of the License at
 *
 *     http://www.apache.org/licenses/LICENSE-2.0
 *
 * Unless required by applicable law or agreed to in writing,
 * software distributed under the License is distributed on an
 * "AS IS" BASIS, WITHOUT WARRANTIES OR CONDITIONS OF ANY
 * KIND, either express or implied.  See the License for the
 * specific language governing permissions and limitations
 * under the License.
 */
package org.apache.iotdb.db.metadata.mnode;

import static org.apache.iotdb.db.conf.IoTDBConstant.PATH_SEPARATOR;

import java.io.BufferedWriter;
import java.io.IOException;
import java.io.Serializable;
<<<<<<< HEAD
import java.util.Collections;
=======
import java.util.ArrayList;
import java.util.LinkedHashMap;
import java.util.List;
>>>>>>> b3ea173d
import java.util.Map;
import java.util.Map.Entry;
import java.util.concurrent.ConcurrentSkipListMap;
import java.util.concurrent.locks.Lock;
import java.util.concurrent.locks.ReadWriteLock;
import java.util.concurrent.locks.ReentrantReadWriteLock;
import org.apache.iotdb.db.conf.IoTDBConstant;
import org.apache.iotdb.db.exception.metadata.DeleteFailedException;
import org.apache.iotdb.db.metadata.MetadataConstant;
import org.apache.iotdb.db.metadata.PartialPath;
import org.apache.iotdb.db.rescon.CachedStringPool;

/**
 * This class is the implementation of Metadata Node. One MNode instance represents one node in the
 * Metadata Tree
 */
public class MNode implements Serializable {

  private static final long serialVersionUID = -770028375899514063L;

  /**
   * Name of the MNode
   */
  protected String name;

  protected MNode parent;

  private static Map<String, String> cachedPathPool = CachedStringPool.getInstance().getCachedPool();

  /**
   * from root to this node, only be set when used once for InternalMNode
   */
  protected String fullPath;

<<<<<<< HEAD
  /**
   * IMPORTANT, the children should be thread-safe
   */
  transient Map<String, MNode> children;

  /**
   * IMPORTANT, the aliasChildren should be thread-safe
   */
  transient Map<String, MNode> aliasChildren;
=======
  transient Map<String, MNode> children = null;
  private transient Map<String, MNode> aliasChildren = null;
>>>>>>> b3ea173d

  protected transient ReadWriteLock lock = new ReentrantReadWriteLock();

  /**
   * Constructor of MNode.
   */
  public MNode(MNode parent, String name) {
    this.parent = parent;
    this.name = name;
  }

  /**
   * check whether the MNode has a child with the name
   */
  public boolean hasChild(String name) {
    return (children != null && children.containsKey(name)) ||
        (aliasChildren != null && aliasChildren.containsKey(name));
  }

  /**
   * node key, name or alias
   */
  public void addChild(String name, MNode child) {
    if (children == null) {
      children = new ConcurrentSkipListMap<>();
    }
    children.put(name, child);
  }

  /**
   * delete a child
   */
  public void deleteChild(String name) throws DeleteFailedException {
    if (children != null && children.containsKey(name)) {
      // acquire the write lock of its child node.
      Lock writeLock = (children.get(name)).lock.writeLock();
      if (writeLock.tryLock()) {
        children.remove(name);
        writeLock.unlock();
      } else {
        throw new DeleteFailedException(getFullPath() + PATH_SEPARATOR + name);
      }
    }
  }

  /**
   * delete the alias of a child
   */
  public void deleteAliasChild(String alias) throws DeleteFailedException {
    if (aliasChildren == null) {
      return;
    }
    if (lock.writeLock().tryLock()) {
      aliasChildren.remove(alias);
      lock.writeLock().unlock();
    } else {
      throw new DeleteFailedException(getFullPath() + PATH_SEPARATOR + alias);
    }
  }

  /**
   * get the child with the name
   */
  public MNode getChild(String name) {
    MNode child = null;
    if (children != null) {
      child = children.get(name);
    }
    if (child != null) {
      return child;
    }
    return aliasChildren == null ? null : aliasChildren.get(name);
  }

  /**
   * get the count of all leaves whose ancestor is current node
   */
  public int getLeafCount() {
    if (children == null) {
      return 0;
    }
    int leafCount = 0;
    for (MNode child : children.values()) {
      leafCount += child.getLeafCount();
    }
    return leafCount;
  }

  /**
   * add an alias
   */
  public void addAlias(String alias, MNode child) {
    if (aliasChildren == null) {
      aliasChildren = new ConcurrentSkipListMap<>();
    }
    aliasChildren.put(alias, child);
  }

  /**
   * get full path
   */
  public String getFullPath() {
    if (fullPath == null) {
      fullPath = concatFullPath();
      String cachedFullPath = cachedPathPool.get(fullPath);
      if (cachedFullPath == null) {
        cachedPathPool.put(fullPath, fullPath);
      } else {
        fullPath = cachedFullPath;
      }
    }
    return fullPath;
  }

  public PartialPath getPartialPath() {
    List<String> detachedPath = new ArrayList<>();
    MNode temp = this;
    detachedPath.add(temp.getName());
    while (temp.getParent() != null) {
      temp = temp.getParent();
      detachedPath.add(0, temp.getName());
    }
    return new PartialPath(detachedPath.toArray(new String[0]));
  }

  String concatFullPath() {
    StringBuilder builder = new StringBuilder(name);
    MNode curr = this;
    while (curr.getParent() != null) {
      curr = curr.getParent();
      builder.insert(0, IoTDBConstant.PATH_SEPARATOR).insert(0, curr.name);
    }
    return builder.toString();
  }

  @Override
  public String toString() {
    return this.getName();
  }

  public MNode getParent() {
    return parent;
  }

  public void setParent(MNode parent) {
    this.parent = parent;
  }

  public Map<String, MNode> getChildren() {
    if (children == null) {
      return Collections.emptyMap();
    }
    return children;
  }

  public String getName() {
    return name;
  }

  public void setName(String name) {
    this.name = name;
  }

  public void setChildren(Map<String, MNode> children) {
    this.children = children;
  }

  public void serializeTo(BufferedWriter bw) throws IOException {
    serializeChildren(bw);

    String s = String.valueOf(MetadataConstant.MNODE_TYPE) + "," + name + ","
        + (children == null ? "0" : children.size());
    bw.write(s);
    bw.newLine();
  }

  void serializeChildren(BufferedWriter bw) throws IOException {
    if (children == null) {
      return;
    }
    for (Entry<String, MNode> entry : children.entrySet()) {
      entry.getValue().serializeTo(bw);
    }
  }

  public void readLock() {
    MNode node = this;
    while (node != null) {
      node.lock.readLock().lock();
      node = node.parent;
    }
  }

  public void readUnlock() {
    MNode node = this;
    while (node != null) {
      node.lock.readLock().unlock();
      node = node.parent;
    }
  }
}<|MERGE_RESOLUTION|>--- conflicted
+++ resolved
@@ -23,13 +23,9 @@
 import java.io.BufferedWriter;
 import java.io.IOException;
 import java.io.Serializable;
-<<<<<<< HEAD
 import java.util.Collections;
-=======
 import java.util.ArrayList;
-import java.util.LinkedHashMap;
 import java.util.List;
->>>>>>> b3ea173d
 import java.util.Map;
 import java.util.Map.Entry;
 import java.util.concurrent.ConcurrentSkipListMap;
@@ -64,20 +60,9 @@
    */
   protected String fullPath;
 
-<<<<<<< HEAD
-  /**
-   * IMPORTANT, the children should be thread-safe
-   */
-  transient Map<String, MNode> children;
-
-  /**
-   * IMPORTANT, the aliasChildren should be thread-safe
-   */
-  transient Map<String, MNode> aliasChildren;
-=======
+
   transient Map<String, MNode> children = null;
   private transient Map<String, MNode> aliasChildren = null;
->>>>>>> b3ea173d
 
   protected transient ReadWriteLock lock = new ReentrantReadWriteLock();
 
