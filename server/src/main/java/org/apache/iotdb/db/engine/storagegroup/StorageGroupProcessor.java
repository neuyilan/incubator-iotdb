--- conflicted
+++ resolved
@@ -2202,13 +2202,9 @@
    *
    * @param tsfileName  origin tsfile name
    * @param insertIndex the new file will be inserted between the files [insertIndex, insertIndex +
-<<<<<<< HEAD
    * 1]
    * @param version the specified version number of the new file if not -1, else use a new
    *                version number from the version controller
-=======
-   *                    1]
->>>>>>> 8ec58232
    * @return appropriate filename
    */
   private String getFileNameForLoadingFile(String tsfileName, int insertIndex,
