--- conflicted
+++ resolved
@@ -689,13 +689,8 @@
         StorageEngine.blockInsertionIfReject();
       } catch (WriteProcessRejectException e) {
         TSStatus[] results = new TSStatus[insertTabletPlan.getRowCount()];
-<<<<<<< HEAD
-        Arrays.fill(results, RpcUtils.getStatus(TSStatusCode.INTERNAL_SERVER_ERROR));
+        Arrays.fill(results, RpcUtils.getStatus(TSStatusCode.WRITE_PROCESS_REJECT));
         throw new BatchProcessException(results);
-=======
-        Arrays.fill(results, RpcUtils.getStatus(TSStatusCode.WRITE_PROCESS_REJECT));
-        throw new BatchInsertionException(results);
->>>>>>> 12fe4084
       }
     }
 
