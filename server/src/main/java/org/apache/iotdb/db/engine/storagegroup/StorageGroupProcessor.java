/*
 * Licensed to the Apache Software Foundation (ASF) under one
 * or more contributor license agreements.  See the NOTICE file
 * distributed with this work for additional information
 * regarding copyright ownership.  The ASF licenses this file
 * to you under the Apache License, Version 2.0 (the
 * "License"); you may not use this file except in compliance
 * with the License.  You may obtain a copy of the License at
 *
 *      http://www.apache.org/licenses/LICENSE-2.0
 *
 * Unless required by applicable law or agreed to in writing,
 * software distributed under the License is distributed on an
 * "AS IS" BASIS, WITHOUT WARRANTIES OR CONDITIONS OF ANY
 * KIND, either express or implied.  See the License for the
 * specific language governing permissions and limitations
 * under the License.
 */
package org.apache.iotdb.db.engine.storagegroup;

import org.apache.commons.io.FileUtils;
import org.apache.iotdb.db.conf.IoTDBConstant;
import org.apache.iotdb.db.conf.IoTDBDescriptor;
import org.apache.iotdb.db.conf.directories.DirectoryManager;
import org.apache.iotdb.db.engine.fileSystem.SystemFileFactory;
import org.apache.iotdb.db.engine.flush.TsFileFlushPolicy;
import org.apache.iotdb.db.engine.merge.manage.MergeManager;
import org.apache.iotdb.db.engine.merge.manage.MergeResource;
import org.apache.iotdb.db.engine.merge.selector.IMergeFileSelector;
import org.apache.iotdb.db.engine.merge.selector.MaxFileMergeFileSelector;
import org.apache.iotdb.db.engine.merge.selector.MaxSeriesMergeFileSelector;
import org.apache.iotdb.db.engine.merge.selector.MergeFileStrategy;
import org.apache.iotdb.db.engine.merge.task.MergeTask;
import org.apache.iotdb.db.engine.merge.task.RecoverMergeTask;
import org.apache.iotdb.db.engine.modification.Deletion;
import org.apache.iotdb.db.engine.modification.Modification;
import org.apache.iotdb.db.engine.modification.ModificationFile;
import org.apache.iotdb.db.engine.querycontext.QueryDataSource;
import org.apache.iotdb.db.engine.querycontext.ReadOnlyMemChunk;
import org.apache.iotdb.db.engine.version.SimpleFileVersionController;
import org.apache.iotdb.db.engine.version.VersionController;
import org.apache.iotdb.db.exception.DiskSpaceInsufficientException;
import org.apache.iotdb.db.exception.MergeException;
import org.apache.iotdb.db.exception.TsFileProcessorException;
import org.apache.iotdb.db.exception.metadata.MetadataException;
import org.apache.iotdb.db.exception.query.OutOfTTLException;
import org.apache.iotdb.db.exception.query.QueryProcessException;
import org.apache.iotdb.db.exception.storageGroup.StorageGroupProcessorException;
import org.apache.iotdb.db.metadata.MManager;
import org.apache.iotdb.db.qp.physical.crud.BatchInsertPlan;
import org.apache.iotdb.db.qp.physical.crud.DeletePlan;
import org.apache.iotdb.db.qp.physical.crud.InsertPlan;
import org.apache.iotdb.db.query.context.QueryContext;
import org.apache.iotdb.db.query.control.QueryFileManager;
import org.apache.iotdb.db.utils.CopyOnReadLinkedList;
import org.apache.iotdb.db.utils.TestOnly;
import org.apache.iotdb.db.utils.UpgradeUtils;
import org.apache.iotdb.db.writelog.recover.TsFileRecoverPerformer;
import org.apache.iotdb.rpc.TSStatusCode;
import org.apache.iotdb.tsfile.file.metadata.ChunkMetaData;
import org.apache.iotdb.tsfile.file.metadata.enums.CompressionType;
import org.apache.iotdb.tsfile.file.metadata.enums.TSDataType;
import org.apache.iotdb.tsfile.file.metadata.enums.TSEncoding;
import org.apache.iotdb.tsfile.fileSystem.FSFactoryProducer;
import org.apache.iotdb.tsfile.fileSystem.fsFactory.FSFactory;
import org.apache.iotdb.tsfile.read.common.Path;
import org.apache.iotdb.tsfile.read.filter.basic.Filter;
import org.apache.iotdb.tsfile.utils.Pair;
import org.apache.iotdb.tsfile.write.schema.TimeseriesSchema;
import org.apache.iotdb.tsfile.write.schema.Schema;
import org.apache.iotdb.tsfile.write.writer.RestorableTsFileIOWriter;
import org.slf4j.Logger;
import org.slf4j.LoggerFactory;

import java.io.File;
import java.io.IOException;
import java.util.*;
import java.util.Map.Entry;
import java.util.concurrent.locks.ReadWriteLock;
import java.util.concurrent.locks.ReentrantReadWriteLock;

import static org.apache.iotdb.db.engine.merge.task.MergeTask.MERGE_SUFFIX;
import static org.apache.iotdb.db.engine.storagegroup.TsFileResource.TEMP_SUFFIX;
import static org.apache.iotdb.tsfile.common.constant.TsFileConstant.TSFILE_SUFFIX;


/**
 * For sequence data, a StorageGroupProcessor has some TsFileProcessors, in which there is only one
 * TsFileProcessor in the working status. <br/>
 * <p>
 * There are two situations to set the working TsFileProcessor to closing status:<br/>
 * <p>
 * (1) when inserting data into the TsFileProcessor, and the TsFileProcessor shouldFlush() (or
 * shouldClose())<br/>
 * <p>
 * (2) someone calls waitForAllCurrentTsFileProcessorsClosed(). (up to now, only flush command from
 * cli will call this method)<br/>
 * <p>
 * UnSequence data has the similar process as above.
 * <p>
 * When a sequence TsFileProcessor is submitted to be flushed, the updateLatestFlushTimeCallback()
 * method will be called as a callback.<br/>
 * <p>
 * When a TsFileProcessor is closed, the closeUnsealedTsFileProcessor() method will be called as a
 * callback.
 */
public class StorageGroupProcessor {

  private static final String MERGING_MODIFICATION_FILE_NAME = "merge.mods";
  private static final Logger logger = LoggerFactory.getLogger(StorageGroupProcessor.class);
  private static final int MAX_CACHE_SENSORS = 5000;
  /**
   * a read write lock for guaranteeing concurrent safety when accessing all fields in this class
   * (i.e., schema, (un)sequenceFileList, work(un)SequenceTsFileProcessor,
   * closing(Un)SequenceTsFileProcessor, latestTimeForEachDevice, and
   * latestFlushedTimeForEachDevice)
   */
  private final ReadWriteLock insertLock = new ReentrantReadWriteLock();
  /**
   * closeStorageGroupCondition is used to wait for all currently closing TsFiles to be done.
   */
  private final Object closeStorageGroupCondition = new Object();
  /**
   * avoid some tsfileResource is changed (e.g., from unsealed to sealed) when a query is executed.
   */
  private final ReadWriteLock closeQueryLock = new ReentrantReadWriteLock();
  /**
   * time partition id in the storage group -> tsFileProcessor for this time partition
   */
  private final TreeMap<Long, TsFileProcessor> workSequenceTsFileProcessors = new TreeMap<>();
  /**
   * time partition id in the storage group -> tsFileProcessor for this time partition
   */
  private final TreeMap<Long, TsFileProcessor> workUnsequenceTsFileProcessors = new TreeMap<>();
  /**
   * Time range for dividing storage group, unit is second
   */
  private long partitionIntervalForStorageGroup;
  /**
   * the schema of time series that belong this storage group
   */
  private Schema schema;
  // includes sealed and unsealed sequence TsFiles
  private TreeSet<TsFileResource> sequenceFileTreeSet = new TreeSet<>(
      (o1, o2) -> {
        int rangeCompare = o1.getFile().getParentFile().getName()
            .compareTo(o2.getFile().getParentFile().getName());
        return rangeCompare == 0 ? compareFileName(o1.getFile(), o2.getFile()) : rangeCompare;
      });

  private CopyOnReadLinkedList<TsFileProcessor> closingSequenceTsFileProcessor = new CopyOnReadLinkedList<>();
  // includes sealed and unsealed unSequence TsFiles
  private List<TsFileResource> unSequenceFileList = new ArrayList<>();
  private CopyOnReadLinkedList<TsFileProcessor> closingUnSequenceTsFileProcessor = new CopyOnReadLinkedList<>();
  /*
   * time partition id -> map, which contains
   * device -> global latest timestamp of each device latestTimeForEachDevice caches non-flushed
   * changes upon timestamps of each device, and is used to update latestFlushedTimeForEachDevice
   * when a flush is issued.
   */
  private Map<Long, Map<String, Long>> latestTimeForEachDevice = new HashMap<>();
  /**
   * time partition id -> map, which contains device -> largest timestamp of the latest memtable to
   * be submitted to asyncTryToFlush latestFlushedTimeForEachDevice determines whether a data point
   * should be put into a sequential file or an unsequential file. Data of some device with
   * timestamp less than or equals to the device's latestFlushedTime should go into an unsequential
   * file.
   */
  private Map<Long, Map<String, Long>> latestFlushedTimeForEachDevice = new HashMap<>();
  private String storageGroupName;
  private File storageGroupSysDir;
  /**
   * time partition id -> version controller which assigns a version for each MemTable and
   * deletion/update such that after they are persisted, the order of insertions, deletions and
   * updates can be re-determined.
   */
  private HashMap<Long, VersionController> timePartitionIdVersionControllerMap = new HashMap<>();
  /**
   * mergeLock is to be used in the merge process. Concurrent queries, deletions and merges may
   * result in losing some deletion in the merged new file, so a lock is necessary.
   */
  private ReentrantReadWriteLock mergeLock = new ReentrantReadWriteLock();
  /**
   * This is the modification file of the result of the current merge. Because the merged file may
   * be invisible at this moment, without this, deletion/update during merge could be lost.
   */
  private ModificationFile mergingModification;
  private volatile boolean isMerging = false;
  private long mergeStartTime;
  /**
   * This linked list records the access order of measurements used by query.
   */
  private LinkedList<String> lruForSensorUsedInQuery = new LinkedList<>();
  /**
   * when the data in a storage group is older than dataTTL, it is considered invalid and will be
   * eventually removed.
   */
  private long dataTTL = Long.MAX_VALUE;
  private FSFactory fsFactory = FSFactoryProducer.getFSFactory();
  private TsFileFlushPolicy fileFlushPolicy;

  // allDirectFileVersions records the versions of the direct TsFiles (generated by flush), not
  // including the files generated by merge
  private Set<Long> allDirectFileVersions = new HashSet<>();

  public StorageGroupProcessor(String systemInfoDir, String storageGroupName,
      TsFileFlushPolicy fileFlushPolicy)
      throws StorageGroupProcessorException, MetadataException {
    this.storageGroupName = storageGroupName;
    this.fileFlushPolicy = fileFlushPolicy;

    // construct the file schema
    this.schema = constructSchema(storageGroupName);

    storageGroupSysDir = SystemFileFactory.INSTANCE.getFile(systemInfoDir, storageGroupName);
    if (storageGroupSysDir.mkdirs()) {
      logger.info("Storage Group system Directory {} doesn't exist, create it",
          storageGroupSysDir.getPath());
    } else if (!storageGroupSysDir.exists()) {
      logger.error("create Storage Group system Directory {} failed",
          storageGroupSysDir.getPath());
    }

    // build time Interval to divide time partition
    String timePrecision = IoTDBDescriptor.getInstance().getConfig().getTimestampPrecision();
    switch (timePrecision) {
      case "ns":
        partitionIntervalForStorageGroup = IoTDBDescriptor.getInstance().
            getConfig().getPartitionInterval() * 1000_000_000L;
        break;
      case "us":
        partitionIntervalForStorageGroup = IoTDBDescriptor.getInstance().
            getConfig().getPartitionInterval() * 1000_000L;
        break;
      default:
        partitionIntervalForStorageGroup = IoTDBDescriptor.getInstance().
            getConfig().getPartitionInterval() * 1000;
        break;
    }

    recover();
  }

  private void recover() throws StorageGroupProcessorException {
    logger.info("recover Storage Group  {}", storageGroupName);

    try {
      // collect TsFiles from sequential and unsequential data directory
      List<TsFileResource> seqTsFiles = getAllFiles(
          DirectoryManager.getInstance().getAllSequenceFileFolders());
      List<TsFileResource> unseqTsFiles =
          getAllFiles(DirectoryManager.getInstance().getAllUnSequenceFileFolders());

      recoverSeqFiles(seqTsFiles);
      recoverUnseqFiles(unseqTsFiles);

      for (TsFileResource resource : seqTsFiles) {
        //After recover, case the TsFile's length is equal to 0, delete both the TsFileResource and the file itself
        if (resource.getFile().length() == 0) {
          deleteTsfile(resource.getFile());
        }
        allDirectFileVersions.addAll(resource.getHistoricalVersions());
      }
      for (TsFileResource resource : unseqTsFiles) {
        //After recover, case the TsFile's length is equal to 0, delete both the TsFileResource and the file itself
        if (resource.getFile().length() == 0) {
          deleteTsfile(resource.getFile());
        }
        allDirectFileVersions.addAll(resource.getHistoricalVersions());
      }

      String taskName = storageGroupName + "-" + System.currentTimeMillis();
      File mergingMods = SystemFileFactory.INSTANCE.getFile(storageGroupSysDir,
          MERGING_MODIFICATION_FILE_NAME);
      if (mergingMods.exists()) {
        mergingModification = new ModificationFile(mergingMods.getPath());
      }
      RecoverMergeTask recoverMergeTask = new RecoverMergeTask(seqTsFiles, unseqTsFiles,
          storageGroupSysDir.getPath(), this::mergeEndAction, taskName,
          IoTDBDescriptor.getInstance().getConfig().isForceFullMerge(), storageGroupName);
      logger.info("{} a RecoverMergeTask {} starts...", storageGroupName, taskName);
      recoverMergeTask
          .recoverMerge(IoTDBDescriptor.getInstance().getConfig().isContinueMergeAfterReboot());
      if (!IoTDBDescriptor.getInstance().getConfig().isContinueMergeAfterReboot()) {
        mergingMods.delete();
      }
    } catch (IOException | MetadataException e) {
      throw new StorageGroupProcessorException(e);
    }

    for (TsFileResource resource : sequenceFileTreeSet) {
      long timePartitionId = getTimePartitionFromTsFileResource(resource);
      if (timePartitionId != -1) {
        latestTimeForEachDevice.computeIfAbsent(timePartitionId, l -> new HashMap<>())
            .putAll(resource.getEndTimeMap());
        latestFlushedTimeForEachDevice.computeIfAbsent(timePartitionId, id -> new HashMap<>())
            .putAll(resource.getEndTimeMap());
      }
    }
  }

  private long getTimePartitionFromTsFileResource(TsFileResource resource) {
    // device id -> start map
    // if start time map is empty, tsfile resource is empty, return -1;
    Map<String, Long> startTimeMap = resource.getStartTimeMap();
    // just find any time of device
    Iterator<Long> iterator = startTimeMap.values().iterator();
    if (iterator.hasNext()) {
      return fromTimeToTimePartition(iterator.next());
    }

    return -1;
  }

  /**
   * get version controller by time partition Id Thread-safety should be ensure by caller
   *
   * @param timePartitionId time partition Id
   * @return version controller
   */
  private VersionController getVersionControllerByTimePartitionId(long timePartitionId) {
    VersionController res = timePartitionIdVersionControllerMap.get(timePartitionId);
    if (res == null) {
      try {
        res = new SimpleFileVersionController(storageGroupSysDir.getPath(), timePartitionId);
        timePartitionIdVersionControllerMap.put(timePartitionId, res);
      } catch (IOException e) {
        logger.error("can't build a version controller for time partition" + timePartitionId);
      }
    }

    return res;
  }

  private List<TsFileResource> getAllFiles(List<String> folders) {
    List<File> tsFiles = new ArrayList<>();
    for (String baseDir : folders) {
      File fileFolder = fsFactory.getFile(baseDir, storageGroupName);
      if (!fileFolder.exists()) {
        continue;
      }

      for (File timeRangeFileFolder : fileFolder.listFiles()) {
        // some TsFileResource may be being persisted when the system crashed, try recovering such
        // resources
        continueFailedRenames(timeRangeFileFolder, TEMP_SUFFIX);

        // some TsFiles were going to be replaced by the merged files when the system crashed and
        // the process was interrupted before the merged files could be named
        continueFailedRenames(timeRangeFileFolder, MERGE_SUFFIX);

        Collections.addAll(tsFiles,
            fsFactory.listFilesBySuffix(timeRangeFileFolder.getAbsolutePath(), TSFILE_SUFFIX));
      }

    }
    tsFiles.sort(this::compareFileName);
    List<TsFileResource> ret = new ArrayList<>();
    tsFiles.forEach(f -> ret.add(new TsFileResource(f)));
    return ret;
  }

  private void continueFailedRenames(File fileFolder, String suffix) {
    File[] files = fsFactory.listFilesBySuffix(fileFolder.getAbsolutePath(), suffix);
    if (files != null) {
      for (File tempResource : files) {
        File originResource = fsFactory.getFile(tempResource.getPath().replace(suffix, ""));
        if (originResource.exists()) {
          tempResource.delete();
        } else {
          tempResource.renameTo(originResource);
        }
      }
    }
  }

  private void recoverSeqFiles(List<TsFileResource> tsFiles) throws StorageGroupProcessorException {
    for (int i = 0; i < tsFiles.size(); i++) {
      TsFileResource tsFileResource = tsFiles.get(i);
      sequenceFileTreeSet.add(tsFileResource);
      long timePartitionId = getTimePartitionFromTsFileResource(tsFileResource);

      TsFileRecoverPerformer recoverPerformer = new TsFileRecoverPerformer(storageGroupName + "-",
          schema, getVersionControllerByTimePartitionId(timePartitionId), tsFileResource, false,
          i == tsFiles.size() - 1);
      RestorableTsFileIOWriter writer = recoverPerformer.recover();
      if (i != tsFiles.size() - 1 || !writer.canWrite()) {
        // not the last file or cannot write, just close it
        tsFileResource.setClosed(true);
      } else if (writer.canWrite()) {
        // the last file is not closed, continue writing to in
        TsFileProcessor tsFileProcessor = new TsFileProcessor(storageGroupName, tsFileResource,
            schema, getVersionControllerByTimePartitionId(timePartitionId),
            this::closeUnsealedTsFileProcessor,
            this::updateLatestFlushTimeCallback, true, writer);
        workUnsequenceTsFileProcessors
            .put(timePartitionId, tsFileProcessor);
        tsFileResource.setProcessor(tsFileProcessor);
        tsFileProcessor.setTimeRangeId(timePartitionId);
        writer.makeMetadataVisible();
      }
    }
  }

  private void recoverUnseqFiles(List<TsFileResource> tsFiles)
      throws StorageGroupProcessorException {
    for (int i = 0; i < tsFiles.size(); i++) {
      TsFileResource tsFileResource = tsFiles.get(i);
      unSequenceFileList.add(tsFileResource);
      long timePartitionId = getTimePartitionFromTsFileResource(tsFileResource);

      TsFileRecoverPerformer recoverPerformer = new TsFileRecoverPerformer(storageGroupName + "-",
          schema, getVersionControllerByTimePartitionId(timePartitionId), tsFileResource, true,
          i == tsFiles.size() - 1);
      RestorableTsFileIOWriter writer = recoverPerformer.recover();
      if (i != tsFiles.size() - 1 || !writer.canWrite()) {
        // not the last file or cannot write, just close it
        tsFileResource.setClosed(true);
      } else if (writer.canWrite()) {
        // the last file is not closed, continue writing to in
        TsFileProcessor tsFileProcessor = new TsFileProcessor(storageGroupName, tsFileResource,
            schema, getVersionControllerByTimePartitionId(timePartitionId),
            this::closeUnsealedTsFileProcessor,
            this::unsequenceFlushCallback, false, writer);
        tsFileResource.setProcessor(tsFileProcessor);
        tsFileProcessor.setTimeRangeId(timePartitionId);
        writer.makeMetadataVisible();
      }
    }
  }

  // ({systemTime}-{versionNum}-{mergeNum}.tsfile)
  private int compareFileName(File o1, File o2) {
    String[] items1 = o1.getName().replace(TSFILE_SUFFIX, "")
        .split(IoTDBConstant.TSFILE_NAME_SEPARATOR);
    String[] items2 = o2.getName().replace(TSFILE_SUFFIX, "")
        .split(IoTDBConstant.TSFILE_NAME_SEPARATOR);
    long ver1 = Long.parseLong(items1[0]);
    long ver2 = Long.parseLong(items2[0]);
    int cmp = Long.compare(ver1, ver2);
    if (cmp == 0) {
      return Long.compare(Long.parseLong(items1[1]), Long.parseLong(items2[1]));
    } else {
      return cmp;
    }
  }

<<<<<<< HEAD
  private Schema constructSchema(String storageGroupName) {
    Map<String, TimeseriesSchema> schemaMap;
    schemaMap = MManager.getInstance().getStorageGroupSchemaMap(storageGroupName);
=======
  private Schema constructSchema(String storageGroupName) throws MetadataException {
    List<MeasurementSchema> columnSchemaList =
        MManager.getInstance().getStorageGroupSchema(storageGroupName);
>>>>>>> 6fc0aa98

    Schema newSchema = new Schema();
    for (Map.Entry<String, TimeseriesSchema> entry : schemaMap.entrySet()) {
      newSchema.registerTimeseries(new Path(entry.getKey()), entry.getValue());
    }
    return newSchema;
  }


  /**
   * add a measurement into the schema.
   */
  public void addTimeseries(Path path, TSDataType dataType, TSEncoding encoding,
      CompressionType compressor, Map<String, String> props) {
    writeLock();
    try {
      schema.registerTimeseries(path, new TimeseriesSchema(path.getMeasurement(), dataType, encoding,
          compressor, props));
    } finally {
      writeUnlock();
    }
  }

  public void insert(InsertPlan insertPlan) throws QueryProcessException {
    // reject insertions that are out of ttl
    if (!checkTTL(insertPlan.getTime())) {
      throw new OutOfTTLException(insertPlan.getTime(), (System.currentTimeMillis() - dataTTL));
    }
    writeLock();
    try {
      // init map
      long timePartitionId = fromTimeToTimePartition(insertPlan.getTime());
      latestTimeForEachDevice.computeIfAbsent(timePartitionId, l -> new HashMap<>())
          .putIfAbsent(insertPlan.getDeviceId(), Long.MIN_VALUE);
      latestFlushedTimeForEachDevice.computeIfAbsent(timePartitionId, id -> new HashMap<>())
          .putIfAbsent(insertPlan.getDeviceId(), Long.MIN_VALUE);

      // insert to sequence or unSequence file
      insertToTsFileProcessor(insertPlan,
          insertPlan.getTime() > latestFlushedTimeForEachDevice.get(timePartitionId)
              .get(insertPlan.getDeviceId()));
    } finally {
      writeUnlock();
    }
  }

  public Integer[] insertBatch(BatchInsertPlan batchInsertPlan) throws QueryProcessException {
    writeLock();
    try {
      Integer[] results = new Integer[batchInsertPlan.getRowCount()];

      /*
       * assume that batch has been sorted by client
       */
      int loc = 0;
      while (loc < batchInsertPlan.getRowCount()) {
        long currTime = batchInsertPlan.getTimes()[loc];
        // skip points that do not satisfy TTL
        if (!checkTTL(currTime)) {
          results[loc] = TSStatusCode.OUT_OF_TTL_ERROR.getStatusCode();
          loc++;
        } else {
          break;
        }
      }
      // loc pointing at first legal position
      if (loc == batchInsertPlan.getRowCount()) {
        return results;
      }
      // before is first start point
      int before = loc;
      // before time partition
      long beforeTimePartition = fromTimeToTimePartition(batchInsertPlan.getTimes()[before]);
      // init map
      long lastFlushTime = latestFlushedTimeForEachDevice.
          computeIfAbsent(beforeTimePartition, id -> new HashMap<>()).
          computeIfAbsent(batchInsertPlan.getDeviceId(), id -> Long.MIN_VALUE);
      // if is sequence
      boolean isSequence = false;
      while (loc < batchInsertPlan.getRowCount()) {
        long time = batchInsertPlan.getTimes()[loc];
        long curTimePartition = fromTimeToTimePartition(time);
        results[loc] = TSStatusCode.SUCCESS_STATUS.getStatusCode();
        // start next partition
        if (curTimePartition != beforeTimePartition) {
          // insert last time partition
          insertBatchToTsFileProcessor(batchInsertPlan, before, loc, isSequence, results,
              beforeTimePartition);
          // re initialize
          before = loc;
          beforeTimePartition = curTimePartition;
          lastFlushTime = latestFlushedTimeForEachDevice.
              computeIfAbsent(beforeTimePartition, id -> new HashMap<>()).
              computeIfAbsent(batchInsertPlan.getDeviceId(), id -> Long.MIN_VALUE);
          isSequence = false;
        }
        // still in this partition
        else {
          // judge if we should insert sequence
          if (!isSequence && time > lastFlushTime) {
            // insert into unsequence and then start sequence
            insertBatchToTsFileProcessor(batchInsertPlan, before, loc, false, results,
                beforeTimePartition);
            before = loc;
            isSequence = true;
          }
          loc++;
        }
      }

      // do not forget last part
      if (before < loc) {
        insertBatchToTsFileProcessor(batchInsertPlan, before, loc, isSequence, results,
            beforeTimePartition);
      }

      return results;
    } finally {
      writeUnlock();
    }
  }

  /**
   * @return whether the given time falls in ttl
   */
  private boolean checkTTL(long time) {
    return dataTTL == Long.MAX_VALUE || (System.currentTimeMillis() - time) <= dataTTL;
  }

  /**
   * insert batch to tsfile processor thread-safety that the caller need to guarantee
   *
   * @param batchInsertPlan batch insert plan
   * @param sequence whether is sequence
   * @param results result array
   * @param timePartitionId time partition id
   */
  private void insertBatchToTsFileProcessor(BatchInsertPlan batchInsertPlan,
      int start, int end, boolean sequence, Integer[] results, long timePartitionId)
      throws QueryProcessException {
    // return when start <= end
    if (start >= end) {
      return;
    }

    TsFileProcessor tsFileProcessor = getOrCreateTsFileProcessor(timePartitionId,
        sequence);
    if (tsFileProcessor == null) {
      for (int i = start; i < end; i++) {
        results[i] = TSStatusCode.INTERNAL_SERVER_ERROR.getStatusCode();
      }
      return;
    }

    boolean result = tsFileProcessor.insertBatch(batchInsertPlan, start, end, results);

    latestTimeForEachDevice.computeIfAbsent(timePartitionId, t -> new HashMap<>())
        .putIfAbsent(batchInsertPlan.getDeviceId(), Long.MIN_VALUE);
    // try to update the latest time of the device of this tsRecord
    if (sequence && result
        && latestTimeForEachDevice.get(timePartitionId).get(batchInsertPlan.getDeviceId())
        < batchInsertPlan.getTimes()[end - 1]) {
      latestTimeForEachDevice.get(timePartitionId)
          .put(batchInsertPlan.getDeviceId(), batchInsertPlan.getTimes()[end - 1]);
    }

    // check memtable size and may async try to flush the work memtable
    if (tsFileProcessor.shouldFlush()) {
      fileFlushPolicy.apply(this, tsFileProcessor, sequence);
    }
  }


  private void insertToTsFileProcessor(InsertPlan insertPlan, boolean sequence)
      throws QueryProcessException {
    TsFileProcessor tsFileProcessor;
    boolean result;
    long timePartitionId = fromTimeToTimePartition(insertPlan.getTime());

    tsFileProcessor = getOrCreateTsFileProcessor(timePartitionId, sequence);

    if (tsFileProcessor == null) {
      return;
    }

    // insert TsFileProcessor
    result = tsFileProcessor.insert(insertPlan);

    // try to update the latest time of the device of this tsRecord
    if (result
        && latestTimeForEachDevice.get(timePartitionId).get(insertPlan.getDeviceId()) < insertPlan
        .getTime()) {
      latestTimeForEachDevice.get(timePartitionId)
          .put(insertPlan.getDeviceId(), insertPlan.getTime());
    }

    // check memtable size and may asyncTryToFlush the work memtable
    if (tsFileProcessor.shouldFlush()) {
      fileFlushPolicy.apply(this, tsFileProcessor, sequence);
    }
  }

  private TsFileProcessor getOrCreateTsFileProcessor(long timeRangeId, boolean sequence) {
    TsFileProcessor tsFileProcessor = null;
    try {
      if (sequence) {
        tsFileProcessor = getOrCreateTsFileProcessorIntern(timeRangeId,
            workSequenceTsFileProcessors, sequenceFileTreeSet, true);
      } else {
        tsFileProcessor = getOrCreateTsFileProcessorIntern(timeRangeId,
            workUnsequenceTsFileProcessors, unSequenceFileList, false);
      }
    } catch (DiskSpaceInsufficientException e) {
      logger.error(
          "disk space is insufficient when creating TsFile processor, change system mode to read-only",
          e);
      IoTDBDescriptor.getInstance().getConfig().setReadOnly(true);
    } catch (IOException e) {
      logger
          .error("meet IOException when creating TsFileProcessor, change system mode to read-only",
              e);
      IoTDBDescriptor.getInstance().getConfig().setReadOnly(true);
    }
    return tsFileProcessor;
  }

  /**
   * get processor from hashmap, flush oldest processor if necessary
   *
   * @param timeRangeId time partition range
   * @param tsFileProcessorTreeMap tsFileProcessorTreeMap
   * @param fileList file list to add new processor
   * @param sequence whether is sequence or not
   */
  private TsFileProcessor getOrCreateTsFileProcessorIntern(long timeRangeId,
      TreeMap<Long, TsFileProcessor> tsFileProcessorTreeMap,
      Collection<TsFileResource> fileList,
      boolean sequence)
      throws IOException, DiskSpaceInsufficientException {

    TsFileProcessor res;
    // we have to ensure only one thread can change workSequenceTsFileProcessors
    writeLock();
    try {
      if (!tsFileProcessorTreeMap.containsKey(timeRangeId)) {
        // we have to remove oldest processor to control the num of the memtables
        // TODO: use a method to control the number of memtables
        if (tsFileProcessorTreeMap.size()
            >= IoTDBDescriptor.getInstance().getConfig().getMemtableNumInEachStorageGroup() / 2) {
          Map.Entry<Long, TsFileProcessor> processorEntry = tsFileProcessorTreeMap.firstEntry();
          logger.info(
              "will close a TsFile because too many memtables ({} > {}) in the storage group {},",
              tsFileProcessorTreeMap.size(),
              IoTDBDescriptor.getInstance().getConfig().getMemtableNumInEachStorageGroup() / 2,
              storageGroupName);
          moveOneWorkProcessorToClosingList(sequence, processorEntry.getValue());
        }

        // build new processor
        TsFileProcessor newProcessor = createTsFileProcessor(sequence, timeRangeId);
        tsFileProcessorTreeMap.put(timeRangeId, newProcessor);
        fileList.add(newProcessor.getTsFileResource());
        res = newProcessor;
      } else {
        res = tsFileProcessorTreeMap.get(timeRangeId);
      }

    } finally {
      // unlock in finally
      writeUnlock();
    }

    return res;
  }


  private long fromTimeToTimePartition(long time) {

    return time / partitionIntervalForStorageGroup;
  }

  private TsFileProcessor createTsFileProcessor(boolean sequence, long timePartitionId)
      throws IOException, DiskSpaceInsufficientException {
    String baseDir;
    if (sequence) {
      baseDir = DirectoryManager.getInstance().getNextFolderForSequenceFile();
    } else {
      baseDir = DirectoryManager.getInstance().getNextFolderForUnSequenceFile();
    }
    fsFactory.getFile(baseDir, storageGroupName).mkdirs();

    String filePath =
        baseDir + File.separator + storageGroupName + File.separator + timePartitionId
            + File.separator
            + getNewTsFileName(timePartitionId);

    TsFileProcessor tsFileProcessor;
    VersionController versionController = getVersionControllerByTimePartitionId(timePartitionId);
    if (sequence) {
      tsFileProcessor = new TsFileProcessor(storageGroupName,
          fsFactory.getFileWithParent(filePath),
          schema, versionController, this::closeUnsealedTsFileProcessor,
          this::updateLatestFlushTimeCallback, true);
    } else {
      tsFileProcessor = new TsFileProcessor(storageGroupName,
          fsFactory.getFileWithParent(filePath),
          schema, versionController, this::closeUnsealedTsFileProcessor,
          this::unsequenceFlushCallback, false);
    }

    tsFileProcessor.setTimeRangeId(timePartitionId);
    return tsFileProcessor;
  }

  /**
   * Create a new tsfile name
   *
   * @return file name
   */
  private String getNewTsFileName(long timePartitionId) {
    return getNewTsFileName(System.currentTimeMillis(),
        getVersionControllerByTimePartitionId(timePartitionId).nextVersion(), 0);
  }

  private String getNewTsFileName(long time, long version, int mergeCnt) {
    return time + IoTDBConstant.TSFILE_NAME_SEPARATOR + version
        + IoTDBConstant.TSFILE_NAME_SEPARATOR + mergeCnt + TSFILE_SUFFIX;
  }


  /**
   * thread-safety should be ensured by caller
   */
  public void moveOneWorkProcessorToClosingList(boolean sequence,
      TsFileProcessor tsFileProcessor) {
    //for sequence tsfile, we update the endTimeMap only when the file is prepared to be closed.
    //for unsequence tsfile, we have maintained the endTimeMap when an insertion comes.
    if (sequence) {
      closingSequenceTsFileProcessor.add(tsFileProcessor);
      updateEndTimeMap(tsFileProcessor);
      tsFileProcessor.asyncClose();

      workSequenceTsFileProcessors.remove(tsFileProcessor.getTimeRangeId());
      // if unsequence files don't contain this time range id, we should remove it's version controller
      if (!workUnsequenceTsFileProcessors.containsKey(tsFileProcessor.getTimeRangeId())) {
        timePartitionIdVersionControllerMap.remove(tsFileProcessor.getTimeRangeId());
      }
      logger.info("close a sequence tsfile processor {}", storageGroupName);
    } else {
      closingUnSequenceTsFileProcessor.add(tsFileProcessor);
      tsFileProcessor.asyncClose();

      workUnsequenceTsFileProcessors.remove(tsFileProcessor.getTimeRangeId());
      // if sequence files don't contain this time range id, we should remove it's version controller
      if (!workSequenceTsFileProcessors.containsKey(tsFileProcessor.getTimeRangeId())) {
        timePartitionIdVersionControllerMap.remove(tsFileProcessor.getTimeRangeId());
      }
    }
  }

  /**
   * delete the storageGroup's own folder in folder data/system/storage_groups
   */
  public void deleteFolder(String systemDir) {
    logger.info("{} will close all files for deleting data folder {}", storageGroupName, systemDir);
    waitForAllCurrentTsFileProcessorsClosed();
    writeLock();
    try {
      File storageGroupFolder = SystemFileFactory.INSTANCE.getFile(systemDir, storageGroupName);
      if (storageGroupFolder.exists()) {
        org.apache.iotdb.db.utils.FileUtils.deleteDirectory(storageGroupFolder);
      }
    } catch (IOException e) {
      logger.error("Cannot delete the folder in storage group {}, because", storageGroupName, e);
    } finally {
      writeUnlock();
    }
  }

  public void closeAllResources() {
    for (TsFileResource tsFileResource : unSequenceFileList) {
      try {
        tsFileResource.close();
      } catch (IOException e) {
        logger.error("Cannot close a TsFileResource {}", tsFileResource, e);
      }
    }
    for (TsFileResource tsFileResource : sequenceFileTreeSet) {
      try {
        tsFileResource.close();
      } catch (IOException e) {
        logger.error("Cannot close a TsFileResource {}", tsFileResource, e);
      }
    }
  }

  public void syncDeleteDataFiles() {
    logger.info("{} will close all files for deleting data files", storageGroupName);
    waitForAllCurrentTsFileProcessorsClosed();
    //normally, mergingModification is just need to be closed by after a merge task is finished.
    //we close it here just for IT test.
    if (this.mergingModification != null) {
      try {
        mergingModification.close();
      } catch (IOException e) {
        logger.error("Cannot close the mergingMod file {}", mergingModification.getFilePath(), e);
      }

    }
    writeLock();
    try {
      closeAllResources();
      List<String> folder = DirectoryManager.getInstance().getAllSequenceFileFolders();
      folder.addAll(DirectoryManager.getInstance().getAllUnSequenceFileFolders());
      deleteAllSGFolders(folder);

      this.workSequenceTsFileProcessors.clear();
      this.workUnsequenceTsFileProcessors.clear();
      this.sequenceFileTreeSet.clear();
      this.unSequenceFileList.clear();
      this.latestFlushedTimeForEachDevice.clear();
      this.latestTimeForEachDevice.clear();
    } finally {
      writeUnlock();
    }
  }

  private void deleteAllSGFolders(List<String> folder) {
    for (String tsfilePath : folder) {
      File storageGroupFolder = fsFactory.getFile(tsfilePath, storageGroupName);
      if (storageGroupFolder.exists()) {
        try {
          org.apache.iotdb.db.utils.FileUtils.deleteDirectory(storageGroupFolder);
        } catch (IOException e) {
          logger.error("Delete TsFiles failed", e);
        }
      }
    }
  }

  /**
   * Iterate each TsFile and try to lock and remove those out of TTL.
   */
  public synchronized void checkFilesTTL() {
    if (dataTTL == Long.MAX_VALUE) {
      logger.debug("{}: TTL not set, ignore the check", storageGroupName);
      return;
    }
    long timeLowerBound = System.currentTimeMillis() - dataTTL;
    if (logger.isDebugEnabled()) {
      logger.debug("{}: TTL removing files before {}", storageGroupName, new Date(timeLowerBound));
    }

    // copy to avoid concurrent modification of deletion
    List<TsFileResource> seqFiles = new ArrayList<>(sequenceFileTreeSet);
    List<TsFileResource> unseqFiles = new ArrayList<>(unSequenceFileList);

    for (TsFileResource tsFileResource : seqFiles) {
      checkFileTTL(tsFileResource, timeLowerBound, true);
    }
    for (TsFileResource tsFileResource : unseqFiles) {
      checkFileTTL(tsFileResource, timeLowerBound, false);
    }
  }

  private void checkFileTTL(TsFileResource resource, long timeLowerBound, boolean isSeq) {
    if (resource.isMerging() || !resource.isClosed()
        || !resource.isDeleted() && resource.stillLives(timeLowerBound)) {
      return;
    }

    writeLock();
    try {
      // prevent new merges and queries from choosing this file
      resource.setDeleted(true);
      // the file may be chosen for merge after the last check and before writeLock()
      // double check to ensure the file is not used by a merge
      if (resource.isMerging()) {
        return;
      }

      // ensure that the file is not used by any queries
      if (resource.getWriteQueryLock().writeLock().tryLock()) {
        try {
          // physical removal
          resource.remove();
          if (logger.isInfoEnabled()) {
            logger.info("Removed a file {} before {} by ttl ({}ms)", resource.getFile().getPath(),
                new Date(timeLowerBound), dataTTL);
          }
          if (isSeq) {
            sequenceFileTreeSet.remove(resource);
          } else {
            unSequenceFileList.remove(resource);
          }
        } finally {
          resource.getWriteQueryLock().writeLock().unlock();
        }
      }
    } finally {
      writeUnlock();
    }
  }

  /**
   * This method will be blocked until all tsfile processors are closed.
   */
  public void waitForAllCurrentTsFileProcessorsClosed() {
    synchronized (closeStorageGroupCondition) {
      try {
        putAllWorkingTsFileProcessorIntoClosingList();
        long startTime = System.currentTimeMillis();
        while (!closingSequenceTsFileProcessor.isEmpty() || !closingUnSequenceTsFileProcessor
            .isEmpty()) {
          closeStorageGroupCondition.wait(60_000);
          if (System.currentTimeMillis() - startTime > 60_000) {
            logger.warn("{} has spent {}s to wait for closing all TsFiles.", this.storageGroupName,
                (System.currentTimeMillis() - startTime)/1000);
          }
        }
      } catch (InterruptedException e) {
        logger.error("CloseFileNodeCondition error occurs while waiting for closing the storage "
            + "group {}", storageGroupName, e);
      }
    }
  }

  public void putAllWorkingTsFileProcessorIntoClosingList() {
    writeLock();
    try {
      logger.info("async force close all files in storage group: {}", storageGroupName);
      // to avoid concurrent modification problem, we need a new array list
      for (TsFileProcessor tsFileProcessor : new ArrayList<>(
          workSequenceTsFileProcessors.values())) {
        moveOneWorkProcessorToClosingList(true, tsFileProcessor);
      }
      // to avoid concurrent modification problem, we need a new array list
      for (TsFileProcessor tsFileProcessor : new ArrayList<>(
          workUnsequenceTsFileProcessors.values())) {
        moveOneWorkProcessorToClosingList(false, tsFileProcessor);
      }
    } finally {
      writeUnlock();
    }
  }

  // TODO need a read lock, please consider the concurrency with flush manager threads.
  public QueryDataSource query(String deviceId, String measurementId, QueryContext context,
      QueryFileManager filePathsManager, Filter timeFilter) {
    insertLock.readLock().lock();
    mergeLock.readLock().lock();
    synchronized (lruForSensorUsedInQuery) {
      if (lruForSensorUsedInQuery.size() >= MAX_CACHE_SENSORS) {
        lruForSensorUsedInQuery.removeFirst();
      }
      lruForSensorUsedInQuery.add(measurementId);
    }
    try {
      List<TsFileResource> seqResources = getFileResourceListForQuery(sequenceFileTreeSet,
          deviceId, measurementId, context, timeFilter);
      List<TsFileResource> unseqResources = getFileResourceListForQuery(unSequenceFileList,
          deviceId, measurementId, context, timeFilter);
      QueryDataSource dataSource = new QueryDataSource(new Path(deviceId, measurementId),
          seqResources, unseqResources);
      // used files should be added before mergeLock is unlocked, or they may be deleted by
      // running merge
      // is null only in tests
      if (filePathsManager != null) {
        filePathsManager.addUsedFilesForQuery(context.getQueryId(), dataSource);
      }
      dataSource.setDataTTL(dataTTL);
      return dataSource;
    } finally {
      insertLock.readLock().unlock();
      mergeLock.readLock().unlock();
    }
  }

  /**
   * returns the top k% measurements which are recently used in queries.
   */
  public Set calTopKMeasurement(String sensorId, double k) {
    int num = (int) (lruForSensorUsedInQuery.size() * k);
    Set<String> sensorSet = new HashSet<>(num + 1);
    synchronized (lruForSensorUsedInQuery) {
      Iterator<String> iterator = lruForSensorUsedInQuery.descendingIterator();
      while (iterator.hasNext() && sensorSet.size() < num) {
        String sensor = iterator.next();
        if (sensorSet.contains(sensor)) {
          iterator.remove();
        } else {
          sensorSet.add(sensor);
        }
      }
    }
    sensorSet.add(sensorId);
    return sensorSet;
  }

  public void writeLock() {
    insertLock.writeLock().lock();
  }

  public void writeUnlock() {
    insertLock.writeLock().unlock();
  }


  /**
   * @param tsFileResources includes sealed and unsealed tsfile resources
   * @return fill unsealed tsfile resources with memory data and ChunkMetadataList of data in disk
   */
  private List<TsFileResource> getFileResourceListForQuery(
      Collection<TsFileResource> tsFileResources,
      String deviceId, String measurementId, QueryContext context, Filter timeFilter) {

<<<<<<< HEAD
    TimeseriesSchema mSchema = schema.getSeriesSchema(new Path(deviceId, measurementId));
    TSDataType dataType = mSchema.getType();
=======
    MeasurementSchema mSchema = schema.getMeasurementSchema(measurementId);
>>>>>>> 6fc0aa98

    List<TsFileResource> tsfileResourcesForQuery = new ArrayList<>();
    long timeLowerBound = dataTTL != Long.MAX_VALUE ? System.currentTimeMillis() - dataTTL : Long
        .MIN_VALUE;
    context.setQueryTimeLowerBound(timeLowerBound);

    for (TsFileResource tsFileResource : tsFileResources) {
      if (!isTsFileResourceSatisfied(tsFileResource, deviceId, timeFilter)) {
        continue;
      }
      closeQueryLock.readLock().lock();

      try {
        if (tsFileResource.isClosed()) {
          tsfileResourcesForQuery.add(tsFileResource);
        } else {
          // left: in-memory data, right: meta of disk data
          Pair<List<ReadOnlyMemChunk>, List<ChunkMetaData>> pair = tsFileResource
              .getUnsealedFileProcessor()
              .query(deviceId, measurementId, mSchema.getType(), mSchema.getEncodingType(),
                  mSchema.getProps(), context);

          tsfileResourcesForQuery.add(new TsFileResource(tsFileResource.getFile(),
              tsFileResource.getStartTimeMap(), tsFileResource.getEndTimeMap(), pair.left,
              pair.right));
        }
      } finally {
        closeQueryLock.readLock().unlock();
      }
    }
    return tsfileResourcesForQuery;
  }

  /**
   * @return true if the device is contained in the TsFile and it lives beyond TTL
   */
  private boolean isTsFileResourceSatisfied(TsFileResource tsFileResource, String deviceId,
      Filter timeFilter) {
    if (!tsFileResource.containsDevice(deviceId)) {
      return false;
    }
    if (dataTTL != Long.MAX_VALUE) {
      Long deviceEndTime = tsFileResource.getEndTimeMap().get(deviceId);
      return deviceEndTime == null || checkTTL(deviceEndTime);
    }

    if (timeFilter != null) {
      long startTime = tsFileResource.getStartTimeMap().get(deviceId);
      long endTime = tsFileResource.getEndTimeMap().getOrDefault(deviceId, Long.MAX_VALUE);
      return timeFilter.satisfyStartEndTime(startTime, endTime);
    }
    return true;
  }


  /**
   * Delete data whose timestamp <= 'timestamp' and belongs to the time series
   * deviceId.measurementId.
   *
   * @param deviceId the deviceId of the timeseries to be deleted.
   * @param measurementId the measurementId of the timeseries to be deleted.
   * @param timestamp the delete range is (0, timestamp].
   */
  public void delete(String deviceId, String measurementId, long timestamp) throws IOException {
    // TODO: how to avoid partial deletion?
    //FIXME: notice that if we may remove a SGProcessor out of memory, we need to close all opened
    //mod files in mergingModification, sequenceFileList, and unsequenceFileList
    writeLock();
    mergeLock.writeLock().lock();

    // record files which are updated so that we can roll back them in case of exception
    List<ModificationFile> updatedModFiles = new ArrayList<>();

    try {
      Long lastUpdateTime = null;
      for (Map<String, Long> latestTimeMap : latestTimeForEachDevice.values()) {
        Long curTime = latestTimeMap.get(deviceId);
        if (curTime != null && (lastUpdateTime == null || lastUpdateTime < curTime)) {
          lastUpdateTime = curTime;
        }
      }

      // There is no tsfile data, the delete operation is invalid
      if (lastUpdateTime == null) {
        logger.debug("No device {} in SG {}, deletion invalid", deviceId, storageGroupName);
        return;
      }

      // time partition to divide storage group
      long timePartitionId = fromTimeToTimePartition(timestamp);
      // write log
      if (IoTDBDescriptor.getInstance().getConfig().isEnableWal()) {
        DeletePlan deletionPlan = new DeletePlan(timestamp, new Path(deviceId, measurementId));
        for (Map.Entry<Long, TsFileProcessor> entry : workSequenceTsFileProcessors.entrySet()) {
          if (entry.getKey() <= timePartitionId) {
            entry.getValue().getLogNode()
                .write(deletionPlan);
          }
        }

        for (Map.Entry<Long, TsFileProcessor> entry : workUnsequenceTsFileProcessors.entrySet()) {
          if (entry.getKey() <= timePartitionId) {
            entry.getValue().getLogNode()
                .write(deletionPlan);
          }
        }
      }

      Path fullPath = new Path(deviceId, measurementId);
      Deletion deletion = new Deletion(fullPath,
          getVersionControllerByTimePartitionId(timePartitionId).nextVersion(), timestamp);
      if (mergingModification != null) {
        mergingModification.write(deletion);
        updatedModFiles.add(mergingModification);
      }

      deleteDataInFiles(sequenceFileTreeSet, deletion, updatedModFiles);
      deleteDataInFiles(unSequenceFileList, deletion, updatedModFiles);

    } catch (Exception e) {
      // roll back
      for (ModificationFile modFile : updatedModFiles) {
        modFile.abort();
      }
      throw new IOException(e);
    } finally {
      writeUnlock();
      mergeLock.writeLock().unlock();
    }
  }


  private void deleteDataInFiles(Collection<TsFileResource> tsFileResourceList, Deletion deletion,
      List<ModificationFile> updatedModFiles)
      throws IOException {
    String deviceId = deletion.getDevice();
    for (TsFileResource tsFileResource : tsFileResourceList) {
      if (!tsFileResource.containsDevice(deviceId) ||
          deletion.getTimestamp() < tsFileResource.getStartTimeMap().get(deviceId)) {
        continue;
      }

      // write deletion into modification file
      tsFileResource.getModFile().write(deletion);
      // remember to close mod file
      tsFileResource.getModFile().close();

      // delete data in memory of unsealed file
      if (!tsFileResource.isClosed()) {
        TsFileProcessor tsfileProcessor = tsFileResource.getUnsealedFileProcessor();
        tsfileProcessor.deleteDataInMemory(deletion);
      }

      // add a record in case of rollback
      updatedModFiles.add(tsFileResource.getModFile());
    }
  }

  /**
   * when close an TsFileProcessor, update its EndTimeMap immediately
   *
   * @param tsFileProcessor processor to be closed
   */
  private void updateEndTimeMap(TsFileProcessor tsFileProcessor) {
    TsFileResource resource = tsFileProcessor.getTsFileResource();
    for (Entry<String, Long> startTime : resource.getStartTimeMap().entrySet()) {
      String deviceId = startTime.getKey();
      resource.forceUpdateEndTime(deviceId,
          latestTimeForEachDevice.get(tsFileProcessor.getTimeRangeId()).get(deviceId));
    }
  }

  private boolean unsequenceFlushCallback(TsFileProcessor processor) {
    return true;
  }

  private boolean updateLatestFlushTimeCallback(TsFileProcessor processor) {
    // update the largest timestamp in the last flushing memtable
    Map<String, Long> curPartitionDeviceLatestTime = latestTimeForEachDevice
        .get(processor.getTimeRangeId());

    if (curPartitionDeviceLatestTime == null) {
      logger.error("Partition: " + processor.getTimeRangeId() +
          " does't have latest time for each device record. Flushing tsfile is: "
          + processor.getTsFileResource().getFile());
      return false;
    }

    for (Entry<String, Long> entry : curPartitionDeviceLatestTime.entrySet()) {
      latestFlushedTimeForEachDevice
          .computeIfAbsent(processor.getTimeRangeId(), id -> new HashMap<>())
          .put(entry.getKey(), entry.getValue());
    }
    return true;
  }

  /**
   * put the memtable back to the MemTablePool and make the metadata in writer visible
   */
  // TODO please consider concurrency with query and insert method.
  private void closeUnsealedTsFileProcessor(
      TsFileProcessor tsFileProcessor) throws TsFileProcessorException {
    closeQueryLock.writeLock().lock();
    try {
      tsFileProcessor.close();
    } finally {
      closeQueryLock.writeLock().unlock();
    }
    //closingSequenceTsFileProcessor is a thread safety class.
    if (closingSequenceTsFileProcessor.contains(tsFileProcessor)) {
      closingSequenceTsFileProcessor.remove(tsFileProcessor);
    } else {
      closingUnSequenceTsFileProcessor.remove(tsFileProcessor);
    }
    logger.info("signal closing storage group condition in {}", storageGroupName);
    synchronized (closeStorageGroupCondition) {
      closeStorageGroupCondition.notifyAll();
    }
  }

  /**
   * count all Tsfiles in the storage group which need to be upgraded
   *
   * @return total num of the tsfiles which need to be upgraded in the storage group
   */
  public int countUpgradeFiles() {
    int cntUpgradeFileNum = 0;
    for (TsFileResource seqTsFileResource : sequenceFileTreeSet) {
      if (UpgradeUtils.isNeedUpgrade(seqTsFileResource)) {
        cntUpgradeFileNum += 1;
      }
    }
    for (TsFileResource unseqTsFileResource : unSequenceFileList) {
      if (UpgradeUtils.isNeedUpgrade(unseqTsFileResource)) {
        cntUpgradeFileNum += 1;
      }
    }
    return cntUpgradeFileNum;
  }

  public void upgrade() {
    for (TsFileResource seqTsFileResource : sequenceFileTreeSet) {
      seqTsFileResource.doUpgrade();
    }
    for (TsFileResource unseqTsFileResource : unSequenceFileList) {
      unseqTsFileResource.doUpgrade();
    }
  }

  public void merge(boolean fullMerge) {
    writeLock();
    try {
      if (isMerging) {
        if (logger.isInfoEnabled()) {
          logger.info("{} Last merge is ongoing, currently consumed time: {}ms", storageGroupName,
              (System.currentTimeMillis() - mergeStartTime));
        }
        return;
      }
      logger.info("{} will close all files for starting a merge (fullmerge = {})", storageGroupName,
          fullMerge);
      waitForAllCurrentTsFileProcessorsClosed();
      if (unSequenceFileList.isEmpty() || sequenceFileTreeSet.isEmpty()) {
        logger.info("{} no files to be merged", storageGroupName);
        return;
      }

      long budget = IoTDBDescriptor.getInstance().getConfig().getMergeMemoryBudget();
      long timeLowerBound = System.currentTimeMillis() - dataTTL;
      MergeResource mergeResource = new MergeResource(sequenceFileTreeSet, unSequenceFileList,
          timeLowerBound);

      IMergeFileSelector fileSelector = getMergeFileSelector(budget, mergeResource);
      try {
        List[] mergeFiles = fileSelector.select();
        if (mergeFiles.length == 0) {
          logger.info("{} cannot select merge candidates under the budget {}", storageGroupName,
              budget);
          return;
        }
        // avoid pending tasks holds the metadata and streams
        mergeResource.clear();
        String taskName = storageGroupName + "-" + System.currentTimeMillis();
        // do not cache metadata until true candidates are chosen, or too much metadata will be
        // cached during selection
        mergeResource.setCacheDeviceMeta(true);

        for (TsFileResource tsFileResource : mergeResource.getSeqFiles()) {
          tsFileResource.setMerging(true);
        }
        for (TsFileResource tsFileResource : mergeResource.getUnseqFiles()) {
          tsFileResource.setMerging(true);
        }

        MergeTask mergeTask = new MergeTask(mergeResource, storageGroupSysDir.getPath(),
            this::mergeEndAction, taskName, fullMerge, fileSelector.getConcurrentMergeNum(),
            storageGroupName);
        mergingModification = new ModificationFile(
            storageGroupSysDir + File.separator + MERGING_MODIFICATION_FILE_NAME);
        MergeManager.getINSTANCE().submitMainTask(mergeTask);
        if (logger.isInfoEnabled()) {
          logger.info("{} submits a merge task {}, merging {} seqFiles, {} unseqFiles",
              storageGroupName, taskName, mergeFiles[0].size(), mergeFiles[1].size());
        }
        isMerging = true;
        mergeStartTime = System.currentTimeMillis();

      } catch (MergeException | IOException e) {
        logger.error("{} cannot select file for merge", storageGroupName, e);
      }
    } finally {
      writeUnlock();
    }
  }

  private IMergeFileSelector getMergeFileSelector(long budget, MergeResource resource) {
    MergeFileStrategy strategy = IoTDBDescriptor.getInstance().getConfig().getMergeFileStrategy();
    switch (strategy) {
      case MAX_FILE_NUM:
        return new MaxFileMergeFileSelector(resource, budget);
      case MAX_SERIES_NUM:
        return new MaxSeriesMergeFileSelector(resource, budget);
      default:
        throw new UnsupportedOperationException("Unknown MergeFileStrategy " + strategy);
    }
  }

  private void removeUnseqFiles(List<TsFileResource> unseqFiles) {
    mergeLock.writeLock().lock();
    try {
      unSequenceFileList.removeAll(unseqFiles);
    } finally {
      mergeLock.writeLock().unlock();
    }

    for (TsFileResource unseqFile : unseqFiles) {
      unseqFile.getWriteQueryLock().writeLock().lock();
      try {
        unseqFile.remove();
      } finally {
        unseqFile.getWriteQueryLock().writeLock().unlock();
      }
    }
  }

  @SuppressWarnings("squid:S1141")
  private void updateMergeModification(TsFileResource seqFile) {
    seqFile.getWriteQueryLock().writeLock().lock();
    try {
      // remove old modifications and write modifications generated during merge
      seqFile.removeModFile();
      if (mergingModification != null) {
        for (Modification modification : mergingModification.getModifications()) {
          seqFile.getModFile().write(modification);
        }
        try {
          seqFile.getModFile().close();
        } catch (IOException e) {
          logger
              .error("Cannot close the ModificationFile {}", seqFile.getModFile().getFilePath(), e);
        }
      }
    } catch (IOException e) {
      logger.error("{} cannot clean the ModificationFile of {} after merge", storageGroupName,
          seqFile.getFile(), e);
    } finally {
      seqFile.getWriteQueryLock().writeLock().unlock();
    }
  }

  private void removeMergingModification() {
    try {
      if (mergingModification != null) {
        mergingModification.remove();
        mergingModification = null;
      }
    } catch (IOException e) {
      logger.error("{} cannot remove merging modification ", storageGroupName, e);
    }
  }

  protected void mergeEndAction(List<TsFileResource> seqFiles, List<TsFileResource> unseqFiles,
      File mergeLog) {
    logger.info("{} a merge task is ending...", storageGroupName);

    if (unseqFiles.isEmpty()) {
      // merge runtime exception arose, just end this merge
      isMerging = false;
      logger.info("{} a merge task abnormally ends", storageGroupName);
      return;
    }

    removeUnseqFiles(unseqFiles);

    for (int i = 0; i < seqFiles.size(); i++) {
      TsFileResource seqFile = seqFiles.get(i);
      mergeLock.writeLock().lock();
      try {
        updateMergeModification(seqFile);
        if (i == seqFiles.size() - 1) {
          //FIXME if there is an exception, the the modification file will be not closed.
          removeMergingModification();
          isMerging = false;
          mergeLog.delete();
        }
      } finally {
        mergeLock.writeLock().unlock();
      }
    }
    logger.info("{} a merge task ends", storageGroupName);
  }

  /**
   * Load a new tsfile to storage group processor. Tne file may have overlap with other files.
   * <p>
   * or unsequence list.
   * <p>
   * Secondly, execute the loading process by the type.
   * <p>
   * Finally, update the latestTimeForEachDevice and latestFlushedTimeForEachDevice.
   * @param newTsFileResource tsfile resource
   * @UsedBy sync module.
   */
  public void loadNewTsFileForSync(TsFileResource newTsFileResource)
      throws TsFileProcessorException {
    File tsfileToBeInserted = newTsFileResource.getFile();
    writeLock();
    mergeLock.writeLock().lock();
    try {
      loadTsFileByType(LoadTsFileType.LOAD_SEQUENCE, tsfileToBeInserted, newTsFileResource);
      updateLatestTimeMap(newTsFileResource);
    } catch (DiskSpaceInsufficientException e) {
      logger.error(
          "Failed to append the tsfile {} to storage group processor {} because the disk space is insufficient.",
          tsfileToBeInserted.getAbsolutePath(), tsfileToBeInserted.getParentFile().getName());
      IoTDBDescriptor.getInstance().getConfig().setReadOnly(true);
      throw new TsFileProcessorException(e);
    } finally {
      mergeLock.writeLock().unlock();
      writeUnlock();
    }
  }

  /**
   * Load a new tsfile to storage group processor. Tne file may have overlap with other files. <p>
   * that there has no file which is overlapping with the new file.
   * <p>
   * Firstly, determine the loading type of the file, whether it needs to be loaded in sequence list
   * or unsequence list.
   * <p>
   * Secondly, execute the loading process by the type.
   * <p>
   * Finally, update the latestTimeForEachDevice and latestFlushedTimeForEachDevice.
   *
   * @param newTsFileResource tsfile resource
   * @UsedBy load external tsfile module
   */
  public void loadNewTsFile(TsFileResource newTsFileResource)
      throws TsFileProcessorException {
    File tsfileToBeInserted = newTsFileResource.getFile();
    writeLock();
    mergeLock.writeLock().lock();
    try {
      boolean isOverlap = false;
      int preIndex = -1, subsequentIndex = sequenceFileTreeSet.size();

      List<TsFileResource> sequenceList = new ArrayList<>(sequenceFileTreeSet);
      // check new tsfile
      outer:
      for (int i = 0; i < sequenceList.size(); i++) {
        if (sequenceList.get(i).getFile().getName().equals(tsfileToBeInserted.getName())) {
          return;
        }
        if (i == sequenceList.size() - 1 && sequenceList.get(i).getEndTimeMap().isEmpty()) {
          continue;
        }
        boolean hasPre = false, hasSubsequence = false;
        for (String device : newTsFileResource.getStartTimeMap().keySet()) {
          if (sequenceList.get(i).getStartTimeMap().containsKey(device)) {
            long startTime1 = sequenceList.get(i).getStartTimeMap().get(device);
            long endTime1 = sequenceList.get(i).getEndTimeMap().get(device);
            long startTime2 = newTsFileResource.getStartTimeMap().get(device);
            long endTime2 = newTsFileResource.getEndTimeMap().get(device);
            if (startTime1 > endTime2) {
              hasSubsequence = true;
            } else if (startTime2 > endTime1) {
              hasPre = true;
            } else {
              isOverlap = true;
              break outer;
            }
          }
        }
        if (hasPre && hasSubsequence) {
          isOverlap = true;
          break;
        }
        if (!hasPre && hasSubsequence) {
          subsequentIndex = i;
          break;
        }
        if (hasPre) {
          preIndex = i;
        }
      }

      // loading tsfile by type
      if (isOverlap) {
        loadTsFileByType(LoadTsFileType.LOAD_UNSEQUENCE, tsfileToBeInserted, newTsFileResource);
      } else {

        // check whether the file name needs to be renamed.
        if (subsequentIndex != sequenceFileTreeSet.size() || preIndex != -1) {
          String newFileName = getFileNameForLoadingFile(tsfileToBeInserted.getName(), preIndex,
              subsequentIndex, getTimePartitionFromTsFileResource(newTsFileResource));
          if (!newFileName.equals(tsfileToBeInserted.getName())) {
            logger.info("Tsfile {} must be renamed to {} for loading into the sequence list.",
                tsfileToBeInserted.getName(), newFileName);
            newTsFileResource.setFile(new File(tsfileToBeInserted.getParentFile(), newFileName));
          }
        }
        loadTsFileByType(LoadTsFileType.LOAD_SEQUENCE, tsfileToBeInserted, newTsFileResource);
      }

      // update latest time map
      updateLatestTimeMap(newTsFileResource);
      allDirectFileVersions.addAll(newTsFileResource.getHistoricalVersions());
    } catch (DiskSpaceInsufficientException e) {
      logger.error(
          "Failed to append the tsfile {} to storage group processor {} because the disk space is insufficient.",
          tsfileToBeInserted.getAbsolutePath(), tsfileToBeInserted.getParentFile().getName());
      IoTDBDescriptor.getInstance().getConfig().setReadOnly(true);
      throw new TsFileProcessorException(e);
    } finally {
      mergeLock.writeLock().unlock();
      writeUnlock();
    }
  }

  /**
   * Get an appropriate filename to ensure the order between files. The tsfile is named after
   * ({systemTime}-{versionNum}-{mergeNum}.tsfile).
   * <p>
   * The sorting rules for tsfile names @see {@link this#compareFileName}, we can restore the list
   * based on the file name and ensure the correctness of the order, so there are three cases.
   * <p>
   * 1. The tsfile is to be inserted in the first place of the list. If the timestamp in the file
   * name is less than the timestamp in the file name of the first tsfile  in the list, then the
   * file name is legal and the file name is returned directly. Otherwise, its timestamp can be set
   * to half of the timestamp value in the file name of the first tsfile in the list , and the
   * version number is the version number in the file name of the first tsfile in the list.
   * <p>
   * 2. The tsfile is to be inserted in the last place of the list. If the timestamp in the file
   * name is lager than the timestamp in the file name of the last tsfile  in the list, then the
   * file name is legal and the file name is returned directly. Otherwise, the file name is
   * generated by the system according to the naming rules and returned.
   * <p>
   * 3. This file is inserted between two files. If the timestamp in the name of the file satisfies
   * the timestamp between the timestamps in the name of the two files, then it is a legal name and
   * returns directly; otherwise, the time stamp is the mean of the timestamps of the two files, the
   * version number is the version number in the tsfile with a larger timestamp.
   *
   * @param tsfileName origin tsfile name
   * @return appropriate filename
   */
  private String getFileNameForLoadingFile(String tsfileName, int preIndex, int subsequentIndex,
      long timePartitionId) {
    long currentTsFileTime = Long
        .parseLong(tsfileName.split(IoTDBConstant.TSFILE_NAME_SEPARATOR)[0]);
    long preTime;
    List<TsFileResource> sequenceList = new ArrayList<>(sequenceFileTreeSet);
    if (preIndex == -1) {
      preTime = 0L;
    } else {
      String preName = sequenceList.get(preIndex).getFile().getName();
      preTime = Long.parseLong(preName.split(IoTDBConstant.TSFILE_NAME_SEPARATOR)[0]);
    }
    if (subsequentIndex == sequenceFileTreeSet.size()) {
      return preTime < currentTsFileTime ? tsfileName : getNewTsFileName(timePartitionId);
    } else {
      String subsequenceName = sequenceList.get(subsequentIndex).getFile().getName();
      long subsequenceTime = Long
          .parseLong(subsequenceName.split(IoTDBConstant.TSFILE_NAME_SEPARATOR)[0]);
      long subsequenceVersion = Long
          .parseLong(subsequenceName.split(IoTDBConstant.TSFILE_NAME_SEPARATOR)[1]);
      if (preTime < currentTsFileTime && currentTsFileTime < subsequenceTime) {
        return tsfileName;
      } else {
        return getNewTsFileName(preTime + ((subsequenceTime - preTime) >> 1), subsequenceVersion,
            0);
      }
    }
  }

  /**
   * Update latest time in latestTimeForEachDevice and latestFlushedTimeForEachDevice.
   *
   * @UsedBy sync module, load external tsfile module.
   */
  private void updateLatestTimeMap(TsFileResource newTsFileResource) {
    for (Entry<String, Long> entry : newTsFileResource.getEndTimeMap().entrySet()) {
      String device = entry.getKey();
      long endTime = newTsFileResource.getEndTimeMap().get(device);
      long timePartitionId = fromTimeToTimePartition(endTime);
      if (!latestTimeForEachDevice.computeIfAbsent(timePartitionId, id -> new HashMap<>())
          .containsKey(device)
          || latestTimeForEachDevice.get(timePartitionId).get(device) < endTime) {
        latestTimeForEachDevice.get(timePartitionId).put(device, endTime);
      }

      Map<String, Long> latestFlushTimeForPartition = latestFlushedTimeForEachDevice
          .getOrDefault(timePartitionId, new HashMap<>());

      if (!latestFlushTimeForPartition.containsKey(device)
          || latestFlushTimeForPartition.get(device) < endTime) {
        latestFlushedTimeForEachDevice
            .computeIfAbsent(timePartitionId, id -> new HashMap<String, Long>())
            .put(device, endTime);
      }
    }
  }

  /**
   * Execute the loading process by the type.
   *
   * @param type load type
   * @param tsFileResource tsfile resource to be loaded
   * @UsedBy sync module, load external tsfile module.
   */
  private void loadTsFileByType(LoadTsFileType type, File syncedTsFile,
      TsFileResource tsFileResource)
      throws TsFileProcessorException, DiskSpaceInsufficientException {
    File targetFile;
    long timeRangeId = fromTimeToTimePartition(
        tsFileResource.getStartTimeMap().entrySet().iterator().next().getValue());
    switch (type) {
      case LOAD_UNSEQUENCE:
        targetFile = new File(DirectoryManager.getInstance().getNextFolderForUnSequenceFile(),
            storageGroupName + File.separatorChar + timeRangeId + File.separator + tsFileResource
                .getFile().getName());
        tsFileResource.setFile(targetFile);
        unSequenceFileList.add(tsFileResource);
        logger.info("Load tsfile in unsequence list, move file from {} to {}",
            syncedTsFile.getAbsolutePath(), targetFile.getAbsolutePath());
        break;
      case LOAD_SEQUENCE:
        targetFile =
            new File(DirectoryManager.getInstance().getNextFolderForSequenceFile(),
                storageGroupName + File.separatorChar + timeRangeId + File.separator
                    + tsFileResource.getFile().getName());
        tsFileResource.setFile(targetFile);
        sequenceFileTreeSet.add(tsFileResource);
        logger.info("Load tsfile in sequence list, move file from {} to {}",
            syncedTsFile.getAbsolutePath(), targetFile.getAbsolutePath());
        break;
      default:
        throw new TsFileProcessorException(
            String.format("Unsupported type of loading tsfile : %s", type));
    }

    // move file from sync dir to data dir
    if (!targetFile.getParentFile().exists()) {
      targetFile.getParentFile().mkdirs();
    }
    try {
      FileUtils.moveFile(syncedTsFile, targetFile);
    } catch (IOException e) {
      logger.error("File renaming failed when loading tsfile. Origin: {}, Target: {}",
          syncedTsFile.getAbsolutePath(), targetFile.getAbsolutePath(), e);
      throw new TsFileProcessorException(String.format(
          "File renaming failed when loading tsfile. Origin: %s, Target: %s, because %s",
          syncedTsFile.getAbsolutePath(), targetFile.getAbsolutePath(), e.getMessage()));
    }

    File syncedResourceFile = new File(
        syncedTsFile.getAbsolutePath() + TsFileResource.RESOURCE_SUFFIX);
    File targetResourceFile = new File(
        targetFile.getAbsolutePath() + TsFileResource.RESOURCE_SUFFIX);
    try {
      FileUtils.moveFile(syncedResourceFile, targetResourceFile);
    } catch (IOException e) {
      logger.error("File renaming failed when loading .resource file. Origin: {}, Target: {}",
          syncedResourceFile.getAbsolutePath(), targetResourceFile.getAbsolutePath(), e);
      throw new TsFileProcessorException(String.format(
          "File renaming failed when loading .resource file. Origin: %s, Target: %s, because %s",
          syncedResourceFile.getAbsolutePath(), targetResourceFile.getAbsolutePath(),
          e.getMessage()));
    }
  }

  /**
   * Delete tsfile if it exists.
   * <p>
   * Firstly, remove the TsFileResource from sequenceFileList/unSequenceFileList.
   * <p>
   * Secondly, delete the tsfile and .resource file.
   *
   * @param tsfieToBeDeleted tsfile to be deleted
   * @return whether the file to be deleted exists.
   * @UsedBy sync module, load external tsfile module.
   */
  public boolean deleteTsfile(File tsfieToBeDeleted) {
    writeLock();
    mergeLock.writeLock().lock();
    TsFileResource tsFileResourceToBeDeleted = null;
    try {
      Iterator<TsFileResource> sequenceIterator = sequenceFileTreeSet.iterator();
      while (sequenceIterator.hasNext()) {
        TsFileResource sequenceResource = sequenceIterator.next();
        if (sequenceResource.getFile().getName().equals(tsfieToBeDeleted.getName())) {
          tsFileResourceToBeDeleted = sequenceResource;
          sequenceIterator.remove();
          break;
        }
      }
      if (tsFileResourceToBeDeleted == null) {
        Iterator<TsFileResource> unsequenceIterator = unSequenceFileList.iterator();
        while (unsequenceIterator.hasNext()) {
          TsFileResource unsequenceResource = unsequenceIterator.next();
          if (unsequenceResource.getFile().getName().equals(tsfieToBeDeleted.getName())) {
            tsFileResourceToBeDeleted = unsequenceResource;
            unsequenceIterator.remove();
            break;
          }
        }
      }
    } finally {
      mergeLock.writeLock().unlock();
      writeUnlock();
    }
    if (tsFileResourceToBeDeleted == null) {
      return false;
    }
    tsFileResourceToBeDeleted.getWriteQueryLock().writeLock().lock();
    try {
      tsFileResourceToBeDeleted.remove();
      logger.info("Delete tsfile {} successfully.", tsFileResourceToBeDeleted.getFile());
    } finally {
      tsFileResourceToBeDeleted.getWriteQueryLock().writeLock().unlock();
    }
    return true;
  }


  public Collection<TsFileProcessor> getWorkSequenceTsFileProcessors() {
    return workSequenceTsFileProcessors.values();
  }

  /**
   * Move tsfile to the target directory if it exists.
   * <p>
   * Firstly, remove the TsFileResource from sequenceFileList/unSequenceFileList.
   * <p>
   * Secondly, move the tsfile and .resource file to the target directory.
   *
   * @param fileToBeMoved tsfile to be moved
   * @return whether the file to be moved exists.
   * @UsedBy load external tsfile module.
   */
  public boolean moveTsfile(File fileToBeMoved, File targetDir) throws IOException {
    writeLock();
    mergeLock.writeLock().lock();
    TsFileResource tsFileResourceToBeMoved = null;
    try {
      Iterator<TsFileResource> sequenceIterator = sequenceFileTreeSet.iterator();
      while (sequenceIterator.hasNext()) {
        TsFileResource sequenceResource = sequenceIterator.next();
        if (sequenceResource.getFile().getName().equals(fileToBeMoved.getName())) {
          tsFileResourceToBeMoved = sequenceResource;
          sequenceIterator.remove();
          break;
        }
      }
      if (tsFileResourceToBeMoved == null) {
        Iterator<TsFileResource> unsequenceIterator = unSequenceFileList.iterator();
        while (unsequenceIterator.hasNext()) {
          TsFileResource unsequenceResource = unsequenceIterator.next();
          if (unsequenceResource.getFile().getName().equals(fileToBeMoved.getName())) {
            tsFileResourceToBeMoved = unsequenceResource;
            unsequenceIterator.remove();
            break;
          }
        }
      }
    } finally {
      mergeLock.writeLock().unlock();
      writeUnlock();
    }
    if (tsFileResourceToBeMoved == null) {
      return false;
    }
    tsFileResourceToBeMoved.getWriteQueryLock().writeLock().lock();
    try {
      tsFileResourceToBeMoved.moveTo(targetDir);
      logger
          .info("Move tsfile {} to target dir {} successfully.", tsFileResourceToBeMoved.getFile(),
              targetDir.getPath());
    } finally {
      tsFileResourceToBeMoved.getWriteQueryLock().writeLock().unlock();
    }
    return true;
  }


  public Collection<TsFileProcessor> getWorkUnsequenceTsFileProcessor() {
    return workUnsequenceTsFileProcessors.values();
  }

  public void setDataTTL(long dataTTL) {
    this.dataTTL = dataTTL;
    checkFilesTTL();
  }

  @TestOnly
  public List<TsFileResource> getSequenceFileTreeSet() {
    return new ArrayList<>(sequenceFileTreeSet);
  }

  @TestOnly
  public List<TsFileResource> getUnSequenceFileList() {
    return unSequenceFileList;
  }

  private enum LoadTsFileType {
    LOAD_SEQUENCE, LOAD_UNSEQUENCE
  }

  @FunctionalInterface
  public interface CloseTsFileCallBack {

    void call(TsFileProcessor caller) throws TsFileProcessorException, IOException;
  }

  @FunctionalInterface
  public interface UpdateEndTimeCallBack {

    boolean call(TsFileProcessor caller);
  }

}<|MERGE_RESOLUTION|>--- conflicted
+++ resolved
@@ -66,7 +66,7 @@
 import org.apache.iotdb.tsfile.read.common.Path;
 import org.apache.iotdb.tsfile.read.filter.basic.Filter;
 import org.apache.iotdb.tsfile.utils.Pair;
-import org.apache.iotdb.tsfile.write.schema.TimeseriesSchema;
+import org.apache.iotdb.tsfile.write.schema.MeasurementSchema;
 import org.apache.iotdb.tsfile.write.schema.Schema;
 import org.apache.iotdb.tsfile.write.writer.RestorableTsFileIOWriter;
 import org.slf4j.Logger;
@@ -445,18 +445,12 @@
     }
   }
 
-<<<<<<< HEAD
-  private Schema constructSchema(String storageGroupName) {
-    Map<String, TimeseriesSchema> schemaMap;
-    schemaMap = MManager.getInstance().getStorageGroupSchemaMap(storageGroupName);
-=======
   private Schema constructSchema(String storageGroupName) throws MetadataException {
     List<MeasurementSchema> columnSchemaList =
         MManager.getInstance().getStorageGroupSchema(storageGroupName);
->>>>>>> 6fc0aa98
 
     Schema newSchema = new Schema();
-    for (Map.Entry<String, TimeseriesSchema> entry : schemaMap.entrySet()) {
+    for (Map.Entry<String, MeasurementSchema> entry : schemaMap.entrySet()) {
       newSchema.registerTimeseries(new Path(entry.getKey()), entry.getValue());
     }
     return newSchema;
@@ -470,7 +464,7 @@
       CompressionType compressor, Map<String, String> props) {
     writeLock();
     try {
-      schema.registerTimeseries(path, new TimeseriesSchema(path.getMeasurement(), dataType, encoding,
+      schema.registerTimeseries(path, new MeasurementSchema(path.getMeasurement(), dataType, encoding,
           compressor, props));
     } finally {
       writeUnlock();
@@ -1070,12 +1064,7 @@
       Collection<TsFileResource> tsFileResources,
       String deviceId, String measurementId, QueryContext context, Filter timeFilter) {
 
-<<<<<<< HEAD
-    TimeseriesSchema mSchema = schema.getSeriesSchema(new Path(deviceId, measurementId));
-    TSDataType dataType = mSchema.getType();
-=======
-    MeasurementSchema mSchema = schema.getMeasurementSchema(measurementId);
->>>>>>> 6fc0aa98
+    MeasurementSchema mSchema = schema.getSeriesSchema(new Path(deviceId, measurementId));
 
     List<TsFileResource> tsfileResourcesForQuery = new ArrayList<>();
     long timeLowerBound = dataTTL != Long.MAX_VALUE ? System.currentTimeMillis() - dataTTL : Long
