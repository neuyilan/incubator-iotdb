/*
 * Licensed to the Apache Software Foundation (ASF) under one
 * or more contributor license agreements.  See the NOTICE file
 * distributed with this work for additional information
 * regarding copyright ownership.  The ASF licenses this file
 * to you under the Apache License, Version 2.0 (the
 * "License"); you may not use this file except in compliance
 * with the License.  You may obtain a copy of the License at
 *
 *      http://www.apache.org/licenses/LICENSE-2.0
 *
 * Unless required by applicable law or agreed to in writing,
 * software distributed under the License is distributed on an
 * "AS IS" BASIS, WITHOUT WARRANTIES OR CONDITIONS OF ANY
 * KIND, either express or implied.  See the License for the
 * specific language governing permissions and limitations
 * under the License.
 */
package org.apache.iotdb.db.engine.storagegroup;

import static org.apache.iotdb.db.engine.merge.task.MergeTask.MERGE_SUFFIX;
import static org.apache.iotdb.db.engine.storagegroup.TsFileResource.TEMP_SUFFIX;
import static org.apache.iotdb.tsfile.common.constant.TsFileConstant.TSFILE_SUFFIX;

import java.io.File;
import java.io.IOException;
import java.util.ArrayList;
import java.util.Collection;
import java.util.Collections;
import java.util.Date;
import java.util.HashMap;
import java.util.HashSet;
import java.util.Iterator;
import java.util.LinkedList;
import java.util.List;
import java.util.Map;
import java.util.Map.Entry;
import java.util.Set;
import java.util.TreeMap;
import java.util.TreeSet;
import java.util.concurrent.locks.ReadWriteLock;
import java.util.concurrent.locks.ReentrantReadWriteLock;
import org.apache.commons.io.FileUtils;
import org.apache.iotdb.db.conf.IoTDBConstant;
import org.apache.iotdb.db.conf.IoTDBDescriptor;
import org.apache.iotdb.db.conf.directories.DirectoryManager;
import org.apache.iotdb.db.engine.StorageEngine;
import org.apache.iotdb.db.engine.fileSystem.SystemFileFactory;
import org.apache.iotdb.db.engine.flush.TsFileFlushPolicy;
import org.apache.iotdb.db.engine.merge.manage.MergeManager;
import org.apache.iotdb.db.engine.merge.manage.MergeResource;
import org.apache.iotdb.db.engine.merge.selector.IMergeFileSelector;
import org.apache.iotdb.db.engine.merge.selector.MaxFileMergeFileSelector;
import org.apache.iotdb.db.engine.merge.selector.MaxSeriesMergeFileSelector;
import org.apache.iotdb.db.engine.merge.selector.MergeFileStrategy;
import org.apache.iotdb.db.engine.merge.task.MergeTask;
import org.apache.iotdb.db.engine.merge.task.RecoverMergeTask;
import org.apache.iotdb.db.engine.modification.Deletion;
import org.apache.iotdb.db.engine.modification.Modification;
import org.apache.iotdb.db.engine.modification.ModificationFile;
import org.apache.iotdb.db.engine.querycontext.QueryDataSource;
import org.apache.iotdb.db.engine.querycontext.ReadOnlyMemChunk;
import org.apache.iotdb.db.engine.version.SimpleFileVersionController;
import org.apache.iotdb.db.engine.version.VersionController;
import org.apache.iotdb.db.exception.DiskSpaceInsufficientException;
import org.apache.iotdb.db.exception.MergeException;
import org.apache.iotdb.db.exception.TsFileProcessorException;
import org.apache.iotdb.db.exception.metadata.MetadataException;
import org.apache.iotdb.db.exception.query.OutOfTTLException;
import org.apache.iotdb.db.exception.query.QueryProcessException;
import org.apache.iotdb.db.exception.storageGroup.StorageGroupProcessorException;
import org.apache.iotdb.db.metadata.MManager;
import org.apache.iotdb.db.metadata.mnode.LeafMNode;
import org.apache.iotdb.db.metadata.mnode.MNode;
import org.apache.iotdb.db.qp.physical.crud.BatchInsertPlan;
import org.apache.iotdb.db.qp.physical.crud.DeletePlan;
import org.apache.iotdb.db.qp.physical.crud.InsertPlan;
import org.apache.iotdb.db.query.context.QueryContext;
import org.apache.iotdb.db.query.control.QueryFileManager;
import org.apache.iotdb.db.utils.CopyOnReadLinkedList;
import org.apache.iotdb.db.utils.UpgradeUtils;
import org.apache.iotdb.db.writelog.recover.TsFileRecoverPerformer;
import org.apache.iotdb.rpc.TSStatusCode;
import org.apache.iotdb.tsfile.file.metadata.ChunkMetaData;
import org.apache.iotdb.tsfile.file.metadata.enums.CompressionType;
import org.apache.iotdb.tsfile.file.metadata.enums.TSDataType;
import org.apache.iotdb.tsfile.file.metadata.enums.TSEncoding;
import org.apache.iotdb.tsfile.fileSystem.FSFactoryProducer;
import org.apache.iotdb.tsfile.fileSystem.fsFactory.FSFactory;
import org.apache.iotdb.tsfile.read.common.Path;
import org.apache.iotdb.tsfile.read.filter.basic.Filter;
import org.apache.iotdb.tsfile.utils.Pair;
import org.apache.iotdb.tsfile.write.schema.MeasurementSchema;
import org.apache.iotdb.tsfile.write.schema.Schema;
import org.apache.iotdb.tsfile.write.writer.RestorableTsFileIOWriter;
import org.slf4j.Logger;
import org.slf4j.LoggerFactory;


/**
 * For sequence data, a StorageGroupProcessor has some TsFileProcessors, in which there is only one
 * TsFileProcessor in the working status. <br/>
 * <p>
 * There are two situations to set the working TsFileProcessor to closing status:<br/>
 * <p>
 * (1) when inserting data into the TsFileProcessor, and the TsFileProcessor shouldFlush() (or
 * shouldClose())<br/>
 * <p>
 * (2) someone calls waitForAllCurrentTsFileProcessorsClosed(). (up to now, only flush command from
 * cli will call this method)<br/>
 * <p>
 * UnSequence data has the similar process as above.
 * <p>
 * When a sequence TsFileProcessor is submitted to be flushed, the updateLatestFlushTimeCallback()
 * method will be called as a callback.<br/>
 * <p>
 * When a TsFileProcessor is closed, the closeUnsealedTsFileProcessor() method will be called as a
 * callback.
 */
public class StorageGroupProcessor {

  private static final String MERGING_MODIFICATION_FILE_NAME = "merge.mods";
  private static final Logger logger = LoggerFactory.getLogger(StorageGroupProcessor.class);
  private static final int MAX_CACHE_SENSORS = 5000;
  /**
   * a read write lock for guaranteeing concurrent safety when accessing all fields in this class
   * (i.e., schema, (un)sequenceFileList, work(un)SequenceTsFileProcessor,
   * closing(Un)SequenceTsFileProcessor, latestTimeForEachDevice, and
   * partitionLatestFlushedTimeForEachDevice)
   */
  private final ReadWriteLock insertLock = new ReentrantReadWriteLock();
  /**
   * closeStorageGroupCondition is used to wait for all currently closing TsFiles to be done.
   */
  private final Object closeStorageGroupCondition = new Object();
  /**
   * avoid some tsfileResource is changed (e.g., from unsealed to sealed) when a query is executed.
   */
  private final ReadWriteLock closeQueryLock = new ReentrantReadWriteLock();
  /**
   * time partition id in the storage group -> tsFileProcessor for this time partition
   */
  private final TreeMap<Long, TsFileProcessor> workSequenceTsFileProcessors = new TreeMap<>();
  /**
   * time partition id in the storage group -> tsFileProcessor for this time partition
   */
  private final TreeMap<Long, TsFileProcessor> workUnsequenceTsFileProcessors = new TreeMap<>();

  /**
   * the schema of time series that belong this storage group
   */
  private Schema schema;
  // includes sealed and unsealed sequence TsFiles
  private TreeSet<TsFileResource> sequenceFileTreeSet = new TreeSet<>(
      (o1, o2) -> {
        int rangeCompare = Long.compare(Long.parseLong(o1.getFile().getParentFile().getName()),
            Long.parseLong(o2.getFile().getParentFile().getName()));
        return rangeCompare == 0 ? compareFileName(o1.getFile(), o2.getFile()) : rangeCompare;
      });

  private CopyOnReadLinkedList<TsFileProcessor> closingSequenceTsFileProcessor = new CopyOnReadLinkedList<>();
  // includes sealed and unsealed unSequence TsFiles
  private List<TsFileResource> unSequenceFileList = new ArrayList<>();
  private CopyOnReadLinkedList<TsFileProcessor> closingUnSequenceTsFileProcessor = new CopyOnReadLinkedList<>();
  /*
   * time partition id -> map, which contains
   * device -> global latest timestamp of each device latestTimeForEachDevice caches non-flushed
   * changes upon timestamps of each device, and is used to update partitionLatestFlushedTimeForEachDevice
   * when a flush is issued.
   */
  private Map<Long, Map<String, Long>> latestTimeForEachDevice = new HashMap<>();
  /**
   * time partition id -> map, which contains device -> largest timestamp of the latest memtable to
   * be submitted to asyncTryToFlush partitionLatestFlushedTimeForEachDevice determines whether a data point
   * should be put into a sequential file or an unsequential file. Data of some device with
   * timestamp less than or equals to the device's latestFlushedTime should go into an unsequential
   * file.
   */
  private Map<Long, Map<String, Long>> partitionLatestFlushedTimeForEachDevice = new HashMap<>();
  /**
   * global mapping of device -> largest timestamp of the latest memtable to * be submitted to
   * asyncTryToFlush, globalLatestFlushedTimeForEachDevice is utilized to maintain global
   * latestFlushedTime of devices and will be updated along with partitionLatestFlushedTimeForEachDevice
   */
  private Map<String, Long> globalLatestFlushedTimeForEachDevice = new HashMap<>();
  private String storageGroupName;
  private File storageGroupSysDir;
  /**
   * time partition id -> version controller which assigns a version for each MemTable and
   * deletion/update such that after they are persisted, the order of insertions, deletions and
   * updates can be re-determined.
   */
  private HashMap<Long, VersionController> timePartitionIdVersionControllerMap = new HashMap<>();
  /**
   * mergeLock is to be used in the merge process. Concurrent queries, deletions and merges may
   * result in losing some deletion in the merged new file, so a lock is necessary.
   */
  private ReentrantReadWriteLock mergeLock = new ReentrantReadWriteLock();
  /**
   * This is the modification file of the result of the current merge. Because the merged file may
   * be invisible at this moment, without this, deletion/update during merge could be lost.
   */
  private ModificationFile mergingModification;
  private volatile boolean isMerging = false;
  private long mergeStartTime;
  /**
   * This linked list records the access order of measurements used by query.
   */
  private LinkedList<String> lruForSensorUsedInQuery = new LinkedList<>();
  /**
   * when the data in a storage group is older than dataTTL, it is considered invalid and will be
   * eventually removed.
   */
  private long dataTTL = Long.MAX_VALUE;
  private FSFactory fsFactory = FSFactoryProducer.getFSFactory();
  private TsFileFlushPolicy fileFlushPolicy;

  // allDirectFileVersions records the versions of the direct TsFiles (generated by flush), not
  // including the files generated by merge
  private Set<Long> allDirectFileVersions = new HashSet<>();

  public StorageGroupProcessor(String systemInfoDir, String storageGroupName,
      TsFileFlushPolicy fileFlushPolicy)
      throws StorageGroupProcessorException, MetadataException {
    this.storageGroupName = storageGroupName;
    this.fileFlushPolicy = fileFlushPolicy;

    // construct the file schema
    this.schema = constructSchema(storageGroupName);

    storageGroupSysDir = SystemFileFactory.INSTANCE.getFile(systemInfoDir, storageGroupName);
    if (storageGroupSysDir.mkdirs()) {
      logger.info("Storage Group system Directory {} doesn't exist, create it",
          storageGroupSysDir.getPath());
    } else if (!storageGroupSysDir.exists()) {
      logger.error("create Storage Group system Directory {} failed",
          storageGroupSysDir.getPath());
    }

    recover();
  }

  private void recover() throws StorageGroupProcessorException {
    logger.info("recover Storage Group  {}", storageGroupName);

    try {
      // collect TsFiles from sequential and unsequential data directory
      List<TsFileResource> seqTsFiles = getAllFiles(
          DirectoryManager.getInstance().getAllSequenceFileFolders());
      List<TsFileResource> unseqTsFiles =
          getAllFiles(DirectoryManager.getInstance().getAllUnSequenceFileFolders());

      recoverSeqFiles(seqTsFiles);
      recoverUnseqFiles(unseqTsFiles);

      for (TsFileResource resource : seqTsFiles) {
        //After recover, case the TsFile's length is equal to 0, delete both the TsFileResource and the file itself
        if (resource.getFile().length() == 0) {
          deleteTsfile(resource.getFile());
        }
        allDirectFileVersions.addAll(resource.getHistoricalVersions());
      }
      for (TsFileResource resource : unseqTsFiles) {
        //After recover, case the TsFile's length is equal to 0, delete both the TsFileResource and the file itself
        if (resource.getFile().length() == 0) {
          deleteTsfile(resource.getFile());
        }
        allDirectFileVersions.addAll(resource.getHistoricalVersions());
      }

      String taskName = storageGroupName + "-" + System.currentTimeMillis();
      File mergingMods = SystemFileFactory.INSTANCE.getFile(storageGroupSysDir,
          MERGING_MODIFICATION_FILE_NAME);
      if (mergingMods.exists()) {
        mergingModification = new ModificationFile(mergingMods.getPath());
      }
      RecoverMergeTask recoverMergeTask = new RecoverMergeTask(seqTsFiles, unseqTsFiles,
          storageGroupSysDir.getPath(), this::mergeEndAction, taskName,
          IoTDBDescriptor.getInstance().getConfig().isForceFullMerge(), storageGroupName);
      logger.info("{} a RecoverMergeTask {} starts...", storageGroupName, taskName);
      recoverMergeTask
          .recoverMerge(IoTDBDescriptor.getInstance().getConfig().isContinueMergeAfterReboot());
      if (!IoTDBDescriptor.getInstance().getConfig().isContinueMergeAfterReboot()) {
        mergingMods.delete();
      }
    } catch (IOException | MetadataException e) {
      throw new StorageGroupProcessorException(e);
    }

    for (TsFileResource resource : sequenceFileTreeSet) {
      long timePartitionId = getTimePartitionFromTsFileResource(resource);
      if (timePartitionId != -1) {
        latestTimeForEachDevice.computeIfAbsent(timePartitionId, l -> new HashMap<>())
            .putAll(resource.getEndTimeMap());
        partitionLatestFlushedTimeForEachDevice.computeIfAbsent(timePartitionId, id -> new HashMap<>())
            .putAll(resource.getEndTimeMap());

        for (Map.Entry<String, Long> mapEntry : resource.getEndTimeMap().entrySet()) {
          if (!globalLatestFlushedTimeForEachDevice.containsKey(mapEntry.getKey())
              || globalLatestFlushedTimeForEachDevice.get(mapEntry.getKey())
                  < mapEntry.getValue()) {
            globalLatestFlushedTimeForEachDevice.put(mapEntry.getKey(), mapEntry.getValue());
          }
        }
      }
    }
  }

  private long getTimePartitionFromTsFileResource(TsFileResource resource) {
    // device id -> start map
    // if start time map is empty, tsfile resource is empty, return -1;
    Map<String, Long> startTimeMap = resource.getStartTimeMap();
    // just find any time of device
    Iterator<Long> iterator = startTimeMap.values().iterator();
    if (iterator.hasNext()) {
      return StorageEngine.fromTimeToTimePartition(iterator.next());
    }

    return -1;
  }

  /**
   * get version controller by time partition Id Thread-safety should be ensure by caller
   *
   * @param timePartitionId time partition Id
   * @return version controller
   */
  private VersionController getVersionControllerByTimePartitionId(long timePartitionId) {
    VersionController res = timePartitionIdVersionControllerMap.get(timePartitionId);
    if (res == null) {
      try {
        res = new SimpleFileVersionController(storageGroupSysDir.getPath(), timePartitionId);
        timePartitionIdVersionControllerMap.put(timePartitionId, res);
      } catch (IOException e) {
        logger.error("can't build a version controller for time partition" + timePartitionId);
      }
    }

    return res;
  }

  private List<TsFileResource> getAllFiles(List<String> folders) {
    List<File> tsFiles = new ArrayList<>();
    for (String baseDir : folders) {
      File fileFolder = fsFactory.getFile(baseDir, storageGroupName);
      if (!fileFolder.exists()) {
        continue;
      }

      for (File timeRangeFileFolder : fileFolder.listFiles()) {
        // some TsFileResource may be being persisted when the system crashed, try recovering such
        // resources
        continueFailedRenames(timeRangeFileFolder, TEMP_SUFFIX);

        // some TsFiles were going to be replaced by the merged files when the system crashed and
        // the process was interrupted before the merged files could be named
        continueFailedRenames(timeRangeFileFolder, MERGE_SUFFIX);

        Collections.addAll(tsFiles,
            fsFactory.listFilesBySuffix(timeRangeFileFolder.getAbsolutePath(), TSFILE_SUFFIX));
      }

    }
    tsFiles.sort(this::compareFileName);
    List<TsFileResource> ret = new ArrayList<>();
    tsFiles.forEach(f -> ret.add(new TsFileResource(f)));
    return ret;
  }

  private void continueFailedRenames(File fileFolder, String suffix) {
    File[] files = fsFactory.listFilesBySuffix(fileFolder.getAbsolutePath(), suffix);
    if (files != null) {
      for (File tempResource : files) {
        File originResource = fsFactory.getFile(tempResource.getPath().replace(suffix, ""));
        if (originResource.exists()) {
          tempResource.delete();
        } else {
          tempResource.renameTo(originResource);
        }
      }
    }
  }

  private void recoverSeqFiles(List<TsFileResource> tsFiles) throws StorageGroupProcessorException {
    for (int i = 0; i < tsFiles.size(); i++) {
      TsFileResource tsFileResource = tsFiles.get(i);
      sequenceFileTreeSet.add(tsFileResource);
      long timePartitionId = getTimePartitionFromTsFileResource(tsFileResource);

      TsFileRecoverPerformer recoverPerformer = new TsFileRecoverPerformer(storageGroupName + "-",
          schema, getVersionControllerByTimePartitionId(timePartitionId), tsFileResource, false,
          i == tsFiles.size() - 1);
      RestorableTsFileIOWriter writer = recoverPerformer.recover();
      if (i != tsFiles.size() - 1 || !writer.canWrite()) {
        // not the last file or cannot write, just close it
        tsFileResource.setClosed(true);
      } else if (writer.canWrite()) {
        // the last file is not closed, continue writing to in
        TsFileProcessor tsFileProcessor = new TsFileProcessor(storageGroupName, tsFileResource,
            schema, getVersionControllerByTimePartitionId(timePartitionId),
            this::closeUnsealedTsFileProcessor,
            this::updateLatestFlushTimeCallback, true, writer);
        workUnsequenceTsFileProcessors
            .put(timePartitionId, tsFileProcessor);
        tsFileResource.setProcessor(tsFileProcessor);
        tsFileProcessor.setTimeRangeId(timePartitionId);
        writer.makeMetadataVisible();
      }
    }
  }

  private void recoverUnseqFiles(List<TsFileResource> tsFiles)
      throws StorageGroupProcessorException {
    for (int i = 0; i < tsFiles.size(); i++) {
      TsFileResource tsFileResource = tsFiles.get(i);
      unSequenceFileList.add(tsFileResource);
      long timePartitionId = getTimePartitionFromTsFileResource(tsFileResource);

      TsFileRecoverPerformer recoverPerformer = new TsFileRecoverPerformer(storageGroupName + "-",
          schema, getVersionControllerByTimePartitionId(timePartitionId), tsFileResource, true,
          i == tsFiles.size() - 1);
      RestorableTsFileIOWriter writer = recoverPerformer.recover();
      if (i != tsFiles.size() - 1 || !writer.canWrite()) {
        // not the last file or cannot write, just close it
        tsFileResource.setClosed(true);
      } else if (writer.canWrite()) {
        // the last file is not closed, continue writing to in
        TsFileProcessor tsFileProcessor = new TsFileProcessor(storageGroupName, tsFileResource,
            schema, getVersionControllerByTimePartitionId(timePartitionId),
            this::closeUnsealedTsFileProcessor,
            this::unsequenceFlushCallback, false, writer);
        tsFileResource.setProcessor(tsFileProcessor);
        tsFileProcessor.setTimeRangeId(timePartitionId);
        writer.makeMetadataVisible();
      }
    }
  }

  // ({systemTime}-{versionNum}-{mergeNum}.tsfile)
  private int compareFileName(File o1, File o2) {
    String[] items1 = o1.getName().replace(TSFILE_SUFFIX, "")
        .split(IoTDBConstant.TSFILE_NAME_SEPARATOR);
    String[] items2 = o2.getName().replace(TSFILE_SUFFIX, "")
        .split(IoTDBConstant.TSFILE_NAME_SEPARATOR);
    long ver1 = Long.parseLong(items1[0]);
    long ver2 = Long.parseLong(items2[0]);
    int cmp = Long.compare(ver1, ver2);
    if (cmp == 0) {
      return Long.compare(Long.parseLong(items1[1]), Long.parseLong(items2[1]));
    } else {
      return cmp;
    }
  }

  private Schema constructSchema(String storageGroupName) throws MetadataException {
    List<MeasurementSchema> columnSchemaList =
        MManager.getInstance().getStorageGroupSchema(storageGroupName);

    Schema newSchema = new Schema();
    for (MeasurementSchema measurementSchema : columnSchemaList) {
      newSchema.registerMeasurement(measurementSchema);
    }
    return newSchema;
  }


  /**
   * add a measurement into the schema.
   */
  public void addMeasurement(String measurementId, TSDataType dataType, TSEncoding encoding,
      CompressionType compressor, Map<String, String> props) {
    writeLock();
    try {
      schema.registerMeasurement(new MeasurementSchema(measurementId, dataType, encoding,
          compressor, props));
    } finally {
      writeUnlock();
    }
  }

  public void insert(InsertPlan insertPlan) throws QueryProcessException {
    // reject insertions that are out of ttl
    if (!checkTTL(insertPlan.getTime())) {
      throw new OutOfTTLException(insertPlan.getTime(), (System.currentTimeMillis() - dataTTL));
    }
    writeLock();
    try {
      // init map
      long timePartitionId = StorageEngine.fromTimeToTimePartition(insertPlan.getTime());
      latestTimeForEachDevice.computeIfAbsent(timePartitionId, l -> new HashMap<>())
          .putIfAbsent(insertPlan.getDeviceId(), Long.MIN_VALUE);
      partitionLatestFlushedTimeForEachDevice.computeIfAbsent(timePartitionId, id -> new HashMap<>())
          .putIfAbsent(insertPlan.getDeviceId(), Long.MIN_VALUE);

      // insert to sequence or unSequence file
      insertToTsFileProcessor(insertPlan,
          insertPlan.getTime() > partitionLatestFlushedTimeForEachDevice.get(timePartitionId)
              .get(insertPlan.getDeviceId()));
    } finally {
      writeUnlock();
    }
  }

  public Integer[] insertBatch(BatchInsertPlan batchInsertPlan) throws QueryProcessException {
    writeLock();
    try {
      Integer[] results = new Integer[batchInsertPlan.getRowCount()];

      /*
       * assume that batch has been sorted by client
       */
      int loc = 0;
      while (loc < batchInsertPlan.getRowCount()) {
        long currTime = batchInsertPlan.getTimes()[loc];
        // skip points that do not satisfy TTL
        if (!checkTTL(currTime)) {
          results[loc] = TSStatusCode.OUT_OF_TTL_ERROR.getStatusCode();
          loc++;
        } else {
          break;
        }
      }
      // loc pointing at first legal position
      if (loc == batchInsertPlan.getRowCount()) {
        return results;
      }
      // before is first start point
      int before = loc;
      // before time partition
      long beforeTimePartition = StorageEngine.fromTimeToTimePartition(batchInsertPlan.getTimes()[before]);
      // init map
      long lastFlushTime = partitionLatestFlushedTimeForEachDevice.
          computeIfAbsent(beforeTimePartition, id -> new HashMap<>()).
          computeIfAbsent(batchInsertPlan.getDeviceId(), id -> Long.MIN_VALUE);
      // if is sequence
      boolean isSequence = false;
      while (loc < batchInsertPlan.getRowCount()) {
        long time = batchInsertPlan.getTimes()[loc];
        long curTimePartition = StorageEngine.fromTimeToTimePartition(time);
        results[loc] = TSStatusCode.SUCCESS_STATUS.getStatusCode();
        // start next partition
        if (curTimePartition != beforeTimePartition) {
          // insert last time partition
          insertBatchToTsFileProcessor(batchInsertPlan, before, loc, isSequence, results,
              beforeTimePartition);
          // re initialize
          before = loc;
          beforeTimePartition = curTimePartition;
          lastFlushTime = partitionLatestFlushedTimeForEachDevice.
              computeIfAbsent(beforeTimePartition, id -> new HashMap<>()).
              computeIfAbsent(batchInsertPlan.getDeviceId(), id -> Long.MIN_VALUE);
          isSequence = false;
        }
        // still in this partition
        else {
          // judge if we should insert sequence
          if (!isSequence && time > lastFlushTime) {
            // insert into unsequence and then start sequence
            insertBatchToTsFileProcessor(batchInsertPlan, before, loc, false, results,
                beforeTimePartition);
            before = loc;
            isSequence = true;
          }
          loc++;
        }
      }

      // do not forget last part
      if (before < loc) {
        insertBatchToTsFileProcessor(batchInsertPlan, before, loc, isSequence, results,
            beforeTimePartition);
      }

      return results;
    } finally {
      writeUnlock();
    }
  }

  /**
   * @return whether the given time falls in ttl
   */
  private boolean checkTTL(long time) {
    return dataTTL == Long.MAX_VALUE || (System.currentTimeMillis() - time) <= dataTTL;
  }

  /**
   * insert batch to tsfile processor thread-safety that the caller need to guarantee
   *
   * @param batchInsertPlan batch insert plan
   * @param sequence whether is sequence
   * @param results result array
   * @param timePartitionId time partition id
   */
  private void insertBatchToTsFileProcessor(BatchInsertPlan batchInsertPlan,
      int start, int end, boolean sequence, Integer[] results, long timePartitionId)
      throws QueryProcessException {
    // return when start <= end
    if (start >= end) {
      return;
    }

    TsFileProcessor tsFileProcessor = getOrCreateTsFileProcessor(timePartitionId,
        sequence);
    if (tsFileProcessor == null) {
      for (int i = start; i < end; i++) {
        results[i] = TSStatusCode.INTERNAL_SERVER_ERROR.getStatusCode();
      }
      return;
    }

    boolean result = tsFileProcessor.insertBatch(batchInsertPlan, start, end, results);

    latestTimeForEachDevice.computeIfAbsent(timePartitionId, t -> new HashMap<>())
        .putIfAbsent(batchInsertPlan.getDeviceId(), Long.MIN_VALUE);
    // try to update the latest time of the device of this tsRecord
    if (sequence && result
        && latestTimeForEachDevice.get(timePartitionId).get(batchInsertPlan.getDeviceId())
        < batchInsertPlan.getTimes()[end - 1]) {
      latestTimeForEachDevice.get(timePartitionId)
          .put(batchInsertPlan.getDeviceId(), batchInsertPlan.getTimes()[end - 1]);
    }
    long globalLatestFlushedTime =
        globalLatestFlushedTimeForEachDevice.computeIfAbsent(
            batchInsertPlan.getDeviceId(), k -> Long.MIN_VALUE);
    tryToUpdateBatchInsertLastCache(batchInsertPlan, globalLatestFlushedTime);
    if (globalLatestFlushedTime < batchInsertPlan.getMaxTime())
      globalLatestFlushedTimeForEachDevice.put(
          batchInsertPlan.getDeviceId(), batchInsertPlan.getMaxTime());

    // check memtable size and may async try to flush the work memtable
    if (tsFileProcessor.shouldFlush()) {
      fileFlushPolicy.apply(this, tsFileProcessor, sequence);
    }
  }

  public void tryToUpdateBatchInsertLastCache(BatchInsertPlan plan, Long latestFlushedTime)
      throws QueryProcessException {
    try {
      MNode node =
          MManager.getInstance().getDeviceNodeWithAutoCreateStorageGroup(plan.getDeviceId());
      String[] measurementList = plan.getMeasurements();
      for (int i = 0; i < measurementList.length; i++) {
        // Update cached last value with high priority
        MNode measurementNode = node.getChild(measurementList[i]);
        ((LeafMNode) measurementNode)
            .updateCachedLast(plan.composeLastTimeValuePair(i), true, latestFlushedTime);
      }
    } catch (MetadataException e) {
      throw new QueryProcessException(e);
    }
  }

  private void insertToTsFileProcessor(InsertPlan insertPlan, boolean sequence)
      throws QueryProcessException {
    TsFileProcessor tsFileProcessor;
    boolean result;
    long timePartitionId = StorageEngine.fromTimeToTimePartition(insertPlan.getTime());

    tsFileProcessor = getOrCreateTsFileProcessor(timePartitionId, sequence);

    if (tsFileProcessor == null) {
      return;
    }

    // insert TsFileProcessor
    result = tsFileProcessor.insert(insertPlan);

    // try to update the latest time of the device of this tsRecord
    if (result
        && latestTimeForEachDevice.get(timePartitionId).get(insertPlan.getDeviceId()) < insertPlan
        .getTime()) {
      latestTimeForEachDevice.get(timePartitionId)
          .put(insertPlan.getDeviceId(), insertPlan.getTime());
    }
    long globalLatestFlushTime =
        globalLatestFlushedTimeForEachDevice.computeIfAbsent(
            insertPlan.getDeviceId(), k -> Long.MIN_VALUE);
    tryToUpdateInsertLastCache(insertPlan, globalLatestFlushTime);
    if (result && globalLatestFlushTime < insertPlan.getTime()) {
      globalLatestFlushedTimeForEachDevice.put(insertPlan.getDeviceId(), insertPlan.getTime());
    }

    // check memtable size and may asyncTryToFlush the work memtable
    if (tsFileProcessor.shouldFlush()) {
      fileFlushPolicy.apply(this, tsFileProcessor, sequence);
    }
  }

  public void tryToUpdateInsertLastCache(InsertPlan plan, Long latestFlushedTime)
      throws QueryProcessException {
    try {
      MNode node =
          MManager.getInstance().getDeviceNodeWithAutoCreateStorageGroup(plan.getDeviceId());
      String[] measurementList = plan.getMeasurements();
      for (int i = 0; i < measurementList.length; i++) {
        // Update cached last value with high priority
        MNode measurementNode = node.getChild(measurementList[i]);
        ((LeafMNode) measurementNode)
            .updateCachedLast(plan.composeTimeValuePair(i), true, latestFlushedTime);
      }
    } catch (MetadataException e) {
      throw new QueryProcessException(e);
    }
  }

  private TsFileProcessor getOrCreateTsFileProcessor(long timeRangeId, boolean sequence) {
    TsFileProcessor tsFileProcessor = null;
    try {
      if (sequence) {
        tsFileProcessor = getOrCreateTsFileProcessorIntern(timeRangeId,
            workSequenceTsFileProcessors, sequenceFileTreeSet, true);
      } else {
        tsFileProcessor = getOrCreateTsFileProcessorIntern(timeRangeId,
            workUnsequenceTsFileProcessors, unSequenceFileList, false);
      }
    } catch (DiskSpaceInsufficientException e) {
      logger.error(
          "disk space is insufficient when creating TsFile processor, change system mode to read-only",
          e);
      IoTDBDescriptor.getInstance().getConfig().setReadOnly(true);
    } catch (IOException e) {
      logger
          .error("meet IOException when creating TsFileProcessor, change system mode to read-only",
              e);
      IoTDBDescriptor.getInstance().getConfig().setReadOnly(true);
    }
    return tsFileProcessor;
  }

  /**
   * get processor from hashmap, flush oldest processor if necessary
   *
   * @param timeRangeId time partition range
   * @param tsFileProcessorTreeMap tsFileProcessorTreeMap
   * @param fileList file list to add new processor
   * @param sequence whether is sequence or not
   */
  private TsFileProcessor getOrCreateTsFileProcessorIntern(long timeRangeId,
      TreeMap<Long, TsFileProcessor> tsFileProcessorTreeMap,
      Collection<TsFileResource> fileList,
      boolean sequence)
      throws IOException, DiskSpaceInsufficientException {

    TsFileProcessor res;
    // we have to ensure only one thread can change workSequenceTsFileProcessors
    writeLock();
    try {
      if (!tsFileProcessorTreeMap.containsKey(timeRangeId)) {
        // we have to remove oldest processor to control the num of the memtables
        // TODO: use a method to control the number of memtables
        if (tsFileProcessorTreeMap.size()
            >= IoTDBDescriptor.getInstance().getConfig().getMemtableNumInEachStorageGroup() / 2) {
          Map.Entry<Long, TsFileProcessor> processorEntry = tsFileProcessorTreeMap.firstEntry();
          logger.info(
              "will close a TsFile because too many memtables ({} > {}) in the storage group {},",
              tsFileProcessorTreeMap.size(),
              IoTDBDescriptor.getInstance().getConfig().getMemtableNumInEachStorageGroup() / 2,
              storageGroupName);
          moveOneWorkProcessorToClosingList(sequence, processorEntry.getValue());
        }

        // build new processor
        TsFileProcessor newProcessor = createTsFileProcessor(sequence, timeRangeId);
        tsFileProcessorTreeMap.put(timeRangeId, newProcessor);
        fileList.add(newProcessor.getTsFileResource());
        res = newProcessor;
      } else {
        res = tsFileProcessorTreeMap.get(timeRangeId);
      }

    } finally {
      // unlock in finally
      writeUnlock();
    }

    return res;
  }



  private TsFileProcessor createTsFileProcessor(boolean sequence, long timePartitionId)
      throws IOException, DiskSpaceInsufficientException {
    String baseDir;
    if (sequence) {
      baseDir = DirectoryManager.getInstance().getNextFolderForSequenceFile();
    } else {
      baseDir = DirectoryManager.getInstance().getNextFolderForUnSequenceFile();
    }
    fsFactory.getFile(baseDir, storageGroupName).mkdirs();

    String filePath =
        baseDir + File.separator + storageGroupName + File.separator + timePartitionId
            + File.separator
            + getNewTsFileName(timePartitionId);

    TsFileProcessor tsFileProcessor;
    VersionController versionController = getVersionControllerByTimePartitionId(timePartitionId);
    if (sequence) {
      tsFileProcessor = new TsFileProcessor(storageGroupName,
          fsFactory.getFileWithParent(filePath),
          schema, versionController, this::closeUnsealedTsFileProcessor,
          this::updateLatestFlushTimeCallback, true);
    } else {
      tsFileProcessor = new TsFileProcessor(storageGroupName,
          fsFactory.getFileWithParent(filePath),
          schema, versionController, this::closeUnsealedTsFileProcessor,
          this::unsequenceFlushCallback, false);
    }

    tsFileProcessor.setTimeRangeId(timePartitionId);
    return tsFileProcessor;
  }

  /**
   * Create a new tsfile name
   *
   * @return file name
   */
  private String getNewTsFileName(long timePartitionId) {
    return getNewTsFileName(System.currentTimeMillis(),
        getVersionControllerByTimePartitionId(timePartitionId).nextVersion(), 0);
  }

  private String getNewTsFileName(long time, long version, int mergeCnt) {
    allDirectFileVersions.add(version);
    return time + IoTDBConstant.TSFILE_NAME_SEPARATOR + version
        + IoTDBConstant.TSFILE_NAME_SEPARATOR + mergeCnt + TSFILE_SUFFIX;
  }


  /**
   * thread-safety should be ensured by caller
   */
  public void moveOneWorkProcessorToClosingList(boolean sequence,
      TsFileProcessor tsFileProcessor) {
    //for sequence tsfile, we update the endTimeMap only when the file is prepared to be closed.
    //for unsequence tsfile, we have maintained the endTimeMap when an insertion comes.
    if (sequence) {
      closingSequenceTsFileProcessor.add(tsFileProcessor);
      updateEndTimeMap(tsFileProcessor);
      tsFileProcessor.asyncClose();

      workSequenceTsFileProcessors.remove(tsFileProcessor.getTimeRangeId());
      // if unsequence files don't contain this time range id, we should remove it's version controller
      if (!workUnsequenceTsFileProcessors.containsKey(tsFileProcessor.getTimeRangeId())) {
        timePartitionIdVersionControllerMap.remove(tsFileProcessor.getTimeRangeId());
      }
      logger.info("close a sequence tsfile processor {}", storageGroupName);
    } else {
      closingUnSequenceTsFileProcessor.add(tsFileProcessor);
      tsFileProcessor.asyncClose();

      workUnsequenceTsFileProcessors.remove(tsFileProcessor.getTimeRangeId());
      // if sequence files don't contain this time range id, we should remove it's version controller
      if (!workSequenceTsFileProcessors.containsKey(tsFileProcessor.getTimeRangeId())) {
        timePartitionIdVersionControllerMap.remove(tsFileProcessor.getTimeRangeId());
      }
    }
  }

  /**
   * delete the storageGroup's own folder in folder data/system/storage_groups
   */
  public void deleteFolder(String systemDir) {
    logger.info("{} will close all files for deleting data folder {}", storageGroupName, systemDir);
    waitForAllCurrentTsFileProcessorsClosed();
    writeLock();
    try {
      File storageGroupFolder = SystemFileFactory.INSTANCE.getFile(systemDir, storageGroupName);
      if (storageGroupFolder.exists()) {
        org.apache.iotdb.db.utils.FileUtils.deleteDirectory(storageGroupFolder);
      }
    } catch (IOException e) {
      logger.error("Cannot delete the folder in storage group {}, because", storageGroupName, e);
    } finally {
      writeUnlock();
    }
  }

  public void closeAllResources() {
    for (TsFileResource tsFileResource : unSequenceFileList) {
      try {
        tsFileResource.close();
      } catch (IOException e) {
        logger.error("Cannot close a TsFileResource {}", tsFileResource, e);
      }
    }
    for (TsFileResource tsFileResource : sequenceFileTreeSet) {
      try {
        tsFileResource.close();
      } catch (IOException e) {
        logger.error("Cannot close a TsFileResource {}", tsFileResource, e);
      }
    }
  }

  public void syncDeleteDataFiles() {
    logger.info("{} will close all files for deleting data files", storageGroupName);
    waitForAllCurrentTsFileProcessorsClosed();
    //normally, mergingModification is just need to be closed by after a merge task is finished.
    //we close it here just for IT test.
    if (this.mergingModification != null) {
      try {
        mergingModification.close();
      } catch (IOException e) {
        logger.error("Cannot close the mergingMod file {}", mergingModification.getFilePath(), e);
      }

    }
    writeLock();
    try {
      closeAllResources();
      List<String> folder = DirectoryManager.getInstance().getAllSequenceFileFolders();
      folder.addAll(DirectoryManager.getInstance().getAllUnSequenceFileFolders());
      deleteAllSGFolders(folder);

      this.workSequenceTsFileProcessors.clear();
      this.workUnsequenceTsFileProcessors.clear();
      this.sequenceFileTreeSet.clear();
      this.unSequenceFileList.clear();
      this.partitionLatestFlushedTimeForEachDevice.clear();
      this.globalLatestFlushedTimeForEachDevice.clear();
      this.latestTimeForEachDevice.clear();
    } finally {
      writeUnlock();
    }
  }

  private void deleteAllSGFolders(List<String> folder) {
    for (String tsfilePath : folder) {
      File storageGroupFolder = fsFactory.getFile(tsfilePath, storageGroupName);
      if (storageGroupFolder.exists()) {
        try {
          org.apache.iotdb.db.utils.FileUtils.deleteDirectory(storageGroupFolder);
        } catch (IOException e) {
          logger.error("Delete TsFiles failed", e);
        }
      }
    }
  }

  /**
   * Iterate each TsFile and try to lock and remove those out of TTL.
   */
  public synchronized void checkFilesTTL() {
    if (dataTTL == Long.MAX_VALUE) {
      logger.debug("{}: TTL not set, ignore the check", storageGroupName);
      return;
    }
    long timeLowerBound = System.currentTimeMillis() - dataTTL;
    if (logger.isDebugEnabled()) {
      logger.debug("{}: TTL removing files before {}", storageGroupName, new Date(timeLowerBound));
    }

    // copy to avoid concurrent modification of deletion
    List<TsFileResource> seqFiles = new ArrayList<>(sequenceFileTreeSet);
    List<TsFileResource> unseqFiles = new ArrayList<>(unSequenceFileList);

    for (TsFileResource tsFileResource : seqFiles) {
      checkFileTTL(tsFileResource, timeLowerBound, true);
    }
    for (TsFileResource tsFileResource : unseqFiles) {
      checkFileTTL(tsFileResource, timeLowerBound, false);
    }
  }

  private void checkFileTTL(TsFileResource resource, long timeLowerBound, boolean isSeq) {
    if (resource.isMerging() || !resource.isClosed()
        || !resource.isDeleted() && resource.stillLives(timeLowerBound)) {
      return;
    }

    writeLock();
    try {
      // prevent new merges and queries from choosing this file
      resource.setDeleted(true);
      // the file may be chosen for merge after the last check and before writeLock()
      // double check to ensure the file is not used by a merge
      if (resource.isMerging()) {
        return;
      }

      // ensure that the file is not used by any queries
      if (resource.getWriteQueryLock().writeLock().tryLock()) {
        try {
          // physical removal
          resource.remove();
          if (logger.isInfoEnabled()) {
            logger.info("Removed a file {} before {} by ttl ({}ms)", resource.getFile().getPath(),
                new Date(timeLowerBound), dataTTL);
          }
          if (isSeq) {
            sequenceFileTreeSet.remove(resource);
          } else {
            unSequenceFileList.remove(resource);
          }
        } finally {
          resource.getWriteQueryLock().writeLock().unlock();
        }
      }
    } finally {
      writeUnlock();
    }
  }

  /**
   * This method will be blocked until all tsfile processors are closed.
   */
  public void waitForAllCurrentTsFileProcessorsClosed() {
    synchronized (closeStorageGroupCondition) {
      try {
        putAllWorkingTsFileProcessorIntoClosingList();
        long startTime = System.currentTimeMillis();
        while (!closingSequenceTsFileProcessor.isEmpty() || !closingUnSequenceTsFileProcessor
            .isEmpty()) {
          closeStorageGroupCondition.wait(60_000);
          if (System.currentTimeMillis() - startTime > 60_000) {
            logger.warn("{} has spent {}s to wait for closing all TsFiles.", this.storageGroupName,
                (System.currentTimeMillis() - startTime)/1000);
          }
        }
      } catch (InterruptedException e) {
        logger.error("CloseFileNodeCondition error occurs while waiting for closing the storage "
            + "group {}", storageGroupName, e);
      }
    }
  }

  public void putAllWorkingTsFileProcessorIntoClosingList() {
    writeLock();
    try {
      logger.info("async force close all files in storage group: {}", storageGroupName);
      // to avoid concurrent modification problem, we need a new array list
      for (TsFileProcessor tsFileProcessor : new ArrayList<>(
          workSequenceTsFileProcessors.values())) {
        moveOneWorkProcessorToClosingList(true, tsFileProcessor);
      }
      // to avoid concurrent modification problem, we need a new array list
      for (TsFileProcessor tsFileProcessor : new ArrayList<>(
          workUnsequenceTsFileProcessors.values())) {
        moveOneWorkProcessorToClosingList(false, tsFileProcessor);
      }
    } finally {
      writeUnlock();
    }
  }

  // TODO need a read lock, please consider the concurrency with flush manager threads.
  public QueryDataSource query(String deviceId, String measurementId, QueryContext context,
      QueryFileManager filePathsManager, Filter timeFilter) {
    insertLock.readLock().lock();
    mergeLock.readLock().lock();
    synchronized (lruForSensorUsedInQuery) {
      if (lruForSensorUsedInQuery.size() >= MAX_CACHE_SENSORS) {
        lruForSensorUsedInQuery.removeFirst();
      }
      lruForSensorUsedInQuery.add(measurementId);
    }
    try {
      List<TsFileResource> seqResources = getFileResourceListForQuery(sequenceFileTreeSet,
          deviceId, measurementId, context, timeFilter);
      List<TsFileResource> unseqResources = getFileResourceListForQuery(unSequenceFileList,
          deviceId, measurementId, context, timeFilter);
      QueryDataSource dataSource = new QueryDataSource(new Path(deviceId, measurementId),
          seqResources, unseqResources);
      // used files should be added before mergeLock is unlocked, or they may be deleted by
      // running merge
      // is null only in tests
      if (filePathsManager != null) {
        filePathsManager.addUsedFilesForQuery(context.getQueryId(), dataSource);
      }
      dataSource.setDataTTL(dataTTL);
      return dataSource;
    } finally {
      insertLock.readLock().unlock();
      mergeLock.readLock().unlock();
    }
  }

  /**
   * returns the top k% measurements which are recently used in queries.
   */
  public Set calTopKMeasurement(String sensorId, double k) {
    int num = (int) (lruForSensorUsedInQuery.size() * k);
    Set<String> sensorSet = new HashSet<>(num + 1);
    synchronized (lruForSensorUsedInQuery) {
      Iterator<String> iterator = lruForSensorUsedInQuery.descendingIterator();
      while (iterator.hasNext() && sensorSet.size() < num) {
        String sensor = iterator.next();
        if (sensorSet.contains(sensor)) {
          iterator.remove();
        } else {
          sensorSet.add(sensor);
        }
      }
    }
    sensorSet.add(sensorId);
    return sensorSet;
  }

  public void writeLock() {
    insertLock.writeLock().lock();
  }

  public void writeUnlock() {
    insertLock.writeLock().unlock();
  }


  /**
   * @param tsFileResources includes sealed and unsealed tsfile resources
   * @return fill unsealed tsfile resources with memory data and ChunkMetadataList of data in disk
   */
  private List<TsFileResource> getFileResourceListForQuery(
      Collection<TsFileResource> tsFileResources,
      String deviceId, String measurementId, QueryContext context, Filter timeFilter) {

    MeasurementSchema mSchema = schema.getMeasurementSchema(measurementId);

    List<TsFileResource> tsfileResourcesForQuery = new ArrayList<>();
    long timeLowerBound = dataTTL != Long.MAX_VALUE ? System.currentTimeMillis() - dataTTL : Long
        .MIN_VALUE;
    context.setQueryTimeLowerBound(timeLowerBound);

    for (TsFileResource tsFileResource : tsFileResources) {
      if (!isTsFileResourceSatisfied(tsFileResource, deviceId, timeFilter)) {
        continue;
      }
      closeQueryLock.readLock().lock();

      try {
        if (tsFileResource.isClosed()) {
          tsfileResourcesForQuery.add(tsFileResource);
        } else {
          // left: in-memory data, right: meta of disk data
          Pair<List<ReadOnlyMemChunk>, List<ChunkMetaData>> pair = tsFileResource
              .getUnsealedFileProcessor()
              .query(deviceId, measurementId, mSchema.getType(), mSchema.getEncodingType(),
                  mSchema.getProps(), context);

          tsfileResourcesForQuery.add(new TsFileResource(tsFileResource.getFile(),
              tsFileResource.getStartTimeMap(), tsFileResource.getEndTimeMap(), pair.left,
              pair.right));
        }
      } finally {
        closeQueryLock.readLock().unlock();
      }
    }
    return tsfileResourcesForQuery;
  }

  /**
   * @return true if the device is contained in the TsFile and it lives beyond TTL
   */
  private boolean isTsFileResourceSatisfied(TsFileResource tsFileResource, String deviceId,
      Filter timeFilter) {
    if (!tsFileResource.containsDevice(deviceId)) {
      return false;
    }
    if (dataTTL != Long.MAX_VALUE) {
      Long deviceEndTime = tsFileResource.getEndTimeMap().get(deviceId);
      return deviceEndTime == null || checkTTL(deviceEndTime);
    }

    if (timeFilter != null) {
      long startTime = tsFileResource.getStartTimeMap().get(deviceId);
      long endTime = tsFileResource.getEndTimeMap().getOrDefault(deviceId, Long.MAX_VALUE);
      return timeFilter.satisfyStartEndTime(startTime, endTime);
    }
    return true;
  }


  /**
   * Delete data whose timestamp <= 'timestamp' and belongs to the time series
   * deviceId.measurementId.
   *
   * @param deviceId the deviceId of the timeseries to be deleted.
   * @param measurementId the measurementId of the timeseries to be deleted.
   * @param timestamp the delete range is (0, timestamp].
   */
  public void delete(String deviceId, String measurementId, long timestamp) throws IOException {
    // TODO: how to avoid partial deletion?
    //FIXME: notice that if we may remove a SGProcessor out of memory, we need to close all opened
    //mod files in mergingModification, sequenceFileList, and unsequenceFileList
    writeLock();
    mergeLock.writeLock().lock();

    // record files which are updated so that we can roll back them in case of exception
    List<ModificationFile> updatedModFiles = new ArrayList<>();

    try {
      Long lastUpdateTime = null;
      for (Map<String, Long> latestTimeMap : latestTimeForEachDevice.values()) {
        Long curTime = latestTimeMap.get(deviceId);
        if (curTime != null && (lastUpdateTime == null || lastUpdateTime < curTime)) {
          lastUpdateTime = curTime;
        }
      }

      // There is no tsfile data, the delete operation is invalid
      if (lastUpdateTime == null) {
        logger.debug("No device {} in SG {}, deletion invalid", deviceId, storageGroupName);
        return;
      }

      // time partition to divide storage group
      long timePartitionId = StorageEngine.fromTimeToTimePartition(timestamp);
      // write log
      if (IoTDBDescriptor.getInstance().getConfig().isEnableWal()) {
        DeletePlan deletionPlan = new DeletePlan(timestamp, new Path(deviceId, measurementId));
        for (Map.Entry<Long, TsFileProcessor> entry : workSequenceTsFileProcessors.entrySet()) {
          if (entry.getKey() <= timePartitionId) {
            entry.getValue().getLogNode()
                .write(deletionPlan);
          }
        }

        for (Map.Entry<Long, TsFileProcessor> entry : workUnsequenceTsFileProcessors.entrySet()) {
          if (entry.getKey() <= timePartitionId) {
            entry.getValue().getLogNode()
                .write(deletionPlan);
          }
        }
      }

      Path fullPath = new Path(deviceId, measurementId);
      Deletion deletion = new Deletion(fullPath,
          getVersionControllerByTimePartitionId(timePartitionId).nextVersion(), timestamp);
      if (mergingModification != null) {
        mergingModification.write(deletion);
        updatedModFiles.add(mergingModification);
      }

      deleteDataInFiles(sequenceFileTreeSet, deletion, updatedModFiles);
      deleteDataInFiles(unSequenceFileList, deletion, updatedModFiles);

    } catch (Exception e) {
      // roll back
      for (ModificationFile modFile : updatedModFiles) {
        modFile.abort();
      }
      throw new IOException(e);
    } finally {
      writeUnlock();
      mergeLock.writeLock().unlock();
    }
  }


  private void deleteDataInFiles(Collection<TsFileResource> tsFileResourceList, Deletion deletion,
      List<ModificationFile> updatedModFiles)
      throws IOException {
    String deviceId = deletion.getDevice();
    for (TsFileResource tsFileResource : tsFileResourceList) {
      if (!tsFileResource.containsDevice(deviceId) ||
          deletion.getTimestamp() < tsFileResource.getStartTimeMap().get(deviceId)) {
        continue;
      }

      // write deletion into modification file
      tsFileResource.getModFile().write(deletion);
      // remember to close mod file
      tsFileResource.getModFile().close();

      // delete data in memory of unsealed file
      if (!tsFileResource.isClosed()) {
        TsFileProcessor tsfileProcessor = tsFileResource.getUnsealedFileProcessor();
        tsfileProcessor.deleteDataInMemory(deletion);
      }

      // add a record in case of rollback
      updatedModFiles.add(tsFileResource.getModFile());
    }
  }

  /**
   * when close an TsFileProcessor, update its EndTimeMap immediately
   *
   * @param tsFileProcessor processor to be closed
   */
  private void updateEndTimeMap(TsFileProcessor tsFileProcessor) {
    TsFileResource resource = tsFileProcessor.getTsFileResource();
    for (Entry<String, Long> startTime : resource.getStartTimeMap().entrySet()) {
      String deviceId = startTime.getKey();
      resource.forceUpdateEndTime(deviceId,
          latestTimeForEachDevice.get(tsFileProcessor.getTimeRangeId()).get(deviceId));
    }
  }

  private boolean unsequenceFlushCallback(TsFileProcessor processor) {
    return true;
  }

  private boolean updateLatestFlushTimeCallback(TsFileProcessor processor) {
    // update the largest timestamp in the last flushing memtable
    Map<String, Long> curPartitionDeviceLatestTime = latestTimeForEachDevice
        .get(processor.getTimeRangeId());

    if (curPartitionDeviceLatestTime == null) {
      logger.error("Partition: " + processor.getTimeRangeId() +
          " does't have latest time for each device record. Flushing tsfile is: "
          + processor.getTsFileResource().getFile());
      return false;
    }

    for (Entry<String, Long> entry : curPartitionDeviceLatestTime.entrySet()) {
      partitionLatestFlushedTimeForEachDevice
          .computeIfAbsent(processor.getTimeRangeId(), id -> new HashMap<>())
          .put(entry.getKey(), entry.getValue());
      if (!globalLatestFlushedTimeForEachDevice.containsKey(entry.getKey())
          || globalLatestFlushedTimeForEachDevice.get(entry.getKey()) < entry.getValue()) {
        globalLatestFlushedTimeForEachDevice.put(entry.getKey(), entry.getValue());
      }
    }
    return true;
  }

  /**
   * put the memtable back to the MemTablePool and make the metadata in writer visible
   */
  // TODO please consider concurrency with query and insert method.
  private void closeUnsealedTsFileProcessor(
      TsFileProcessor tsFileProcessor) throws TsFileProcessorException {
    closeQueryLock.writeLock().lock();
    try {
      tsFileProcessor.close();
    } finally {
      closeQueryLock.writeLock().unlock();
    }
    //closingSequenceTsFileProcessor is a thread safety class.
    if (closingSequenceTsFileProcessor.contains(tsFileProcessor)) {
      closingSequenceTsFileProcessor.remove(tsFileProcessor);
    } else {
      closingUnSequenceTsFileProcessor.remove(tsFileProcessor);
    }
    logger.info("signal closing storage group condition in {}", storageGroupName);
    synchronized (closeStorageGroupCondition) {
      closeStorageGroupCondition.notifyAll();
    }
  }

  /**
   * count all Tsfiles in the storage group which need to be upgraded
   *
   * @return total num of the tsfiles which need to be upgraded in the storage group
   */
  public int countUpgradeFiles() {
    int cntUpgradeFileNum = 0;
    for (TsFileResource seqTsFileResource : sequenceFileTreeSet) {
      if (UpgradeUtils.isNeedUpgrade(seqTsFileResource)) {
        cntUpgradeFileNum += 1;
      }
    }
    for (TsFileResource unseqTsFileResource : unSequenceFileList) {
      if (UpgradeUtils.isNeedUpgrade(unseqTsFileResource)) {
        cntUpgradeFileNum += 1;
      }
    }
    return cntUpgradeFileNum;
  }

  public void upgrade() {
    for (TsFileResource seqTsFileResource : sequenceFileTreeSet) {
      seqTsFileResource.doUpgrade();
    }
    for (TsFileResource unseqTsFileResource : unSequenceFileList) {
      unseqTsFileResource.doUpgrade();
    }
  }

  public void merge(boolean fullMerge) {
    writeLock();
    try {
      if (isMerging) {
        if (logger.isInfoEnabled()) {
          logger.info("{} Last merge is ongoing, currently consumed time: {}ms", storageGroupName,
              (System.currentTimeMillis() - mergeStartTime));
        }
        return;
      }
      logger.info("{} will close all files for starting a merge (fullmerge = {})", storageGroupName,
          fullMerge);
      waitForAllCurrentTsFileProcessorsClosed();
      if (unSequenceFileList.isEmpty() || sequenceFileTreeSet.isEmpty()) {
        logger.info("{} no files to be merged", storageGroupName);
        return;
      }

      long budget = IoTDBDescriptor.getInstance().getConfig().getMergeMemoryBudget();
      long timeLowerBound = System.currentTimeMillis() - dataTTL;
      MergeResource mergeResource = new MergeResource(sequenceFileTreeSet, unSequenceFileList,
          timeLowerBound);

      IMergeFileSelector fileSelector = getMergeFileSelector(budget, mergeResource);
      try {
        List[] mergeFiles = fileSelector.select();
        if (mergeFiles.length == 0) {
          logger.info("{} cannot select merge candidates under the budget {}", storageGroupName,
              budget);
          return;
        }
        // avoid pending tasks holds the metadata and streams
        mergeResource.clear();
        String taskName = storageGroupName + "-" + System.currentTimeMillis();
        // do not cache metadata until true candidates are chosen, or too much metadata will be
        // cached during selection
        mergeResource.setCacheDeviceMeta(true);

        for (TsFileResource tsFileResource : mergeResource.getSeqFiles()) {
          tsFileResource.setMerging(true);
        }
        for (TsFileResource tsFileResource : mergeResource.getUnseqFiles()) {
          tsFileResource.setMerging(true);
        }

        MergeTask mergeTask = new MergeTask(mergeResource, storageGroupSysDir.getPath(),
            this::mergeEndAction, taskName, fullMerge, fileSelector.getConcurrentMergeNum(),
            storageGroupName);
        mergingModification = new ModificationFile(
            storageGroupSysDir + File.separator + MERGING_MODIFICATION_FILE_NAME);
        MergeManager.getINSTANCE().submitMainTask(mergeTask);
        if (logger.isInfoEnabled()) {
          logger.info("{} submits a merge task {}, merging {} seqFiles, {} unseqFiles",
              storageGroupName, taskName, mergeFiles[0].size(), mergeFiles[1].size());
        }
        isMerging = true;
        mergeStartTime = System.currentTimeMillis();

      } catch (MergeException | IOException e) {
        logger.error("{} cannot select file for merge", storageGroupName, e);
      }
    } finally {
      writeUnlock();
    }
  }

  private IMergeFileSelector getMergeFileSelector(long budget, MergeResource resource) {
    MergeFileStrategy strategy = IoTDBDescriptor.getInstance().getConfig().getMergeFileStrategy();
    switch (strategy) {
      case MAX_FILE_NUM:
        return new MaxFileMergeFileSelector(resource, budget);
      case MAX_SERIES_NUM:
        return new MaxSeriesMergeFileSelector(resource, budget);
      default:
        throw new UnsupportedOperationException("Unknown MergeFileStrategy " + strategy);
    }
  }

  private void removeUnseqFiles(List<TsFileResource> unseqFiles) {
    mergeLock.writeLock().lock();
    try {
      unSequenceFileList.removeAll(unseqFiles);
    } finally {
      mergeLock.writeLock().unlock();
    }

    for (TsFileResource unseqFile : unseqFiles) {
      unseqFile.getWriteQueryLock().writeLock().lock();
      try {
        unseqFile.remove();
      } finally {
        unseqFile.getWriteQueryLock().writeLock().unlock();
      }
    }
  }

  @SuppressWarnings("squid:S1141")
  private void updateMergeModification(TsFileResource seqFile) {
    seqFile.getWriteQueryLock().writeLock().lock();
    try {
      // remove old modifications and write modifications generated during merge
      seqFile.removeModFile();
      if (mergingModification != null) {
        for (Modification modification : mergingModification.getModifications()) {
          seqFile.getModFile().write(modification);
        }
        try {
          seqFile.getModFile().close();
        } catch (IOException e) {
          logger
              .error("Cannot close the ModificationFile {}", seqFile.getModFile().getFilePath(), e);
        }
      }
    } catch (IOException e) {
      logger.error("{} cannot clean the ModificationFile of {} after merge", storageGroupName,
          seqFile.getFile(), e);
    } finally {
      seqFile.getWriteQueryLock().writeLock().unlock();
    }
  }

  private void removeMergingModification() {
    try {
      if (mergingModification != null) {
        mergingModification.remove();
        mergingModification = null;
      }
    } catch (IOException e) {
      logger.error("{} cannot remove merging modification ", storageGroupName, e);
    }
  }

  protected void mergeEndAction(List<TsFileResource> seqFiles, List<TsFileResource> unseqFiles,
      File mergeLog) {
    logger.info("{} a merge task is ending...", storageGroupName);

    if (unseqFiles.isEmpty()) {
      // merge runtime exception arose, just end this merge
      isMerging = false;
      logger.info("{} a merge task abnormally ends", storageGroupName);
      return;
    }

    removeUnseqFiles(unseqFiles);

    for (int i = 0; i < seqFiles.size(); i++) {
      TsFileResource seqFile = seqFiles.get(i);
      mergeLock.writeLock().lock();
      try {
        updateMergeModification(seqFile);
        if (i == seqFiles.size() - 1) {
          //FIXME if there is an exception, the the modification file will be not closed.
          removeMergingModification();
          isMerging = false;
          mergeLog.delete();
        }
      } finally {
        mergeLock.writeLock().unlock();
      }
    }
    logger.info("{} a merge task ends", storageGroupName);
  }

  /**
   * Load a new tsfile to storage group processor. Tne file may have overlap with other files.
   * <p>
   * or unsequence list.
   * <p>
   * Secondly, execute the loading process by the type.
   * <p>
   * Finally, update the latestTimeForEachDevice and partitionLatestFlushedTimeForEachDevice.
   * @param newTsFileResource tsfile resource
   * @UsedBy sync module.
   */
  public void loadNewTsFileForSync(TsFileResource newTsFileResource)
      throws TsFileProcessorException {
    File tsfileToBeInserted = newTsFileResource.getFile();
    writeLock();
    mergeLock.writeLock().lock();
    try {
      loadTsFileByType(LoadTsFileType.LOAD_SEQUENCE, tsfileToBeInserted, newTsFileResource);
      updateLatestTimeMap(newTsFileResource);
    } catch (DiskSpaceInsufficientException e) {
      logger.error(
          "Failed to append the tsfile {} to storage group processor {} because the disk space is insufficient.",
          tsfileToBeInserted.getAbsolutePath(), tsfileToBeInserted.getParentFile().getName());
      IoTDBDescriptor.getInstance().getConfig().setReadOnly(true);
      throw new TsFileProcessorException(e);
    } finally {
      mergeLock.writeLock().unlock();
      writeUnlock();
    }
  }

  /**
   * Load a new tsfile to storage group processor. Tne file may have overlap with other files. <p>
   * that there has no file which is overlapping with the new file.
   * <p>
   * Firstly, determine the loading type of the file, whether it needs to be loaded in sequence list
   * or unsequence list.
   * <p>
   * Secondly, execute the loading process by the type.
   * <p>
   * Finally, update the latestTimeForEachDevice and partitionLatestFlushedTimeForEachDevice.
   *
   * @param newTsFileResource tsfile resource
   * @UsedBy load external tsfile module
   */
  public void loadNewTsFile(TsFileResource newTsFileResource)
      throws TsFileProcessorException {
    File tsfileToBeInserted = newTsFileResource.getFile();
    writeLock();
    mergeLock.writeLock().lock();
    try {
      boolean isOverlap = false;
      int preIndex = -1, subsequentIndex = sequenceFileTreeSet.size();

      List<TsFileResource> sequenceList = new ArrayList<>(sequenceFileTreeSet);
      // check new tsfile
      outer:
      for (int i = 0; i < sequenceList.size(); i++) {
        if (sequenceList.get(i).getFile().getName().equals(tsfileToBeInserted.getName())) {
          return;
        }
        if (i == sequenceList.size() - 1 && sequenceList.get(i).getEndTimeMap().isEmpty()) {
          continue;
        }
        boolean hasPre = false, hasSubsequence = false;
        for (String device : newTsFileResource.getStartTimeMap().keySet()) {
          if (sequenceList.get(i).getStartTimeMap().containsKey(device)) {
            long startTime1 = sequenceList.get(i).getStartTimeMap().get(device);
            long endTime1 = sequenceList.get(i).getEndTimeMap().get(device);
            long startTime2 = newTsFileResource.getStartTimeMap().get(device);
            long endTime2 = newTsFileResource.getEndTimeMap().get(device);
            if (startTime1 > endTime2) {
              hasSubsequence = true;
            } else if (startTime2 > endTime1) {
              hasPre = true;
            } else {
              isOverlap = true;
              break outer;
            }
          }
        }
        if (hasPre && hasSubsequence) {
          isOverlap = true;
          break;
        }
        if (!hasPre && hasSubsequence) {
          subsequentIndex = i;
          break;
        }
        if (hasPre) {
          preIndex = i;
        }
      }

      // loading tsfile by type
      if (isOverlap) {
        loadTsFileByType(LoadTsFileType.LOAD_UNSEQUENCE, tsfileToBeInserted, newTsFileResource);
      } else {

        // check whether the file name needs to be renamed.
        if (subsequentIndex != sequenceFileTreeSet.size() || preIndex != -1) {
          String newFileName = getFileNameForLoadingFile(tsfileToBeInserted.getName(), preIndex,
              subsequentIndex, getTimePartitionFromTsFileResource(newTsFileResource));
          if (!newFileName.equals(tsfileToBeInserted.getName())) {
            logger.info("Tsfile {} must be renamed to {} for loading into the sequence list.",
                tsfileToBeInserted.getName(), newFileName);
            newTsFileResource.setFile(new File(tsfileToBeInserted.getParentFile(), newFileName));
          }
        }
        loadTsFileByType(LoadTsFileType.LOAD_SEQUENCE, tsfileToBeInserted, newTsFileResource);
      }

      // update latest time map
      updateLatestTimeMap(newTsFileResource);
      allDirectFileVersions.addAll(newTsFileResource.getHistoricalVersions());
    } catch (DiskSpaceInsufficientException e) {
      logger.error(
          "Failed to append the tsfile {} to storage group processor {} because the disk space is insufficient.",
          tsfileToBeInserted.getAbsolutePath(), tsfileToBeInserted.getParentFile().getName());
      IoTDBDescriptor.getInstance().getConfig().setReadOnly(true);
      throw new TsFileProcessorException(e);
    } finally {
      mergeLock.writeLock().unlock();
      writeUnlock();
    }
  }

  /**
   * If the historical versions of a file is a sub-set of the given file's, remove it to reduce
   * unnecessary merge. Only used when the file sender and the receiver share the same file
   * close policy.
   * @param resource
   */
  public void removeFullyOverlapFiles(TsFileResource resource) {
    writeLock();
    closeQueryLock.writeLock().lock();
    try {
      Iterator<TsFileResource> iterator = sequenceFileTreeSet.iterator();
      removeFullyOverlapFiles(resource, iterator);

      iterator = unSequenceFileList.iterator();
      removeFullyOverlapFiles(resource, iterator);
    } finally {
      closeQueryLock.writeLock().unlock();
      writeUnlock();
    }
  }

  private void removeFullyOverlapFiles(TsFileResource resource, Iterator<TsFileResource> iterator) {
    while (iterator.hasNext()) {
      TsFileResource seqFile = iterator.next();
      if (resource.getHistoricalVersions().containsAll(seqFile.getHistoricalVersions())
<<<<<<< HEAD
          && !resource.getHistoricalVersions().equals(seqFile.getHistoricalVersions())) {
        if (seqFile.getWriteQueryLock().writeLock().tryLock()) {
          iterator.remove();
          seqFile.remove();
          seqFile.getWriteQueryLock().writeLock().unlock();
        }
=======
          && !resource.getHistoricalVersions().equals(seqFile.getHistoricalVersions())
          && seqFile.getWriteQueryLock().writeLock().tryLock()) {
        iterator.remove();
        seqFile.remove();
        seqFile.getWriteQueryLock().writeLock().unlock();
>>>>>>> cb8ecb8b
      }
    }
  }

  /**
   * Get an appropriate filename to ensure the order between files. The tsfile is named after
   * ({systemTime}-{versionNum}-{mergeNum}.tsfile).
   * <p>
   * The sorting rules for tsfile names @see {@link this#compareFileName}, we can restore the list
   * based on the file name and ensure the correctness of the order, so there are three cases.
   * <p>
   * 1. The tsfile is to be inserted in the first place of the list. If the timestamp in the file
   * name is less than the timestamp in the file name of the first tsfile  in the list, then the
   * file name is legal and the file name is returned directly. Otherwise, its timestamp can be set
   * to half of the timestamp value in the file name of the first tsfile in the list , and the
   * version number is the version number in the file name of the first tsfile in the list.
   * <p>
   * 2. The tsfile is to be inserted in the last place of the list. If the timestamp in the file
   * name is lager than the timestamp in the file name of the last tsfile  in the list, then the
   * file name is legal and the file name is returned directly. Otherwise, the file name is
   * generated by the system according to the naming rules and returned.
   * <p>
   * 3. This file is inserted between two files. If the timestamp in the name of the file satisfies
   * the timestamp between the timestamps in the name of the two files, then it is a legal name and
   * returns directly; otherwise, the time stamp is the mean of the timestamps of the two files, the
   * version number is the version number in the tsfile with a larger timestamp.
   *
   * @param tsfileName origin tsfile name
   * @return appropriate filename
   */
  private String getFileNameForLoadingFile(String tsfileName, int preIndex, int subsequentIndex,
      long timePartitionId) {
    long currentTsFileTime = Long
        .parseLong(tsfileName.split(IoTDBConstant.TSFILE_NAME_SEPARATOR)[0]);
    long preTime;
    List<TsFileResource> sequenceList = new ArrayList<>(sequenceFileTreeSet);
    if (preIndex == -1) {
      preTime = 0L;
    } else {
      String preName = sequenceList.get(preIndex).getFile().getName();
      preTime = Long.parseLong(preName.split(IoTDBConstant.TSFILE_NAME_SEPARATOR)[0]);
    }
    if (subsequentIndex == sequenceFileTreeSet.size()) {
      return preTime < currentTsFileTime ? tsfileName : getNewTsFileName(timePartitionId);
    } else {
      String subsequenceName = sequenceList.get(subsequentIndex).getFile().getName();
      long subsequenceTime = Long
          .parseLong(subsequenceName.split(IoTDBConstant.TSFILE_NAME_SEPARATOR)[0]);
      long subsequenceVersion = Long
          .parseLong(subsequenceName.split(IoTDBConstant.TSFILE_NAME_SEPARATOR)[1]);
      if (preTime < currentTsFileTime && currentTsFileTime < subsequenceTime) {
        return tsfileName;
      } else {
        return getNewTsFileName(preTime + ((subsequenceTime - preTime) >> 1), subsequenceVersion,
            0);
      }
    }
  }

  /**
   * Update latest time in latestTimeForEachDevice and partitionLatestFlushedTimeForEachDevice.
   *
   * @UsedBy sync module, load external tsfile module.
   */
  private void updateLatestTimeMap(TsFileResource newTsFileResource) {
    for (Entry<String, Long> entry : newTsFileResource.getEndTimeMap().entrySet()) {
      String device = entry.getKey();
      long endTime = newTsFileResource.getEndTimeMap().get(device);
      long timePartitionId = StorageEngine.fromTimeToTimePartition(endTime);
      if (!latestTimeForEachDevice.computeIfAbsent(timePartitionId, id -> new HashMap<>())
          .containsKey(device)
          || latestTimeForEachDevice.get(timePartitionId).get(device) < endTime) {
        latestTimeForEachDevice.get(timePartitionId).put(device, endTime);
      }

      Map<String, Long> latestFlushTimeForPartition = partitionLatestFlushedTimeForEachDevice
          .getOrDefault(timePartitionId, new HashMap<>());

      if (!latestFlushTimeForPartition.containsKey(device)
          || latestFlushTimeForPartition.get(device) < endTime) {
<<<<<<< HEAD
        latestFlushedTimeForEachDevice
=======
        partitionLatestFlushedTimeForEachDevice
>>>>>>> cb8ecb8b
            .computeIfAbsent(timePartitionId, id -> new HashMap<>())
            .put(device, endTime);
      }
      if (!globalLatestFlushedTimeForEachDevice.containsKey(device)
          || globalLatestFlushedTimeForEachDevice.get(device) < endTime) {
        globalLatestFlushedTimeForEachDevice.put(device, endTime);
      }
    }
  }

  /**
   * Execute the loading process by the type.
   *
   * @param type load type
   * @param tsFileResource tsfile resource to be loaded
   * @UsedBy sync module, load external tsfile module.
   */
  private void loadTsFileByType(LoadTsFileType type, File syncedTsFile,
      TsFileResource tsFileResource)
      throws TsFileProcessorException, DiskSpaceInsufficientException {
    File targetFile;
    long timeRangeId = StorageEngine.fromTimeToTimePartition(
        tsFileResource.getStartTimeMap().entrySet().iterator().next().getValue());
    switch (type) {
      case LOAD_UNSEQUENCE:
        targetFile = new File(DirectoryManager.getInstance().getNextFolderForUnSequenceFile(),
            storageGroupName + File.separatorChar + timeRangeId + File.separator + tsFileResource
                .getFile().getName());
        tsFileResource.setFile(targetFile);
        unSequenceFileList.add(tsFileResource);
        logger.info("Load tsfile in unsequence list, move file from {} to {}",
            syncedTsFile.getAbsolutePath(), targetFile.getAbsolutePath());
        break;
      case LOAD_SEQUENCE:
        targetFile =
            new File(DirectoryManager.getInstance().getNextFolderForSequenceFile(),
                storageGroupName + File.separatorChar + timeRangeId + File.separator
                    + tsFileResource.getFile().getName());
        tsFileResource.setFile(targetFile);
        sequenceFileTreeSet.add(tsFileResource);
        logger.info("Load tsfile in sequence list, move file from {} to {}",
            syncedTsFile.getAbsolutePath(), targetFile.getAbsolutePath());
        break;
      default:
        throw new TsFileProcessorException(
            String.format("Unsupported type of loading tsfile : %s", type));
    }

    // move file from sync dir to data dir
    if (!targetFile.getParentFile().exists()) {
      targetFile.getParentFile().mkdirs();
    }
    try {
      FileUtils.moveFile(syncedTsFile, targetFile);
    } catch (IOException e) {
      logger.error("File renaming failed when loading tsfile. Origin: {}, Target: {}",
          syncedTsFile.getAbsolutePath(), targetFile.getAbsolutePath(), e);
      throw new TsFileProcessorException(String.format(
          "File renaming failed when loading tsfile. Origin: %s, Target: %s, because %s",
          syncedTsFile.getAbsolutePath(), targetFile.getAbsolutePath(), e.getMessage()));
    }

    File syncedResourceFile = new File(
        syncedTsFile.getAbsolutePath() + TsFileResource.RESOURCE_SUFFIX);
    File targetResourceFile = new File(
        targetFile.getAbsolutePath() + TsFileResource.RESOURCE_SUFFIX);
    try {
      FileUtils.moveFile(syncedResourceFile, targetResourceFile);
    } catch (IOException e) {
      logger.error("File renaming failed when loading .resource file. Origin: {}, Target: {}",
          syncedResourceFile.getAbsolutePath(), targetResourceFile.getAbsolutePath(), e);
      throw new TsFileProcessorException(String.format(
          "File renaming failed when loading .resource file. Origin: %s, Target: %s, because %s",
          syncedResourceFile.getAbsolutePath(), targetResourceFile.getAbsolutePath(),
          e.getMessage()));
    }
  }

  /**
   * Delete tsfile if it exists.
   * <p>
   * Firstly, remove the TsFileResource from sequenceFileList/unSequenceFileList.
   * <p>
   * Secondly, delete the tsfile and .resource file.
   *
   * @param tsfieToBeDeleted tsfile to be deleted
   * @return whether the file to be deleted exists.
   * @UsedBy sync module, load external tsfile module.
   */
  public boolean deleteTsfile(File tsfieToBeDeleted) {
    writeLock();
    mergeLock.writeLock().lock();
    TsFileResource tsFileResourceToBeDeleted = null;
    try {
      Iterator<TsFileResource> sequenceIterator = sequenceFileTreeSet.iterator();
      while (sequenceIterator.hasNext()) {
        TsFileResource sequenceResource = sequenceIterator.next();
        if (sequenceResource.getFile().getName().equals(tsfieToBeDeleted.getName())) {
          tsFileResourceToBeDeleted = sequenceResource;
          sequenceIterator.remove();
          break;
        }
      }
      if (tsFileResourceToBeDeleted == null) {
        Iterator<TsFileResource> unsequenceIterator = unSequenceFileList.iterator();
        while (unsequenceIterator.hasNext()) {
          TsFileResource unsequenceResource = unsequenceIterator.next();
          if (unsequenceResource.getFile().getName().equals(tsfieToBeDeleted.getName())) {
            tsFileResourceToBeDeleted = unsequenceResource;
            unsequenceIterator.remove();
            break;
          }
        }
      }
    } finally {
      mergeLock.writeLock().unlock();
      writeUnlock();
    }
    if (tsFileResourceToBeDeleted == null) {
      return false;
    }
    tsFileResourceToBeDeleted.getWriteQueryLock().writeLock().lock();
    try {
      tsFileResourceToBeDeleted.remove();
      logger.info("Delete tsfile {} successfully.", tsFileResourceToBeDeleted.getFile());
    } finally {
      tsFileResourceToBeDeleted.getWriteQueryLock().writeLock().unlock();
    }
    return true;
  }


  public Collection<TsFileProcessor> getWorkSequenceTsFileProcessors() {
    return workSequenceTsFileProcessors.values();
  }

  /**
   * Move tsfile to the target directory if it exists.
   * <p>
   * Firstly, remove the TsFileResource from sequenceFileList/unSequenceFileList.
   * <p>
   * Secondly, move the tsfile and .resource file to the target directory.
   *
   * @param fileToBeMoved tsfile to be moved
   * @return whether the file to be moved exists.
   * @UsedBy load external tsfile module.
   */
  public boolean moveTsfile(File fileToBeMoved, File targetDir) throws IOException {
    writeLock();
    mergeLock.writeLock().lock();
    TsFileResource tsFileResourceToBeMoved = null;
    try {
      Iterator<TsFileResource> sequenceIterator = sequenceFileTreeSet.iterator();
      while (sequenceIterator.hasNext()) {
        TsFileResource sequenceResource = sequenceIterator.next();
        if (sequenceResource.getFile().getName().equals(fileToBeMoved.getName())) {
          tsFileResourceToBeMoved = sequenceResource;
          sequenceIterator.remove();
          break;
        }
      }
      if (tsFileResourceToBeMoved == null) {
        Iterator<TsFileResource> unsequenceIterator = unSequenceFileList.iterator();
        while (unsequenceIterator.hasNext()) {
          TsFileResource unsequenceResource = unsequenceIterator.next();
          if (unsequenceResource.getFile().getName().equals(fileToBeMoved.getName())) {
            tsFileResourceToBeMoved = unsequenceResource;
            unsequenceIterator.remove();
            break;
          }
        }
      }
    } finally {
      mergeLock.writeLock().unlock();
      writeUnlock();
    }
    if (tsFileResourceToBeMoved == null) {
      return false;
    }
    tsFileResourceToBeMoved.getWriteQueryLock().writeLock().lock();
    try {
      tsFileResourceToBeMoved.moveTo(targetDir);
      logger
          .info("Move tsfile {} to target dir {} successfully.", tsFileResourceToBeMoved.getFile(),
              targetDir.getPath());
    } finally {
      tsFileResourceToBeMoved.getWriteQueryLock().writeLock().unlock();
    }
    return true;
  }


  public Collection<TsFileProcessor> getWorkUnsequenceTsFileProcessor() {
    return workUnsequenceTsFileProcessors.values();
  }

  public void setDataTTL(long dataTTL) {
    this.dataTTL = dataTTL;
    checkFilesTTL();
  }

  public List<TsFileResource> getSequenceFileTreeSet() {
    return new ArrayList<>(sequenceFileTreeSet);
  }

  public List<TsFileResource> getUnSequenceFileList() {
    return unSequenceFileList;
  }

  private enum LoadTsFileType {
    LOAD_SEQUENCE, LOAD_UNSEQUENCE
  }

  @FunctionalInterface
  public interface CloseTsFileCallBack {

    void call(TsFileProcessor caller) throws TsFileProcessorException, IOException;
  }

  public String getStorageGroupName() {
    return storageGroupName;
  }

  public boolean isFileAlreadyExist(TsFileResource tsFileResource) {
    return allDirectFileVersions.containsAll(tsFileResource.getHistoricalVersions());
  }

  @FunctionalInterface
  public interface UpdateEndTimeCallBack {

    boolean call(TsFileProcessor caller);
  }
}<|MERGE_RESOLUTION|>--- conflicted
+++ resolved
@@ -1685,20 +1685,11 @@
     while (iterator.hasNext()) {
       TsFileResource seqFile = iterator.next();
       if (resource.getHistoricalVersions().containsAll(seqFile.getHistoricalVersions())
-<<<<<<< HEAD
-          && !resource.getHistoricalVersions().equals(seqFile.getHistoricalVersions())) {
-        if (seqFile.getWriteQueryLock().writeLock().tryLock()) {
-          iterator.remove();
-          seqFile.remove();
-          seqFile.getWriteQueryLock().writeLock().unlock();
-        }
-=======
           && !resource.getHistoricalVersions().equals(seqFile.getHistoricalVersions())
           && seqFile.getWriteQueryLock().writeLock().tryLock()) {
         iterator.remove();
         seqFile.remove();
         seqFile.getWriteQueryLock().writeLock().unlock();
->>>>>>> cb8ecb8b
       }
     }
   }
@@ -1779,11 +1770,7 @@
 
       if (!latestFlushTimeForPartition.containsKey(device)
           || latestFlushTimeForPartition.get(device) < endTime) {
-<<<<<<< HEAD
-        latestFlushedTimeForEachDevice
-=======
         partitionLatestFlushedTimeForEachDevice
->>>>>>> cb8ecb8b
             .computeIfAbsent(timePartitionId, id -> new HashMap<>())
             .put(device, endTime);
       }
