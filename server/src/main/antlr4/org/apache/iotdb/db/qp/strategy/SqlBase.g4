--- conflicted
+++ resolved
@@ -154,10 +154,7 @@
     : specialLimit
     | groupByClause specialLimit?
     | fillClause slimitClause? alignByDeviceClauseOrDisableAlign?
-<<<<<<< HEAD
-=======
     | alignByDeviceClauseOrDisableAlign?
->>>>>>> c00b63f3
     ;
 
 specialLimit
@@ -183,13 +180,8 @@
     ;
 
 alignByDeviceClause
-<<<<<<< HEAD
-    :
-    ALIGN BY DEVICE
-=======
     : ALIGN BY DEVICE
     | GROUP BY DEVICE
->>>>>>> c00b63f3
     ;
 
 disableAlign
