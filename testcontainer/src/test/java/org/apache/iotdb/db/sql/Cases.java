/*
 * Licensed to the Apache Software Foundation (ASF) under one
 * or more contributor license agreements.  See the NOTICE file
 * distributed with this work for additional information
 * regarding copyright ownership.  The ASF licenses this file
 * to you under the Apache License, Version 2.0 (the
 * "License"); you may not use this file except in compliance
 * with the License.  You may obtain a copy of the License at
 *
 *     http://www.apache.org/licenses/LICENSE-2.0
 *
 * Unless required by applicable law or agreed to in writing,
 * software distributed under the License is distributed on an
 * "AS IS" BASIS, WITHOUT WARRANTIES OR CONDITIONS OF ANY
 * KIND, either express or implied.  See the License for the
 * specific language governing permissions and limitations
 * under the License.
 */
package org.apache.iotdb.db.sql;

import org.apache.iotdb.db.exception.query.QueryProcessException;
import org.apache.iotdb.db.qp.Planner;
import org.apache.iotdb.db.qp.physical.PhysicalPlan;
import org.apache.iotdb.db.qp.physical.sys.CreateFunctionPlan;
import org.apache.iotdb.db.qp.physical.sys.DropFunctionPlan;
import org.apache.iotdb.db.qp.physical.sys.ShowFunctionsPlan;
import org.apache.iotdb.db.qp.physical.sys.ShowPlan;
import org.apache.iotdb.rpc.IoTDBConnectionException;
import org.apache.iotdb.rpc.StatementExecutionException;
import org.apache.iotdb.session.Session;
import org.apache.iotdb.session.SessionDataSet;
import org.apache.iotdb.tsfile.file.metadata.enums.CompressionType;
import org.apache.iotdb.tsfile.file.metadata.enums.TSDataType;
import org.apache.iotdb.tsfile.file.metadata.enums.TSEncoding;
import org.apache.iotdb.tsfile.read.common.Field;

import org.junit.Assert;
import org.junit.Test;
import org.slf4j.Logger;
import org.slf4j.LoggerFactory;

import java.sql.Connection;
import java.sql.ResultSet;
import java.sql.SQLException;
import java.sql.Statement;
import java.util.ArrayList;
import java.util.Collections;
import java.util.HashSet;
import java.util.List;
import java.util.Set;
import java.util.concurrent.ExecutionException;
import java.util.concurrent.ExecutorService;
import java.util.concurrent.Executors;
import java.util.concurrent.Future;

public abstract class Cases {

  private static Logger logger = LoggerFactory.getLogger(Cases.class);
  protected Statement writeStatement;
  protected Connection writeConnection;
  protected Statement[] readStatements;
  protected Connection[] readConnections;
  protected Session session;
<<<<<<< HEAD
  protected Session antherSession;
=======
  private final Planner processor = new Planner();
>>>>>>> 5102f7f6

  /** initialize the writeStatement,writeConnection, readStatements and the readConnections. */
  public abstract void init() throws Exception;

  public void clean() throws Exception {
    writeStatement.close();
    writeConnection.close();
    for (Statement statement : readStatements) {
      statement.close();
    }
    for (Connection connection : readConnections) {
      connection.close();
    }
    session.close();
    antherSession.close();
  }

  // if we seperate the test into multiply test() methods, then the docker container have to be
  // built
  // several times. So, if the test cases are not conflict, we can put them into one method.
  // but if you want to avoid other cases' impact, use a seperate test() method.
  @Test
  public void multiCasesTest() throws SQLException {

    String[] timeSeriesArray = {"root.sg1.aa.bb", "root.sg1.aa.bb.cc", "root.sg1.aa"};

    for (String timeSeries : timeSeriesArray) {
      writeStatement.execute(
          String.format(
              "create timeseries %s with datatype=INT64, encoding=PLAIN, compression=SNAPPY",
              timeSeries));
    }
    ResultSet resultSet = null;
    // try to read data on each node.
    for (Statement readStatement : readStatements) {
      resultSet = readStatement.executeQuery("show timeseries");
      Set<String> result = new HashSet<>();
      while (resultSet.next()) {
        result.add(resultSet.getString(1));
      }
      Assert.assertEquals(3, result.size());
      for (String timeseries : timeSeriesArray) {
        Assert.assertTrue(result.contains(timeseries));
      }
      resultSet.close();
    }

    // test https://issues.apache.org/jira/browse/IOTDB-1331
    writeStatement.execute(
        "create timeseries root.ln.wf01.wt01.temperature WITH DATATYPE=FLOAT, ENCODING=RLE");
    String[] initDataArray = {
      "INSERT INTO root.ln.wf01.wt01(timestamp,temperature) values(200,20.71)",
      "INSERT INTO root.ln.wf01.wt01(timestamp,temperature) values(220,50.71)"
    };
    for (String initData : initDataArray) {
      writeStatement.execute(initData);
    }
    // try to read data on each node.
    for (Statement readStatement : readStatements) {
      resultSet = readStatement.executeQuery("select avg(temperature) from root.ln.wf01.wt01");
      if (resultSet.next()) {
        Assert.assertEquals(35.71, resultSet.getDouble(1), 0.01);
      } else {
        Assert.fail("expect 1 result, but get an empty resultSet.");
      }
      Assert.assertFalse(resultSet.next());
      resultSet.close();
    }

    // test https://issues.apache.org/jira/browse/IOTDB-1348
    initDataArray =
        new String[] {
          "INSERT INTO root.ln.wf01.wt01(timestamp, temperature) values(250, 10.0)",
          "INSERT INTO root.ln.wf01.wt01(timestamp, temperature) values(300, 20.0)",
          "INSERT INTO root.ln.wf01.wt01(timestamp, temperature) values(350, 25.0)"
        };

    for (String initData : initDataArray) {
      writeStatement.execute(initData);
    }
    // try to read data on each node.
    for (Statement readStatement : readStatements) {
      resultSet = readStatement.executeQuery("select last * from root.ln.wf01.wt01;");
      Assert.assertTrue(resultSet.next());
      double last = Double.parseDouble(resultSet.getString(3));
      Assert.assertEquals(25.0, last, 0.1);
      resultSet.close();
    }

    // test dictionary encoding
    writeStatement.execute(
        "create timeseries root.ln.wf01.wt02.city WITH DATATYPE=TEXT, ENCODING=DICTIONARY");
    initDataArray =
        new String[] {
          "INSERT INTO root.ln.wf01.wt02(timestamp, city) values(250, \"Nanjing\")",
          "INSERT INTO root.ln.wf01.wt02(timestamp, city) values(300, \"Nanjing\")",
          "INSERT INTO root.ln.wf01.wt02(timestamp, city) values(350, \"Singapore\")",
          "INSERT INTO root.ln.wf01.wt02(timestamp, city) values(400, \"Shanghai\")"
        };
    for (String initData : initDataArray) {
      writeStatement.execute(initData);
    }

    String[] results = new String[] {"Nanjing", "Nanjing", "Singapore", "Shanghai"};
    for (Statement readStatement : readStatements) {
      resultSet = readStatement.executeQuery("select * from root.ln.wf01.wt02");
      int i = 0;
      while (resultSet.next()) {
        Assert.assertEquals(results[i++], resultSet.getString("root.ln.wf01.wt02.city"));
      }
      Assert.assertFalse(resultSet.next());
      resultSet.close();
    }
  }

  // test https://issues.apache.org/jira/browse/IOTDB-1266
  @Test
  public void showTimeseriesRowsTest() throws SQLException {

    int n = 3000;
    String timeSeriesPrefix = "root.ln.wf01.wt";
    String timeSeriesSuffix = ".temperature WITH DATATYPE=DOUBLE, ENCODING=RLE";
    String timeSeries;
    for (int i = 0; i < n; i++) {
      timeSeries = timeSeriesPrefix + String.valueOf(i) + timeSeriesSuffix;
      writeStatement.execute(String.format("create timeseries %s ", timeSeries));
    }

    // try to read data on each node.
    for (Statement readStatement : readStatements) {
      ResultSet resultSet = readStatement.executeQuery("SHOW TIMESERIES");
      int cnt = 0;
      while (resultSet.next()) {
        cnt++;
      }
      Assert.assertEquals(n, cnt);
      resultSet.close();
    }
  }

  //  @Test
  //  public void vectorCountTest() throws IoTDBConnectionException, StatementExecutionException {
  //    List<List<String>> measurementList = new ArrayList<>();
  //    List<String> schemaNames = new ArrayList<>();
  //    List<List<TSEncoding>> encodingList = new ArrayList<>();
  //    List<List<TSDataType>> dataTypeList = new ArrayList<>();
  //    List<CompressionType> compressionTypes = new ArrayList<>();
  //    List<TSDataType> dataTypes = new ArrayList<>();
  //    List<TSEncoding> encodings = new ArrayList<>();
  //    String[] vectorMeasurements = new String[10];
  //
  //    Stream.iterate(0, i -> i + 1)
  //        .limit(10)
  //        .forEach(
  //            i -> {
  //              dataTypes.add(TSDataType.DOUBLE);
  //              vectorMeasurements[i] = "vm" + i;
  //              encodings.add(TSEncoding.RLE);
  //              compressionTypes.add(CompressionType.SNAPPY);
  //            });
  //    schemaNames.add("schema");
  //    encodingList.add(encodings);
  //    dataTypeList.add(dataTypes);
  //    measurementList.add(Arrays.asList(vectorMeasurements));
  //
  //    session.createSchemaTemplate(
  //        "testcontainer",
  //        schemaNames,
  //        measurementList,
  //        dataTypeList,
  //        encodingList,
  //        compressionTypes);
  //    session.setStorageGroup("root.template");
  //    session.setSchemaTemplate("testcontainer", "root.template");
  //
  //    VectorMeasurementSchema vectorMeasurementSchema =
  //        new VectorMeasurementSchema(
  //            "vector", vectorMeasurements, dataTypes.toArray(new TSDataType[0]));
  //
  //    Tablet tablet = new Tablet("root.template.device1.vector",
  //    Arrays.asList(vectorMeasurementSchema));
  //    tablet.setAligned(true);
  //    for (int i = 0; i < 10; i++) {
  //      tablet.addTimestamp(i, i);
  //      for (int j = 0; j < 10; j++) {
  //        tablet.addValue("vm" + j, i, (double) i);
  //        tablet.rowSize++;
  //      }
  //    }
  //    session.insertTablet(tablet);
  //
  //    SessionDataSet sessionDataSet =
  //        session.executeQueryStatement("select count(*) from root.template.device1");
  //    Assert.assertTrue(sessionDataSet.hasNext());
  //    RowRecord next = sessionDataSet.next();
  //    Assert.assertEquals(10, next.getFields().get(0).getLongV());
  //
  //    sessionDataSet = session.executeQueryStatement("select count(vm1) from
  // root.template.device1");
  //    Assert.assertTrue(sessionDataSet.hasNext());
  //    next = sessionDataSet.next();
  //    Assert.assertEquals(10, next.getFields().get(0).getLongV());
  //
  //    sessionDataSet =
  //        session.executeQueryStatement("select count(vm1),count(vm2) from
  // root.template.device1");
  //    Assert.assertTrue(sessionDataSet.hasNext());
  //    next = sessionDataSet.next();
  //    Assert.assertEquals(2, next.getFields().size());
  //    Assert.assertEquals(10, next.getFields().get(0).getLongV());
  //    Assert.assertEquals(10, next.getFields().get(1).getLongV());
  //  }

  @Test
  public void clusterLastQueryTest() throws IoTDBConnectionException, StatementExecutionException {

    session.setStorageGroup("root.sg1");
    session.createTimeseries(
        "root.sg1.d1.s1", TSDataType.INT64, TSEncoding.RLE, CompressionType.SNAPPY);
    session.createTimeseries(
        "root.sg1.d2.s1", TSDataType.INT64, TSEncoding.RLE, CompressionType.SNAPPY);

    insertRecords();

    List<String> paths = new ArrayList<>();

    paths.add("root.sg1.d1.s1");
    paths.add("root.sg1.d2.s1");

    SessionDataSet sessionDataSet = session.executeLastDataQuery(paths);
    sessionDataSet.setFetchSize(1024);

    int count = 0;
    while (sessionDataSet.hasNext()) {
      count++;
      List<Field> fields = sessionDataSet.next().getFields();
      Assert.assertEquals("[root.sg1.d1.s1, 1]", fields.toString());
    }
    Assert.assertEquals(1, count);
    sessionDataSet.closeOperationHandle();
  }

  private void insertRecords() throws IoTDBConnectionException, StatementExecutionException {
    String deviceId = "root.sg1.d1";
    List<String> measurements = new ArrayList<>();
    measurements.add("s1");
    List<String> deviceIds = new ArrayList<>();
    List<List<String>> measurementsList = new ArrayList<>();
    List<List<Object>> valuesList = new ArrayList<>();
    List<Long> timestamps = new ArrayList<>();
    List<List<TSDataType>> typesList = new ArrayList<>();

    for (long time = 0; time < 500; time++) {
      List<Object> values = new ArrayList<>();
      List<TSDataType> types = new ArrayList<>();
      values.add(1L);
      values.add(2L);
      values.add(3L);
      types.add(TSDataType.INT64);
      types.add(TSDataType.INT64);
      types.add(TSDataType.INT64);

      deviceIds.add(deviceId);
      measurementsList.add(measurements);
      valuesList.add(values);
      typesList.add(types);
      timestamps.add(time);
      if (time != 0 && time % 100 == 0) {
        session.insertRecords(deviceIds, timestamps, measurementsList, typesList, valuesList);
        deviceIds.clear();
        measurementsList.clear();
        valuesList.clear();
        timestamps.clear();
      }
    }

    session.insertRecords(deviceIds, timestamps, measurementsList, typesList, valuesList);
  }

  @Test
  public void testCreateFunctionPlan1() {
    try {
      PhysicalPlan plan =
          processor.parseSQLToPhysicalPlan(
              "create function udf as \"org.apache.iotdb.db.query.udf.example.Adder\"");
      if (plan.isQuery() || !(plan instanceof CreateFunctionPlan)) {
        Assert.fail();
      }
      CreateFunctionPlan createFunctionPlan = (CreateFunctionPlan) plan;
      Assert.assertEquals("udf", createFunctionPlan.getUdfName());
      Assert.assertEquals(
          "org.apache.iotdb.db.query.udf.example.Adder", createFunctionPlan.getClassName());
      Assert.assertFalse(createFunctionPlan.isTemporary());
    } catch (QueryProcessException e) {
      Assert.fail(e.toString());
    }
  }

  @Test
  public void testCreateFunctionPlan2() { // create temporary function
    try {
      PhysicalPlan plan =
          processor.parseSQLToPhysicalPlan(
              "create temporary function udf as \"org.apache.iotdb.db.query.udf.example.Adder\"");
      if (plan.isQuery() || !(plan instanceof CreateFunctionPlan)) {
        Assert.fail();
      }
      CreateFunctionPlan createFunctionPlan = (CreateFunctionPlan) plan;
      Assert.assertEquals("udf", createFunctionPlan.getUdfName());
      Assert.assertEquals(
          "org.apache.iotdb.db.query.udf.example.Adder", createFunctionPlan.getClassName());
      Assert.assertTrue(createFunctionPlan.isTemporary());
    } catch (QueryProcessException e) {
      Assert.fail(e.toString());
    }
  }

  @Test
  public void testDropFunctionPlan() { // drop function
    try {
      DropFunctionPlan dropFunctionPlan =
          (DropFunctionPlan) processor.parseSQLToPhysicalPlan("drop function udf");
      Assert.assertEquals("udf", dropFunctionPlan.getUdfName());
    } catch (QueryProcessException e) {
      Assert.fail(e.toString());
    }
  }

  @Test
  public void testShowFunction() throws QueryProcessException {
    String sql = "SHOW FUNCTIONS";

    ShowFunctionsPlan plan = (ShowFunctionsPlan) processor.parseSQLToPhysicalPlan(sql);
    Assert.assertTrue(plan.isQuery());
    Assert.assertEquals(ShowPlan.ShowContentType.FUNCTIONS, plan.getShowContentType());
  }

  // test https://issues.apache.org/jira/browse/IOTDB-1407
  @Test
  public void showTimeseriesTagsTest() throws SQLException {
    String createTimeSeries1 =
        "create timeseries root.ln.wf01.wt1 WITH DATATYPE=DOUBLE, ENCODING=RLE, compression=SNAPPY tags(tag1=v1, tag2=v2)";
    String createTimeSeries2 =
        "create timeseries root.ln.wf01.wt2 WITH DATATYPE=DOUBLE, ENCODING=RLE, compression=SNAPPY tags(tag1=v1, tag2=v2)";
    writeStatement.execute(createTimeSeries1);
    writeStatement.execute(createTimeSeries2);
    // try to read data on each node. select .*
    for (Statement readStatement : readStatements) {
      ResultSet resultSet =
          readStatement.executeQuery("SHOW TIMESERIES root.ln.wf01.* where tag1=v1");
      int cnt = 0;
      while (resultSet.next()) {
        cnt++;
      }
      Assert.assertEquals(2, cnt);
      resultSet.close();
    }

    // try to read data on each node. select from parent series
    for (Statement readStatement : readStatements) {
      ResultSet resultSet =
          readStatement.executeQuery("SHOW TIMESERIES root.ln.wf01 where tag1=v1");
      int cnt = 0;
      while (resultSet.next()) {
        cnt++;
      }
      Assert.assertEquals(2, cnt);
      resultSet.close();
    }

    // try to read data on each node. select from one series
    for (Statement readStatement : readStatements) {
      ResultSet resultSet =
          readStatement.executeQuery("SHOW TIMESERIES root.ln.wf01.wt1 where tag1=v1");
      int cnt = 0;
      while (resultSet.next()) {
        cnt++;
      }
      Assert.assertEquals(1, cnt);
      resultSet.close();
    }

    // try to read data on each node. select from root
    for (Statement readStatement : readStatements) {
      ResultSet resultSet = readStatement.executeQuery("SHOW TIMESERIES root where tag1=v1");
      int cnt = 0;
      while (resultSet.next()) {
        cnt++;
      }
      Assert.assertEquals(2, cnt);
      resultSet.close();
    }

    // try to read data on each node. SHOW TIMESERIES root.ln.wf01.* where tag1=v3"
    for (Statement readStatement : readStatements) {
      ResultSet resultSet =
          readStatement.executeQuery("SHOW TIMESERIES root.ln.wf01.* where tag1=v3");
      int cnt = 0;
      while (resultSet.next()) {
        cnt++;
      }
      Assert.assertEquals(0, cnt);
      resultSet.close();
    }

    // try to read data on each node. SHOW TIMESERIES root.ln.wf01.* where tag3=v1"
    for (Statement readStatement : readStatements) {
      ResultSet resultSet = null;
      try {
        resultSet = readStatement.executeQuery("SHOW TIMESERIES root.ln.wf01.* where tag3=v1");
      } catch (Exception e) {
        Assert.assertTrue(e.getMessage().contains("The key tag3 is not a tag"));
      } finally {
        if (resultSet != null) {
          resultSet.close();
        }
      }
    }
  }

  @Test
  public void testApplyClearCache() throws InterruptedException {
    String sql = "CLEAR CACHE";
    try {
      // Wait for 3S so that the leader can be elected
      Thread.sleep(3000);
      writeStatement.execute(sql);
    } catch (SQLException e) {
      Assert.assertNull(e);
    }
  }

  @Test
  public void testApplyMerge() throws InterruptedException {
    String sql = "MERGE";
    try {
      // Wait for 3S so that the leader can be elected
      Thread.sleep(3000);
      writeStatement.execute(sql);
    } catch (SQLException e) {
      Assert.assertNull(e);
    }
  }

  @Test
  public void testCreateSnapshot() throws InterruptedException {
    String sql = "CREATE SNAPSHOT FOR SCHEMA";
    try {
      // Wait for 3S so that the leader can be elected
      Thread.sleep(3000);
      writeStatement.execute(sql);
    } catch (SQLException e) {
      Assert.assertNull(e);
    }
  }

  // test https://issues.apache.org/jira/browse/IOTDB-1292
  @Test
  public void testDataRaftAndMetaRaftConcurrentOperation() {
    ExecutorService dataRaftGroupThread = Executors.newFixedThreadPool(1);
    ExecutorService metaRaftGroupThread = Executors.newFixedThreadPool(1);
    createSgTask();
    Future<?> dataFeature = dataRaftGroupThread.submit(this::createTimeSeriesTask);
    Future<?> metaFeature = metaRaftGroupThread.submit(this::deleteSgTask);
    try {
      dataFeature.get();
      metaFeature.get();
    } catch (InterruptedException e) {
      logger.error(e.getMessage());
    } catch (ExecutionException e) {
      Assert.fail(e.getMessage());
    }

    // check the final result
    try {
      queryFinalResult();
    } catch (SQLException e) {
      Assert.fail(e.getMessage());
    }
  }

  public void createTimeSeriesTask() {
    int sgNum = 10;
    int deviceNum = 10;
    int measurementsNum = 100;
    String sqlFormat =
        "create timeseries root.sg_%d.device_%d.s_%d with datatype=INT64, encoding=PLAIN, compression=SNAPPY";
    for (int sg = 0; sg < sgNum; sg++) {
      for (int device = 0; device < deviceNum; device++) {
        for (int measurement = 0; measurement < measurementsNum; measurement++) {
          String sql = String.format(sqlFormat, sg, device, measurement);
          try {
            session.executeNonQueryStatement(sql);
          } catch (StatementExecutionException e) {
            if (e.getMessage().contains("Storage group is not set for current seriesPath")) {
              // it's ok due to concurrent operation, do nothing.
            } else {
              Assert.fail(e.getMessage());
            }
          } catch (IoTDBConnectionException e) {
            Assert.fail(e.getMessage());
          }
        }
      }
    }
  }

  public void createSgTask() {
    int sgNum = 10;
    String sqlFormat = "set storage group to root.sg_%d";
    for (int sg = 0; sg < sgNum; sg++) {
      String sql = String.format(sqlFormat, sg);
      try {
        writeStatement.execute(sql);
      } catch (SQLException e) {
        Assert.fail(e.getMessage());
      }
    }
  }

  public void deleteSgTask() {
    int sgNum = 10;
    String sqlFormat = "delete storage group root.sg_%d";
    for (int sg = 0; sg < sgNum; sg++) {
      String sql = String.format(sqlFormat, sg);
      try {
        antherSession.executeNonQueryStatement(sql);
        Thread.sleep(10);
      } catch (StatementExecutionException | IoTDBConnectionException | InterruptedException e) {
        Assert.fail(e.getMessage());
      }
    }
  }

  public void queryFinalResult() throws SQLException {
    int lastCount = Integer.MIN_VALUE;
    List<String> lastTimeseriesList = new ArrayList<>();

    for (Statement readStatement : readStatements) {
      ResultSet resultSet = readStatement.executeQuery("SHOW TIMESERIES");
      int cnt = 0;
      List<String> timeseriesList = new ArrayList<>();
      while (resultSet.next()) {
        cnt++;
        String tmpTimeseries = resultSet.getString("timeseries");
        timeseriesList.add(tmpTimeseries);
      }

      if (lastCount != Integer.MIN_VALUE) {
        Collections.sort(timeseriesList);
        if ((cnt != lastCount) || !timeseriesList.equals(lastTimeseriesList)) {
          Assert.fail("result on every node not equal");
        }
      } else {
        lastCount = cnt;
        Collections.sort(timeseriesList);
        lastTimeseriesList = timeseriesList;
      }
      resultSet.close();
    }
  }
}<|MERGE_RESOLUTION|>--- conflicted
+++ resolved
@@ -61,11 +61,8 @@
   protected Statement[] readStatements;
   protected Connection[] readConnections;
   protected Session session;
-<<<<<<< HEAD
   protected Session antherSession;
-=======
   private final Planner processor = new Planner();
->>>>>>> 5102f7f6
 
   /** initialize the writeStatement,writeConnection, readStatements and the readConnections. */
   public abstract void init() throws Exception;
