--- conflicted
+++ resolved
@@ -70,12 +70,8 @@
             if (minNode.rowRecord.timestamp != lastRowTime) {
                 lastRowTime = minNode.rowRecord.timestamp;
                 i++;
-<<<<<<< HEAD
                 // ret.putARowRecord(minNode.r);
                 addNewRecordToQueryDataSet(ret, minNode.rowRecord);
-=======
-                ret.putARowRecord(minNode.rowRecord);
->>>>>>> cf21d00f
             }
             if (minNode.iter.hasNext()) {
                 nodes[1].rowRecord = nodes[1].iter.next();
@@ -109,13 +105,8 @@
         public RowRecord rowRecord;
         public Iterator<RowRecord> iter;
 
-<<<<<<< HEAD
         public Node(RowRecord rowRecord, Iterator<RowRecord> iter) {
             this.rowRecord = rowRecord;
-=======
-        public Node(RowRecord r, Iterator<RowRecord> iter) {
-            this.rowRecord = r;
->>>>>>> cf21d00f
             this.iter = iter;
         }
 
@@ -126,7 +117,6 @@
         @Override
         public String toString() {
             return rowRecord.toString();
-<<<<<<< HEAD
         }
     }
 
@@ -184,8 +174,6 @@
                     throw new UnSupportedDataTypeException("UnSupported" + String.valueOf(f.dataType));
             }
             mapRet.get(key).putTime(record.timestamp);
-=======
->>>>>>> cf21d00f
         }
     }
 }