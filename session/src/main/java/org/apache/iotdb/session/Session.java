/*
 * Licensed to the Apache Software Foundation (ASF) under one
 * or more contributor license agreements.  See the NOTICE file
 * distributed with this work for additional information
 * regarding copyright ownership.  The ASF licenses this file
 * to you under the Apache License, Version 2.0 (the
 * "License"); you may not use this file except in compliance
 * with the License.  You may obtain a copy of the License at
 *
 *     http://www.apache.org/licenses/LICENSE-2.0
 *
 * Unless required by applicable law or agreed to in writing,
 * software distributed under the License is distributed on an
 * "AS IS" BASIS, WITHOUT WARRANTIES OR CONDITIONS OF ANY
 * KIND, either express or implied.  See the License for the
 * specific language governing permissions and limitations
 * under the License.
 */
package org.apache.iotdb.session;

import java.nio.ByteBuffer;
import java.time.ZoneId;
import java.util.ArrayList;
import java.util.Arrays;
import java.util.Collections;
import java.util.Comparator;
import java.util.HashMap;
import java.util.List;
import java.util.Map;
import java.util.Map.Entry;
import java.util.concurrent.atomic.AtomicReference;
import org.apache.iotdb.rpc.BatchExecutionException;
import org.apache.iotdb.rpc.IoTDBConnectionException;
import org.apache.iotdb.rpc.RedirectException;
import org.apache.iotdb.rpc.StatementExecutionException;
import org.apache.iotdb.service.rpc.thrift.EndPoint;
import org.apache.iotdb.service.rpc.thrift.TSCreateMultiTimeseriesReq;
import org.apache.iotdb.service.rpc.thrift.TSCreateTimeseriesReq;
import org.apache.iotdb.service.rpc.thrift.TSDeleteDataReq;
import org.apache.iotdb.service.rpc.thrift.TSInsertRecordReq;
import org.apache.iotdb.service.rpc.thrift.TSInsertRecordsReq;
import org.apache.iotdb.service.rpc.thrift.TSInsertStringRecordReq;
import org.apache.iotdb.service.rpc.thrift.TSInsertStringRecordsReq;
import org.apache.iotdb.service.rpc.thrift.TSInsertTabletReq;
import org.apache.iotdb.service.rpc.thrift.TSInsertTabletsReq;
import org.apache.iotdb.service.rpc.thrift.TSProtocolVersion;
import org.apache.iotdb.service.rpc.thrift.TSRawDataQueryReq;
import org.apache.iotdb.tsfile.common.conf.TSFileConfig;
import org.apache.iotdb.tsfile.exception.write.UnSupportedDataTypeException;
import org.apache.iotdb.tsfile.file.metadata.enums.CompressionType;
import org.apache.iotdb.tsfile.file.metadata.enums.TSDataType;
import org.apache.iotdb.tsfile.file.metadata.enums.TSEncoding;
import org.apache.iotdb.tsfile.utils.Binary;
import org.apache.iotdb.tsfile.utils.ReadWriteIOUtils;
import org.apache.iotdb.tsfile.write.record.Tablet;
import org.apache.iotdb.tsfile.write.schema.MeasurementSchema;
import org.slf4j.Logger;
import org.slf4j.LoggerFactory;

@SuppressWarnings({"java:S107", "java:S1135"}) // need enough parameters, ignore todos
public class Session {

  private static final Logger logger = LoggerFactory.getLogger(Session.class);
  protected static final TSProtocolVersion protocolVersion = TSProtocolVersion.IOTDB_SERVICE_PROTOCOL_V3;
  public static final String MSG_UNSUPPORTED_DATA_TYPE = "Unsupported data type:";
  protected String username;
  protected String password;
  protected int fetchSize;
  protected boolean enableRPCCompression;
  protected int connectionTimeoutInMs;

  private EndPoint defaultEndPoint;
  private SessionConnection defaultSessionConnection;
  protected boolean isClosed = true;
  private ZoneId zoneId;

  // Cluster version cache
  private SessionConnection metaSessionConnection;
  private Map<String, EndPoint> deviceIdToEndpoint;
  private Map<EndPoint, SessionConnection> endPointToSessionConnection;
  private AtomicReference<IoTDBConnectionException> tmp = new AtomicReference<>();

  public Session(String host, int rpcPort) {
    this(host, rpcPort, Config.DEFAULT_USER, Config.DEFAULT_PASSWORD, Config.DEFAULT_FETCH_SIZE, null);
  }

  public Session(String host, String rpcPort, String username, String password) {
    this(host, Integer.parseInt(rpcPort), username, password, Config.DEFAULT_FETCH_SIZE, null);
  }

  public Session(String host, int rpcPort, String username, String password) {
    this(host, rpcPort, username, password, Config.DEFAULT_FETCH_SIZE, null);
  }

  public Session(String host, int rpcPort, String username, String password, int fetchSize) {
    this(host, rpcPort, username, password, fetchSize, null);
  }

  public Session(String host, int rpcPort, String username, String password, ZoneId zoneId) {
    this(host, rpcPort, username, password, Config.DEFAULT_FETCH_SIZE, zoneId);
  }

  public Session(String host, int rpcPort, String username, String password, int fetchSize, ZoneId zoneId) {
    this.defaultEndPoint = new EndPoint(host, rpcPort);
    this.username = username;
    this.password = password;
    this.fetchSize = fetchSize;
    this.zoneId = zoneId;
  }

  public synchronized void open() throws IoTDBConnectionException {
    open(false, Config.DEFAULT_TIMEOUT_MS);
  }

  public synchronized void open(boolean enableRPCCompression) throws IoTDBConnectionException {
    open(enableRPCCompression, Config.DEFAULT_TIMEOUT_MS);
  }

  private synchronized void open(boolean enableRPCCompression, int connectionTimeoutInMs)
      throws IoTDBConnectionException {
    if (!isClosed) {
      return;
    }

    this.enableRPCCompression = enableRPCCompression;
    this.connectionTimeoutInMs = connectionTimeoutInMs;
    defaultSessionConnection = new SessionConnection(this, defaultEndPoint, zoneId);
    metaSessionConnection = defaultSessionConnection;
    isClosed = false;
    if (Config.DEFAULT_CACHE_LEADER_MODE) {
      deviceIdToEndpoint = new HashMap<>();
      endPointToSessionConnection = new HashMap<>();
      endPointToSessionConnection.put(defaultEndPoint, defaultSessionConnection);
    }
  }

  public synchronized void close() throws IoTDBConnectionException {
    if (isClosed) {
      return;
    }
    try {
      if (Config.DEFAULT_CACHE_LEADER_MODE) {
        for (SessionConnection sessionConnection : endPointToSessionConnection.values()) {
          sessionConnection.close();
        }
      } else {
        defaultSessionConnection.close();
      }
    } finally {
      isClosed = true;
    }
  }

  public synchronized String getTimeZone()
      throws StatementExecutionException, IoTDBConnectionException {
    return defaultSessionConnection.getTimeZone();
  }

  public synchronized void setTimeZone(String zoneId)
      throws StatementExecutionException, IoTDBConnectionException {
    defaultSessionConnection.setTimeZone(zoneId);
  }

  public void setStorageGroup(String storageGroup)
      throws IoTDBConnectionException, StatementExecutionException {
    try {
      metaSessionConnection.setStorageGroup(storageGroup);
    } catch (RedirectException e) {
      handleMetaRedirection(storageGroup, e);
    }
  }

  public void deleteStorageGroup(String storageGroup)
      throws IoTDBConnectionException, StatementExecutionException {
    try {
      metaSessionConnection.deleteStorageGroups(Collections.singletonList(storageGroup));
    } catch (RedirectException e) {
      handleMetaRedirection(storageGroup, e);
    }
  }

  public void deleteStorageGroups(List<String> storageGroups)
      throws IoTDBConnectionException, StatementExecutionException {
    try {
      metaSessionConnection.deleteStorageGroups(storageGroups);
    } catch (RedirectException e) {
      handleMetaRedirection(storageGroups.toString(), e);
    }
  }

  public void createTimeseries(String path, TSDataType dataType,
      TSEncoding encoding, CompressionType compressor)
      throws IoTDBConnectionException, StatementExecutionException {
    TSCreateTimeseriesReq request = genTSCreateTimeseriesReq(path, dataType, encoding, compressor,
        null, null, null, null);
    defaultSessionConnection.createTimeseries(request);
  }

  public void createTimeseries(String path, TSDataType dataType,
      TSEncoding encoding, CompressionType compressor, Map<String, String> props,
      Map<String, String> tags, Map<String, String> attributes, String measurementAlias)
      throws IoTDBConnectionException, StatementExecutionException {
    TSCreateTimeseriesReq request = genTSCreateTimeseriesReq(path, dataType, encoding, compressor,
        props, tags, attributes, measurementAlias);
    defaultSessionConnection.createTimeseries(request);
  }

  private TSCreateTimeseriesReq genTSCreateTimeseriesReq(String path, TSDataType dataType,
      TSEncoding encoding, CompressionType compressor, Map<String, String> props,
      Map<String, String> tags, Map<String, String> attributes, String measurementAlias) {
    TSCreateTimeseriesReq request = new TSCreateTimeseriesReq();
    request.setPath(path);
    request.setDataType(dataType.ordinal());
    request.setEncoding(encoding.ordinal());
    request.setCompressor(compressor.ordinal());
    request.setProps(props);
    request.setTags(tags);
    request.setAttributes(attributes);
    request.setMeasurementAlias(measurementAlias);
    return request;
  }

  public void createMultiTimeseries(List<String> paths, List<TSDataType> dataTypes,
      List<TSEncoding> encodings, List<CompressionType> compressors,
      List<Map<String, String>> propsList, List<Map<String, String>> tagsList,
      List<Map<String, String>> attributesList, List<String> measurementAliasList)
      throws IoTDBConnectionException, StatementExecutionException {
    TSCreateMultiTimeseriesReq request = genTSCreateMultiTimeseriesReq(paths, dataTypes, encodings,
        compressors, propsList, tagsList, attributesList, measurementAliasList);
    defaultSessionConnection.createMultiTimeseries(request);
  }

  private TSCreateMultiTimeseriesReq genTSCreateMultiTimeseriesReq(List<String> paths,
      List<TSDataType> dataTypes,
      List<TSEncoding> encodings, List<CompressionType> compressors,
      List<Map<String, String>> propsList, List<Map<String, String>> tagsList,
      List<Map<String, String>> attributesList, List<String> measurementAliasList) {
    TSCreateMultiTimeseriesReq request = new TSCreateMultiTimeseriesReq();

    request.setPaths(paths);

    List<Integer> dataTypeOrdinals = new ArrayList<>(paths.size());
    for (TSDataType dataType : dataTypes) {
      dataTypeOrdinals.add(dataType.ordinal());
    }
    request.setDataTypes(dataTypeOrdinals);

    List<Integer> encodingOrdinals = new ArrayList<>(paths.size());
    for (TSEncoding encoding : encodings) {
      encodingOrdinals.add(encoding.ordinal());
    }
    request.setEncodings(encodingOrdinals);

    List<Integer> compressionOrdinals = new ArrayList<>(paths.size());
    for (CompressionType compression : compressors) {
      compressionOrdinals.add(compression.ordinal());
    }
    request.setCompressors(compressionOrdinals);

    request.setPropsList(propsList);
    request.setTagsList(tagsList);
    request.setAttributesList(attributesList);
    request.setMeasurementAliasList(measurementAliasList);

    return request;
  }

  public boolean checkTimeseriesExists(String path)
      throws IoTDBConnectionException, StatementExecutionException {
    return defaultSessionConnection.checkTimeseriesExists(path);
  }

  /**
   * execure query sql
   *
   * @param sql query statement
   * @return result set
   */
  public SessionDataSet executeQueryStatement(String sql)
      throws StatementExecutionException, IoTDBConnectionException {
    return defaultSessionConnection.executeQueryStatement(sql);
  }

  /**
   * execute non query statement
   *
   * @param sql non query statement
   */
  public void executeNonQueryStatement(String sql)
      throws IoTDBConnectionException, StatementExecutionException {
    defaultSessionConnection.executeNonQueryStatement(sql);
  }

  /**
   * query eg. select * from paths where time >= startTime and time < endTime time interval include
   * startTime and exclude endTime
   *
   * @param paths
   * @param startTime included
   * @param endTime   excluded
   * @return
   * @throws StatementExecutionException
   * @throws IoTDBConnectionException
   */

  public SessionDataSet executeRawDataQuery(List<String> paths, long startTime, long endTime)
      throws StatementExecutionException, IoTDBConnectionException {
    TSRawDataQueryReq request = genTSRawDataQueryReq(paths, startTime, endTime);
    return defaultSessionConnection.executeRawDataQuery(request);
  }

  private TSRawDataQueryReq genTSRawDataQueryReq(List<String> paths, long startTime, long endTime) {
    TSRawDataQueryReq request = new TSRawDataQueryReq();
    request.setPaths(paths);
    request.setStartTime(startTime);
    request.setEndTime(endTime);
    return request;
  }

  /**
   * insert data in one row, if you want to improve your performance, please use insertRecords
   * method or insertTablet method
   *
   * @see Session#insertRecords(List, List, List, List, List)
   * @see Session#insertTablet(Tablet)
   */
  public void insertRecord(String deviceId, long time, List<String> measurements,
      List<TSDataType> types,
      Object... values) throws IoTDBConnectionException, StatementExecutionException {
    TSInsertRecordReq request = genTSInsertRecordReq(deviceId, time, measurements, types,
        Arrays.asList(values));
    insertRecord(deviceId, request);
  }

  private void insertRecord(String deviceId, TSInsertRecordReq request)
      throws IoTDBConnectionException, StatementExecutionException {
    try {
      getSessionConnection(deviceId).insertRecord(request);
    } catch (RedirectException e) {
      handleRedirection(deviceId, e);
    }
  }

  private void insertRecord(String deviceId, TSInsertStringRecordReq request)
      throws IoTDBConnectionException, StatementExecutionException {
    try {
      getSessionConnection(deviceId).insertRecord(request);
    } catch (RedirectException e) {
      handleRedirection(deviceId, e);
    }
  }

  private SessionConnection getSessionConnection(String deviceId) {
    EndPoint endPoint;
    if (Config.DEFAULT_CACHE_LEADER_MODE
        && (endPoint = deviceIdToEndpoint.get(deviceId)) != null) {
      return endPointToSessionConnection.get(endPoint);
    } else {
      return defaultSessionConnection;
    }
  }

  private void handleMetaRedirection(String storageGroup, RedirectException e)
      throws IoTDBConnectionException {
    if (Config.DEFAULT_CACHE_LEADER_MODE) {
      logger.debug("storageGroup[{}]:{}", storageGroup, e.getMessage());
      SessionConnection connection = endPointToSessionConnection
          .computeIfAbsent(e.getEndPoint(), k -> {
            try {
              return new SessionConnection(this, e.getEndPoint(), zoneId);
            } catch (IoTDBConnectionException ex) {
              tmp.set(ex);
              return null;
            }
          });
      if (connection == null) {
        throw new IoTDBConnectionException(tmp.get());
      }
      metaSessionConnection = connection;
    }
  }

  private void handleRedirection(String deviceId, RedirectException e)
      throws IoTDBConnectionException {
    if (Config.DEFAULT_CACHE_LEADER_MODE) {
      logger.debug("DeviceId[{}]:{}", deviceId, e.getMessage());
      deviceIdToEndpoint.put(deviceId, e.getEndPoint());
      SessionConnection connection = endPointToSessionConnection
          .computeIfAbsent(e.getEndPoint(), k -> {
            try {
              return new SessionConnection(this, e.getEndPoint(), zoneId);
            } catch (IoTDBConnectionException ex) {
              tmp.set(ex);
              return null;
            }
          });
      if (connection == null) {
        throw new IoTDBConnectionException(tmp.get());
      }
    }
  }

  /**
   * insert data in one row, if you want improve your performance, please use insertInBatch method
   * or insertBatch method
   *
   * @see Session#insertRecords(List, List, List, List, List)
   * @see Session#insertTablet(Tablet)
   */
  public void insertRecord(String deviceId, long time, List<String> measurements,
      List<TSDataType> types,
      List<Object> values) throws IoTDBConnectionException, StatementExecutionException {
    TSInsertRecordReq request = genTSInsertRecordReq(deviceId, time, measurements, types, values);
    insertRecord(deviceId, request);
  }

  private TSInsertRecordReq genTSInsertRecordReq(String deviceId, long time,
      List<String> measurements,
      List<TSDataType> types,
      List<Object> values) throws IoTDBConnectionException {
    TSInsertRecordReq request = new TSInsertRecordReq();
    request.setDeviceId(deviceId);
    request.setTimestamp(time);
    request.setMeasurements(measurements);
    ByteBuffer buffer = ByteBuffer.allocate(calculateLength(types, values));
    putValues(types, values, buffer);
    request.setValues(buffer);
    return request;
  }

  /**
   * insert data in one row, if you want improve your performance, please use insertInBatch method
   * or insertBatch method
   *
   * @see Session#insertRecords(List, List, List, List, List)
   * @see Session#insertTablet(Tablet)
   */
  public void insertRecord(String deviceId, long time, List<String> measurements,
      List<String> values) throws IoTDBConnectionException, StatementExecutionException {
    TSInsertStringRecordReq request = genTSInsertStringRecordReq(deviceId, time, measurements,
        values);
    insertRecord(deviceId, request);
  }

  private TSInsertStringRecordReq genTSInsertStringRecordReq(String deviceId, long time,
      List<String> measurements, List<String> values) {
    TSInsertStringRecordReq request = new TSInsertStringRecordReq();
    request.setDeviceId(deviceId);
    request.setTimestamp(time);
    request.setMeasurements(measurements);
    request.setValues(values);
    return request;
  }

  /**
   * Insert multiple rows, which can reduce the overhead of network. This method is just like jdbc
   * executeBatch, we pack some insert request in batch and send them to server. If you want improve
   * your performance, please see insertTablet method
   * <p>
   * Each row is independent, which could have different deviceId, time, number of measurements
   *
   * @see Session#insertTablet(Tablet)
   */
  public void insertRecords(List<String> deviceIds, List<Long> times,
      List<List<String>> measurementsList, List<List<String>> valuesList)
      throws IoTDBConnectionException, StatementExecutionException {
    int len = deviceIds.size();
    if (len != times.size() || len != measurementsList.size() || len != valuesList.size()) {
      throw new IllegalArgumentException(
          "deviceIds, times, measurementsList and valuesList's size should be equal");
    }
    if (Config.DEFAULT_CACHE_LEADER_MODE) {
      Map<String, TSInsertStringRecordsReq> deviceGroup = new HashMap<>();
      for (int i = 0; i < deviceIds.size(); i++) {
        TSInsertStringRecordsReq request = deviceGroup
            .computeIfAbsent(deviceIds.get(i), k -> new TSInsertStringRecordsReq());
        updateTSInsertStringRecordsReq(request, deviceIds.get(i), times.get(i),
            measurementsList.get(i), valuesList.get(i));
      }
      //TODO parallel
      for (Entry<String, TSInsertStringRecordsReq> entry : deviceGroup.entrySet()) {
        try {
          getSessionConnection(entry.getKey()).insertRecords(entry.getValue());
        } catch (RedirectException e) {
          handleRedirection(entry.getKey(), e);
        }
      }
    } else {
      TSInsertStringRecordsReq request = genTSInsertStringRecordsReq(deviceIds, times,
          measurementsList, valuesList);
      try {
        defaultSessionConnection.insertRecords(request);
      } catch (RedirectException ignored) {
        // ignore
      }
    }
  }

  private TSInsertStringRecordsReq genTSInsertStringRecordsReq(List<String> deviceId,
      List<Long> time,
      List<List<String>> measurements, List<List<String>> values) {
    TSInsertStringRecordsReq request = new TSInsertStringRecordsReq();
    request.setDeviceIds(deviceId);
    request.setTimestamps(time);
    request.setMeasurementsList(measurements);
    request.setValuesList(values);
    return request;
  }

  private void updateTSInsertStringRecordsReq(TSInsertStringRecordsReq request,
      String deviceId, long time,
      List<String> measurements, List<String> values) {
    request.addToDeviceIds(deviceId);
    request.addToTimestamps(time);
    request.addToMeasurementsList(measurements);
    request.addToValuesList(values);
  }

  /**
   * Insert multiple rows, which can reduce the overhead of network. This method is just like jdbc
   * executeBatch, we pack some insert request in batch and send them to server. If you want improve
   * your performance, please see insertTablet method
   * <p>
   * Each row is independent, which could have different deviceId, time, number of measurements
   *
   * @see Session#insertTablet(Tablet)
   */
  public void insertRecords(List<String> deviceIds, List<Long> times,
      List<List<String>> measurementsList, List<List<TSDataType>> typesList,
      List<List<Object>> valuesList)
      throws IoTDBConnectionException, StatementExecutionException {
    int len = deviceIds.size();
    if (len != times.size() || len != measurementsList.size() || len != valuesList.size()) {
      throw new IllegalArgumentException(
          "deviceIds, times, measurementsList and valuesList's size should be equal");
    }
    if (Config.DEFAULT_CACHE_LEADER_MODE) {
      Map<String, TSInsertRecordsReq> deviceGroup = new HashMap<>();
      for (int i = 0; i < deviceIds.size(); i++) {
        TSInsertRecordsReq request = deviceGroup
            .computeIfAbsent(deviceIds.get(i), k -> new TSInsertRecordsReq());
        updateTSInsertRecordsReq(request, deviceIds.get(i), times.get(i),
            measurementsList.get(i), typesList.get(i), valuesList.get(i));
      }
      //TODO parallel
      for (Entry<String, TSInsertRecordsReq> entry : deviceGroup.entrySet()) {
        try {
          getSessionConnection(entry.getKey()).insertRecords(entry.getValue());
        } catch (RedirectException e) {
          handleRedirection(entry.getKey(), e);
        }
      }
    } else {
      TSInsertRecordsReq request = genTSInsertRecordsReq(deviceIds, times, measurementsList,
          typesList, valuesList);
      try {
        defaultSessionConnection
            .insertRecords(request);
      } catch (RedirectException ignored) {
        // ignore
      }
    }
  }

  private TSInsertRecordsReq genTSInsertRecordsReq(List<String> deviceIds, List<Long> times,
      List<List<String>> measurementsList, List<List<TSDataType>> typesList,
      List<List<Object>> valuesList) throws IoTDBConnectionException {
    TSInsertRecordsReq request = new TSInsertRecordsReq();
    request.setDeviceIds(deviceIds);
    request.setTimestamps(times);
    request.setMeasurementsList(measurementsList);
    List<ByteBuffer> buffersList = new ArrayList<>();
    for (int i = 0; i < measurementsList.size(); i++) {
      ByteBuffer buffer = ByteBuffer.allocate(calculateLength(typesList.get(i), valuesList.get(i)));
      putValues(typesList.get(i), valuesList.get(i), buffer);
      buffersList.add(buffer);
    }
    request.setValuesList(buffersList);
    return request;
  }

  private void updateTSInsertRecordsReq(TSInsertRecordsReq request, String deviceId, Long time,
      List<String> measurements, List<TSDataType> types,
      List<Object> values) throws IoTDBConnectionException {
    request.addToDeviceIds(deviceId);
    request.addToTimestamps(time);
    request.addToMeasurementsList(measurements);
    ByteBuffer buffer = ByteBuffer.allocate(calculateLength(types, values));
    putValues(types, values, buffer);
    request.addToValuesList(buffer);
  }

  /**
   * insert the data of a device. For each timestamp, the number of measurements is the same.
   * <p>
   * a Tablet example: device1 time s1, s2, s3 1,   1,  1,  1 2,   2,  2,  2 3,   3,  3,  3
   * <p/>
   * times in Tablet may be not in ascending order
   *
   * @param tablet data batch
   */
  public void insertTablet(Tablet tablet)
      throws StatementExecutionException, IoTDBConnectionException {
    TSInsertTabletReq request = genTSInsertTabletReq(tablet, false);
    EndPoint endPoint;
    try {
      if (Config.DEFAULT_CACHE_LEADER_MODE
          && (endPoint = deviceIdToEndpoint.get(tablet.deviceId)) != null) {
        endPointToSessionConnection.get(endPoint).insertTablet(request);
      } else {
        defaultSessionConnection.insertTablet(request);
      }
    } catch (RedirectException e) {
      handleRedirection(tablet.deviceId, e);
    }
  }

  /**
   * insert a Tablet
   *
   * @param tablet data batch
   * @param sorted whether times in Tablet are in ascending order
   */
  public void insertTablet(Tablet tablet, boolean sorted)
      throws IoTDBConnectionException, StatementExecutionException {
    TSInsertTabletReq request = genTSInsertTabletReq(tablet, sorted);
    EndPoint endPoint;
    try {
      if (Config.DEFAULT_CACHE_LEADER_MODE
          && (endPoint = deviceIdToEndpoint.get(tablet.deviceId)) != null) {
        endPointToSessionConnection.get(endPoint).insertTablet(request);
      } else {
        defaultSessionConnection.insertTablet(request);
      }
    } catch (RedirectException e) {
      handleRedirection(tablet.deviceId, e);
    }
  }

  private TSInsertTabletReq genTSInsertTabletReq(Tablet tablet, boolean sorted)
      throws BatchExecutionException {
    if (sorted) {
      checkSortedThrowable(tablet);
    } else {
      sortTablet(tablet);
    }

    TSInsertTabletReq request = new TSInsertTabletReq();
    request.setDeviceId(tablet.deviceId);
    for (MeasurementSchema measurementSchema : tablet.getSchemas()) {
      request.addToMeasurements(measurementSchema.getMeasurementId());
      request.addToTypes(measurementSchema.getType().ordinal());
    }
    request.setTimestamps(SessionUtils.getTimeBuffer(tablet));
    request.setValues(SessionUtils.getValueBuffer(tablet));
    request.setSize(tablet.rowSize);
    return request;
  }

  /**
   * insert the data of several deivces. Given a deivce, for each timestamp, the number of
   * measurements is the same.
   * <p>
   * Times in each Tablet may not be in ascending order
   *
   * @param tablets data batch in multiple device
   */
  public void insertTablets(Map<String, Tablet> tablets)
      throws IoTDBConnectionException, StatementExecutionException {
    insertTablets(tablets, false);
  }


  /**
   * insert the data of several devices. Given a device, for each timestamp, the number of
   * measurements is the same.
   *
   * @param tablets data batch in multiple device
   * @param sorted  whether times in each Tablet are in ascending order
   */
  public void insertTablets(Map<String, Tablet> tablets, boolean sorted)
      throws IoTDBConnectionException, StatementExecutionException {
    if (Config.DEFAULT_CACHE_LEADER_MODE) {
      Map<String, TSInsertTabletsReq> tabletGroup = new HashMap<>();
      for (Entry<String, Tablet> entry : tablets.entrySet()) {
        TSInsertTabletsReq request = tabletGroup
            .computeIfAbsent(entry.getKey(), k -> new TSInsertTabletsReq());
        updateTSInsertTabletsReq(request, entry.getValue(), sorted);
      }
      EndPoint endPoint;
      //TODO parallel
      for (Entry<String, TSInsertTabletsReq> entry : tabletGroup.entrySet()) {
        try {
          if ((endPoint = deviceIdToEndpoint.get(entry.getKey())) != null) {
            endPointToSessionConnection.get(endPoint).insertTablets(entry.getValue());
          } else {
            defaultSessionConnection.insertTablets(entry.getValue());
          }
        } catch (RedirectException e) {
          handleRedirection(entry.getKey(), e);
        }
      }
    } else {
      TSInsertTabletsReq request = genTSInsertTabletsReq(new ArrayList<>(tablets.values()), sorted);
      try {
        defaultSessionConnection.insertTablets(request);
      } catch (RedirectException ignored) {
        // ignored
      }
    }
  }

  private TSInsertTabletsReq genTSInsertTabletsReq(List<Tablet> tablets, boolean sorted)
      throws BatchExecutionException {
    TSInsertTabletsReq request = new TSInsertTabletsReq();

    for (Tablet tablet : tablets) {
      updateTSInsertTabletsReq(request, tablet, sorted);
    }
    return request;
  }

  private void updateTSInsertTabletsReq(TSInsertTabletsReq request, Tablet tablet, boolean sorted)
      throws BatchExecutionException {
    if (sorted) {
      checkSortedThrowable(tablet);
    } else {
      sortTablet(tablet);
    }

    request.addToDeviceIds(tablet.deviceId);
    List<String> measurements = new ArrayList<>();
    List<Integer> dataTypes = new ArrayList<>();
    for (MeasurementSchema measurementSchema : tablet.getSchemas()) {
      measurements.add(measurementSchema.getMeasurementId());
      dataTypes.add(measurementSchema.getType().ordinal());
    }
    request.addToMeasurementsList(measurements);
    request.addToTypesList(dataTypes);
    request.addToTimestampsList(SessionUtils.getTimeBuffer(tablet));
    request.addToValuesList(SessionUtils.getValueBuffer(tablet));
    request.addToSizeList(tablet.rowSize);
  }

  /**
   * This method NOT insert data into database and the server just return after accept the request,
   * this method should be used to test other time cost in client
   */
  public void testInsertTablet(Tablet tablet)
      throws IoTDBConnectionException, StatementExecutionException {
    testInsertTablet(tablet, false);
  }

  /**
   * This method NOT insert data into database and the server just return after accept the request,
   * this method should be used to test other time cost in client
   */
  public void testInsertTablet(Tablet tablet, boolean sorted)
      throws IoTDBConnectionException, StatementExecutionException {
    TSInsertTabletReq request = genTSInsertTabletReq(tablet, sorted);
    defaultSessionConnection.testInsertTablet(request);
  }

  /**
   * This method NOT insert data into database and the server just return after accept the request,
   * this method should be used to test other time cost in client
   */
  public void testInsertTablets(Map<String, Tablet> tablets)
      throws IoTDBConnectionException, StatementExecutionException {
    testInsertTablets(tablets, false);
  }

  /**
   * This method NOT insert data into database and the server just return after accept the request,
   * this method should be used to test other time cost in client
   */
  public void testInsertTablets(Map<String, Tablet> tablets, boolean sorted)
      throws IoTDBConnectionException, StatementExecutionException {
    TSInsertTabletsReq request = genTSInsertTabletsReq(new ArrayList<>(tablets.values()), sorted);
    defaultSessionConnection.testInsertTablets(request);
  }

  /**
   * This method NOT insert data into database and the server just return after accept the request,
   * this method should be used to test other time cost in client
   */
  public void testInsertRecords(List<String> deviceIds, List<Long> times,
      List<List<String>> measurementsList, List<List<String>> valuesList)
      throws IoTDBConnectionException, StatementExecutionException {
    TSInsertStringRecordsReq request = genTSInsertStringRecordsReq(deviceIds, times,
        measurementsList, valuesList);
    defaultSessionConnection.testInsertRecords(request);
  }

  /**
   * This method NOT insert data into database and the server just return after accept the request,
   * this method should be used to test other time cost in client
   */
  public void testInsertRecords(List<String> deviceIds, List<Long> times,
      List<List<String>> measurementsList, List<List<TSDataType>> typesList,
      List<List<Object>> valuesList)
      throws IoTDBConnectionException, StatementExecutionException {
    TSInsertRecordsReq request = genTSInsertRecordsReq(deviceIds, times, measurementsList,
        typesList, valuesList);
    defaultSessionConnection.testInsertRecords(request);
  }

  /**
   * This method NOT insert data into database and the server just return after accept the request,
   * this method should be used to test other time cost in client
   */
  public void testInsertRecord(String deviceId, long time, List<String> measurements,
      List<String> values) throws IoTDBConnectionException, StatementExecutionException {
    TSInsertStringRecordReq request = genTSInsertStringRecordReq(deviceId, time, measurements,
        values);
    defaultSessionConnection.testInsertRecord(request);
  }

  /**
   * This method NOT insert data into database and the server just return after accept the request,
   * this method should be used to test other time cost in client
   */
  public void testInsertRecord(String deviceId, long time, List<String> measurements,
      List<TSDataType> types, List<Object> values)
      throws IoTDBConnectionException, StatementExecutionException {
    TSInsertRecordReq request = genTSInsertRecordReq(deviceId, time, measurements, types, values);
    defaultSessionConnection.testInsertRecord(request);
  }

  /**
   * delete a timeseries, including data and schema
   *
   * @param path timeseries to delete, should be a whole path
   */
  public void deleteTimeseries(String path)
      throws IoTDBConnectionException, StatementExecutionException {
    defaultSessionConnection.deleteTimeseries(Collections.singletonList(path));
  }

  /**
   * delete some timeseries, including data and schema
   *
   * @param paths timeseries to delete, should be a whole path
   */
  public void deleteTimeseries(List<String> paths)
      throws IoTDBConnectionException, StatementExecutionException {
    defaultSessionConnection.deleteTimeseries(paths);
  }

  /**
   * delete data <= time in one timeseries
   *
   * @param path    data in which time series to delete
   * @param endTime data with time stamp less than or equal to time will be deleted
   */
  public void deleteData(String path, long endTime)
      throws IoTDBConnectionException, StatementExecutionException {
    deleteData(Collections.singletonList(path), Long.MIN_VALUE, endTime);
  }

  /**
   * delete data <= time in multiple timeseries
   *
   * @param paths   data in which time series to delete
   * @param endTime data with time stamp less than or equal to time will be deleted
   */
  public void deleteData(List<String> paths, long endTime)
      throws IoTDBConnectionException, StatementExecutionException {
    deleteData(paths, Long.MIN_VALUE, endTime);
  }

  /**
   * delete data >= startTime and data <= endTime in multiple timeseries
   *
   * @param paths     data in which time series to delete
   * @param startTime delete range start time
   * @param endTime   delete range end time
   */
  public void deleteData(List<String> paths, long startTime, long endTime)
      throws IoTDBConnectionException, StatementExecutionException {
    TSDeleteDataReq request = genTSDeleteDataReq(paths, startTime, endTime);
    defaultSessionConnection.deleteData(request);
  }

  private TSDeleteDataReq genTSDeleteDataReq(List<String> paths, long startTime, long endTime) {
    TSDeleteDataReq request = new TSDeleteDataReq();
    request.setPaths(paths);
    request.setStartTime(startTime);
    request.setEndTime(endTime);
<<<<<<< HEAD
    return request;
  }

  private int calculateLength(List<TSDataType> types, List<Object> values)
      throws IoTDBConnectionException {
    int res = 0;
    for (int i = 0; i < types.size(); i++) {
      // types
      res += Short.BYTES;
      switch (types.get(i)) {
        case BOOLEAN:
          res += 1;
          break;
        case INT32:
          res += Integer.BYTES;
          break;
        case INT64:
          res += Long.BYTES;
          break;
        case FLOAT:
          res += Float.BYTES;
          break;
        case DOUBLE:
          res += Double.BYTES;
          break;
        case TEXT:
          res += Integer.BYTES;
          res += ((String) values.get(i)).getBytes(TSFileConfig.STRING_CHARSET).length;
          break;
        default:
          throw new IoTDBConnectionException(MSG_UNSUPPORTED_DATA_TYPE + types.get(i));
=======

    try {
      RpcUtils.verifySuccess(client.deleteData(request));
    } catch (TException e) {
      throw new IoTDBConnectionException(e);
    }
  }

  public void setStorageGroup(String storageGroupId)
      throws IoTDBConnectionException, StatementExecutionException {
    try {
      RpcUtils.verifySuccess(client.setStorageGroup(sessionId, storageGroupId));
    } catch (TException e) {
      throw new IoTDBConnectionException(e);
    }
  }


  public void deleteStorageGroup(String storageGroup)
      throws IoTDBConnectionException, StatementExecutionException {
    List<String> groups = new ArrayList<>();
    groups.add(storageGroup);
    deleteStorageGroups(groups);
  }

  public void deleteStorageGroups(List<String> storageGroup)
      throws IoTDBConnectionException, StatementExecutionException {
    try {
      RpcUtils.verifySuccess(client.deleteStorageGroups(sessionId, storageGroup));
    } catch (TException e) {
      throw new IoTDBConnectionException(e);
    }
  }

  public void createTimeseries(String path, TSDataType dataType,
      TSEncoding encoding, CompressionType compressor)
      throws IoTDBConnectionException, StatementExecutionException {
    createTimeseries(path, dataType, encoding, compressor, null, null, null, null);
  }

  public void createTimeseries(String path, TSDataType dataType,
      TSEncoding encoding, CompressionType compressor, Map<String, String> props,
      Map<String, String> tags, Map<String, String> attributes, String measurementAlias)
      throws IoTDBConnectionException, StatementExecutionException {
    TSCreateTimeseriesReq request = new TSCreateTimeseriesReq();
    request.setSessionId(sessionId);
    request.setPath(path);
    request.setDataType(dataType.ordinal());
    request.setEncoding(encoding.ordinal());
    request.setCompressor(compressor.ordinal());
    request.setProps(props);
    request.setTags(tags);
    request.setAttributes(attributes);
    request.setMeasurementAlias(measurementAlias);

    try {
      RpcUtils.verifySuccess(client.createTimeseries(request));
    } catch (TException e) {
      throw new IoTDBConnectionException(e);
    }
  }

  public void createMultiTimeseries(List<String> paths, List<TSDataType> dataTypes,
      List<TSEncoding> encodings, List<CompressionType> compressors,
      List<Map<String, String>> propsList, List<Map<String, String>> tagsList,
      List<Map<String, String>> attributesList, List<String> measurementAliasList)
      throws IoTDBConnectionException, StatementExecutionException {

    TSCreateMultiTimeseriesReq request = new TSCreateMultiTimeseriesReq();
    request.setSessionId(sessionId);
    request.setPaths(paths);

    List<Integer> dataTypeOrdinals = new ArrayList<>(paths.size());
    for (TSDataType dataType : dataTypes) {
      dataTypeOrdinals.add(dataType.ordinal());
    }
    request.setDataTypes(dataTypeOrdinals);

    List<Integer> encodingOrdinals = new ArrayList<>(paths.size());
    for (TSEncoding encoding : encodings) {
      encodingOrdinals.add(encoding.ordinal());
    }
    request.setEncodings(encodingOrdinals);

    List<Integer> compressionOrdinals = new ArrayList<>(paths.size());
    for (CompressionType compression : compressors) {
      compressionOrdinals.add(compression.ordinal());
    }
    request.setCompressors(compressionOrdinals);

    request.setPropsList(propsList);
    request.setTagsList(tagsList);
    request.setAttributesList(attributesList);
    request.setMeasurementAliasList(measurementAliasList);

    try {
      RpcUtils.verifySuccess(client.createMultiTimeseries(request));
    } catch (TException e) {
      throw new IoTDBConnectionException(e);
    }
  }

  public boolean checkTimeseriesExists(String path)
      throws IoTDBConnectionException, StatementExecutionException {
    SessionDataSet dataSet = executeQueryStatement(String.format("SHOW TIMESERIES %s", path));
    boolean result = dataSet.hasNext();
    dataSet.closeOperationHandle();
    return result;
  }

  public synchronized String getTimeZone() {
    if (zoneId == null) {
      zoneId = ZoneId.systemDefault();
    }
    return zoneId.toString();
  }

  public synchronized void setTimeZone(String zoneId)
      throws StatementExecutionException, IoTDBConnectionException {
    TSSetTimeZoneReq req = new TSSetTimeZoneReq(sessionId, zoneId);
    TSStatus resp;
    try {
      resp = client.setTimeZone(req);
    } catch (TException e) {
      throw new IoTDBConnectionException(e);
    }
    RpcUtils.verifySuccess(resp);
    this.zoneId = ZoneId.of(zoneId);
  }


  /**
   * execure query sql
   *
   * @param sql query statement
   * @return result set
   */
  public SessionDataSet executeQueryStatement(String sql)
      throws StatementExecutionException, IoTDBConnectionException {

    TSExecuteStatementReq execReq = new TSExecuteStatementReq(sessionId, sql, statementId);

    execReq.setFetchSize(fetchSize);
    TSExecuteStatementResp execResp;
    try {
      execResp = client.executeQueryStatement(execReq);
    } catch (TException e) {
      if (reconnect()) {
        try {
          execReq.setSessionId(sessionId);
          execReq.setStatementId(statementId);
          execResp = client.executeQueryStatement(execReq);
        } catch (TException tException) {
          throw new IoTDBConnectionException(tException);
        }
      } else {
        throw new IoTDBConnectionException(
            "Fail to reconnect to server. Please check server status");
      }
    }

    RpcUtils.verifySuccess(execResp.getStatus());
    return new SessionDataSet(sql, execResp.getColumns(), execResp.getDataTypeList(),
        execResp.columnNameIndexMap,
        execResp.getQueryId(), client, sessionId, execResp.queryDataSet,
        execResp.isIgnoreTimeStamp());
  }

  /**
   * execute non query statement
   *
   * @param sql non query statement
   */
  public void executeNonQueryStatement(String sql)
      throws IoTDBConnectionException, StatementExecutionException {
    TSExecuteStatementReq execReq = new TSExecuteStatementReq(sessionId, sql, statementId);
    TSExecuteStatementResp execResp;
    try {
      execResp = client.executeUpdateStatement(execReq);
    } catch (TException e) {
      if (reconnect()) {
        try {
          execReq.setSessionId(sessionId);
          execReq.setStatementId(statementId);
          execResp = client.executeUpdateStatement(execReq);
        } catch (TException tException) {
          throw new IoTDBConnectionException(tException);
        }
      } else {
        throw new IoTDBConnectionException(
            "Fail to reconnect to server. Please check server status");
>>>>>>> d5be2f9c
      }
    }
    return res;
  }

  /**
   * put value in buffer
   *
   * @param types  types list
   * @param values values list
   * @param buffer buffer to insert
   * @throws IoTDBConnectionException
   */
<<<<<<< HEAD
  private void putValues(List<TSDataType> types, List<Object> values, ByteBuffer buffer)
      throws IoTDBConnectionException {
    for (int i = 0; i < values.size(); i++) {
      ReadWriteIOUtils.write(types.get(i), buffer);
      switch (types.get(i)) {
        case BOOLEAN:
          ReadWriteIOUtils.write((Boolean) values.get(i), buffer);
          break;
        case INT32:
          ReadWriteIOUtils.write((Integer) values.get(i), buffer);
          break;
        case INT64:
          ReadWriteIOUtils.write((Long) values.get(i), buffer);
          break;
        case FLOAT:
          ReadWriteIOUtils.write((Float) values.get(i), buffer);
          break;
        case DOUBLE:
          ReadWriteIOUtils.write((Double) values.get(i), buffer);
          break;
        case TEXT:
          byte[] bytes = ((String) values.get(i)).getBytes(TSFileConfig.STRING_CHARSET);
          ReadWriteIOUtils.write(bytes.length, buffer);
          buffer.put(bytes);
          break;
        default:
          throw new IoTDBConnectionException(MSG_UNSUPPORTED_DATA_TYPE + types.get(i));
=======

  public SessionDataSet executeRawDataQuery(List<String> paths, long startTime, long endTime)
      throws StatementExecutionException, IoTDBConnectionException {
    TSRawDataQueryReq execReq = new TSRawDataQueryReq(sessionId, paths, startTime, endTime,
        statementId);
    execReq.setFetchSize(fetchSize);

    TSExecuteStatementResp execResp;
    try {
      execResp = client.executeRawDataQuery(execReq);
    } catch (TException e) {
      if (reconnect()) {
        try {
          execReq.setSessionId(sessionId);
          execReq.setStatementId(statementId);
          execResp = client.executeRawDataQuery(execReq);
        } catch (TException tException) {
          throw new IoTDBConnectionException(tException);
        }
      } else {
        throw new IoTDBConnectionException(
            "Fail to reconnect to server. Please check server status");
>>>>>>> d5be2f9c
      }
    }
    buffer.flip();
  }

  /**
   * check whether the batch has been sorted
   *
   * @return whether the batch has been sorted
   */
  private boolean checkSorted(Tablet tablet) {
    for (int i = 1; i < tablet.rowSize; i++) {
      if (tablet.timestamps[i] < tablet.timestamps[i - 1]) {
        return false;
      }
    }
    return true;
  }

  private void checkSortedThrowable(Tablet tablet) throws BatchExecutionException {
    if (!checkSorted(tablet)) {
      throw new BatchExecutionException("Times in Tablet are not in ascending order");
    }
  }

  protected void sortTablet(Tablet tablet) {
    /*
     * following part of code sort the batch data by time,
     * so we can insert continuous data in value list to get a better performance
     */
    // sort to get index, and use index to sort value list
    Integer[] index = new Integer[tablet.rowSize];
    for (int i = 0; i < tablet.rowSize; i++) {
      index[i] = i;
    }
    Arrays.sort(index, Comparator.comparingLong(o -> tablet.timestamps[o]));
    Arrays.sort(tablet.timestamps, 0, tablet.rowSize);
    for (int i = 0; i < tablet.getSchemas().size(); i++) {
      tablet.values[i] =
          sortList(tablet.values[i], tablet.getSchemas().get(i).getType(), index);
    }
  }

  /**
   * sort value list by index
   *
   * @param valueList value list
   * @param dataType  data type
   * @param index     index
   * @return sorted list
   */
  private Object sortList(Object valueList, TSDataType dataType, Integer[] index) {
    switch (dataType) {
      case BOOLEAN:
        boolean[] boolValues = (boolean[]) valueList;
        boolean[] sortedValues = new boolean[boolValues.length];
        for (int i = 0; i < index.length; i++) {
          sortedValues[i] = boolValues[index[i]];
        }
        return sortedValues;
      case INT32:
        int[] intValues = (int[]) valueList;
        int[] sortedIntValues = new int[intValues.length];
        for (int i = 0; i < index.length; i++) {
          sortedIntValues[i] = intValues[index[i]];
        }
        return sortedIntValues;
      case INT64:
        long[] longValues = (long[]) valueList;
        long[] sortedLongValues = new long[longValues.length];
        for (int i = 0; i < index.length; i++) {
          sortedLongValues[i] = longValues[index[i]];
        }
        return sortedLongValues;
      case FLOAT:
        float[] floatValues = (float[]) valueList;
        float[] sortedFloatValues = new float[floatValues.length];
        for (int i = 0; i < index.length; i++) {
          sortedFloatValues[i] = floatValues[index[i]];
        }
        return sortedFloatValues;
      case DOUBLE:
        double[] doubleValues = (double[]) valueList;
        double[] sortedDoubleValues = new double[doubleValues.length];
        for (int i = 0; i < index.length; i++) {
          sortedDoubleValues[i] = doubleValues[index[i]];
        }
        return sortedDoubleValues;
      case TEXT:
        Binary[] binaryValues = (Binary[]) valueList;
        Binary[] sortedBinaryValues = new Binary[binaryValues.length];
        for (int i = 0; i < index.length; i++) {
          sortedBinaryValues[i] = binaryValues[index[i]];
        }
        return sortedBinaryValues;
      default:
        throw new UnSupportedDataTypeException(MSG_UNSUPPORTED_DATA_TYPE + dataType);
    }
  }
}<|MERGE_RESOLUTION|>--- conflicted
+++ resolved
@@ -81,7 +81,8 @@
   private AtomicReference<IoTDBConnectionException> tmp = new AtomicReference<>();
 
   public Session(String host, int rpcPort) {
-    this(host, rpcPort, Config.DEFAULT_USER, Config.DEFAULT_PASSWORD, Config.DEFAULT_FETCH_SIZE, null);
+    this(host, rpcPort, Config.DEFAULT_USER, Config.DEFAULT_PASSWORD, Config.DEFAULT_FETCH_SIZE,
+        null);
   }
 
   public Session(String host, String rpcPort, String username, String password) {
@@ -100,7 +101,8 @@
     this(host, rpcPort, username, password, Config.DEFAULT_FETCH_SIZE, zoneId);
   }
 
-  public Session(String host, int rpcPort, String username, String password, int fetchSize, ZoneId zoneId) {
+  public Session(String host, int rpcPort, String username, String password, int fetchSize,
+      ZoneId zoneId) {
     this.defaultEndPoint = new EndPoint(host, rpcPort);
     this.username = username;
     this.password = password;
@@ -305,8 +307,7 @@
 
   public SessionDataSet executeRawDataQuery(List<String> paths, long startTime, long endTime)
       throws StatementExecutionException, IoTDBConnectionException {
-    TSRawDataQueryReq request = genTSRawDataQueryReq(paths, startTime, endTime);
-    return defaultSessionConnection.executeRawDataQuery(request);
+    return defaultSessionConnection.executeRawDataQuery(paths, startTime, endTime);
   }
 
   private TSRawDataQueryReq genTSRawDataQueryReq(List<String> paths, long startTime, long endTime) {
@@ -887,7 +888,6 @@
     request.setPaths(paths);
     request.setStartTime(startTime);
     request.setEndTime(endTime);
-<<<<<<< HEAD
     return request;
   }
 
@@ -919,199 +919,6 @@
           break;
         default:
           throw new IoTDBConnectionException(MSG_UNSUPPORTED_DATA_TYPE + types.get(i));
-=======
-
-    try {
-      RpcUtils.verifySuccess(client.deleteData(request));
-    } catch (TException e) {
-      throw new IoTDBConnectionException(e);
-    }
-  }
-
-  public void setStorageGroup(String storageGroupId)
-      throws IoTDBConnectionException, StatementExecutionException {
-    try {
-      RpcUtils.verifySuccess(client.setStorageGroup(sessionId, storageGroupId));
-    } catch (TException e) {
-      throw new IoTDBConnectionException(e);
-    }
-  }
-
-
-  public void deleteStorageGroup(String storageGroup)
-      throws IoTDBConnectionException, StatementExecutionException {
-    List<String> groups = new ArrayList<>();
-    groups.add(storageGroup);
-    deleteStorageGroups(groups);
-  }
-
-  public void deleteStorageGroups(List<String> storageGroup)
-      throws IoTDBConnectionException, StatementExecutionException {
-    try {
-      RpcUtils.verifySuccess(client.deleteStorageGroups(sessionId, storageGroup));
-    } catch (TException e) {
-      throw new IoTDBConnectionException(e);
-    }
-  }
-
-  public void createTimeseries(String path, TSDataType dataType,
-      TSEncoding encoding, CompressionType compressor)
-      throws IoTDBConnectionException, StatementExecutionException {
-    createTimeseries(path, dataType, encoding, compressor, null, null, null, null);
-  }
-
-  public void createTimeseries(String path, TSDataType dataType,
-      TSEncoding encoding, CompressionType compressor, Map<String, String> props,
-      Map<String, String> tags, Map<String, String> attributes, String measurementAlias)
-      throws IoTDBConnectionException, StatementExecutionException {
-    TSCreateTimeseriesReq request = new TSCreateTimeseriesReq();
-    request.setSessionId(sessionId);
-    request.setPath(path);
-    request.setDataType(dataType.ordinal());
-    request.setEncoding(encoding.ordinal());
-    request.setCompressor(compressor.ordinal());
-    request.setProps(props);
-    request.setTags(tags);
-    request.setAttributes(attributes);
-    request.setMeasurementAlias(measurementAlias);
-
-    try {
-      RpcUtils.verifySuccess(client.createTimeseries(request));
-    } catch (TException e) {
-      throw new IoTDBConnectionException(e);
-    }
-  }
-
-  public void createMultiTimeseries(List<String> paths, List<TSDataType> dataTypes,
-      List<TSEncoding> encodings, List<CompressionType> compressors,
-      List<Map<String, String>> propsList, List<Map<String, String>> tagsList,
-      List<Map<String, String>> attributesList, List<String> measurementAliasList)
-      throws IoTDBConnectionException, StatementExecutionException {
-
-    TSCreateMultiTimeseriesReq request = new TSCreateMultiTimeseriesReq();
-    request.setSessionId(sessionId);
-    request.setPaths(paths);
-
-    List<Integer> dataTypeOrdinals = new ArrayList<>(paths.size());
-    for (TSDataType dataType : dataTypes) {
-      dataTypeOrdinals.add(dataType.ordinal());
-    }
-    request.setDataTypes(dataTypeOrdinals);
-
-    List<Integer> encodingOrdinals = new ArrayList<>(paths.size());
-    for (TSEncoding encoding : encodings) {
-      encodingOrdinals.add(encoding.ordinal());
-    }
-    request.setEncodings(encodingOrdinals);
-
-    List<Integer> compressionOrdinals = new ArrayList<>(paths.size());
-    for (CompressionType compression : compressors) {
-      compressionOrdinals.add(compression.ordinal());
-    }
-    request.setCompressors(compressionOrdinals);
-
-    request.setPropsList(propsList);
-    request.setTagsList(tagsList);
-    request.setAttributesList(attributesList);
-    request.setMeasurementAliasList(measurementAliasList);
-
-    try {
-      RpcUtils.verifySuccess(client.createMultiTimeseries(request));
-    } catch (TException e) {
-      throw new IoTDBConnectionException(e);
-    }
-  }
-
-  public boolean checkTimeseriesExists(String path)
-      throws IoTDBConnectionException, StatementExecutionException {
-    SessionDataSet dataSet = executeQueryStatement(String.format("SHOW TIMESERIES %s", path));
-    boolean result = dataSet.hasNext();
-    dataSet.closeOperationHandle();
-    return result;
-  }
-
-  public synchronized String getTimeZone() {
-    if (zoneId == null) {
-      zoneId = ZoneId.systemDefault();
-    }
-    return zoneId.toString();
-  }
-
-  public synchronized void setTimeZone(String zoneId)
-      throws StatementExecutionException, IoTDBConnectionException {
-    TSSetTimeZoneReq req = new TSSetTimeZoneReq(sessionId, zoneId);
-    TSStatus resp;
-    try {
-      resp = client.setTimeZone(req);
-    } catch (TException e) {
-      throw new IoTDBConnectionException(e);
-    }
-    RpcUtils.verifySuccess(resp);
-    this.zoneId = ZoneId.of(zoneId);
-  }
-
-
-  /**
-   * execure query sql
-   *
-   * @param sql query statement
-   * @return result set
-   */
-  public SessionDataSet executeQueryStatement(String sql)
-      throws StatementExecutionException, IoTDBConnectionException {
-
-    TSExecuteStatementReq execReq = new TSExecuteStatementReq(sessionId, sql, statementId);
-
-    execReq.setFetchSize(fetchSize);
-    TSExecuteStatementResp execResp;
-    try {
-      execResp = client.executeQueryStatement(execReq);
-    } catch (TException e) {
-      if (reconnect()) {
-        try {
-          execReq.setSessionId(sessionId);
-          execReq.setStatementId(statementId);
-          execResp = client.executeQueryStatement(execReq);
-        } catch (TException tException) {
-          throw new IoTDBConnectionException(tException);
-        }
-      } else {
-        throw new IoTDBConnectionException(
-            "Fail to reconnect to server. Please check server status");
-      }
-    }
-
-    RpcUtils.verifySuccess(execResp.getStatus());
-    return new SessionDataSet(sql, execResp.getColumns(), execResp.getDataTypeList(),
-        execResp.columnNameIndexMap,
-        execResp.getQueryId(), client, sessionId, execResp.queryDataSet,
-        execResp.isIgnoreTimeStamp());
-  }
-
-  /**
-   * execute non query statement
-   *
-   * @param sql non query statement
-   */
-  public void executeNonQueryStatement(String sql)
-      throws IoTDBConnectionException, StatementExecutionException {
-    TSExecuteStatementReq execReq = new TSExecuteStatementReq(sessionId, sql, statementId);
-    TSExecuteStatementResp execResp;
-    try {
-      execResp = client.executeUpdateStatement(execReq);
-    } catch (TException e) {
-      if (reconnect()) {
-        try {
-          execReq.setSessionId(sessionId);
-          execReq.setStatementId(statementId);
-          execResp = client.executeUpdateStatement(execReq);
-        } catch (TException tException) {
-          throw new IoTDBConnectionException(tException);
-        }
-      } else {
-        throw new IoTDBConnectionException(
-            "Fail to reconnect to server. Please check server status");
->>>>>>> d5be2f9c
       }
     }
     return res;
@@ -1125,7 +932,6 @@
    * @param buffer buffer to insert
    * @throws IoTDBConnectionException
    */
-<<<<<<< HEAD
   private void putValues(List<TSDataType> types, List<Object> values, ByteBuffer buffer)
       throws IoTDBConnectionException {
     for (int i = 0; i < values.size(); i++) {
@@ -1153,30 +959,6 @@
           break;
         default:
           throw new IoTDBConnectionException(MSG_UNSUPPORTED_DATA_TYPE + types.get(i));
-=======
-
-  public SessionDataSet executeRawDataQuery(List<String> paths, long startTime, long endTime)
-      throws StatementExecutionException, IoTDBConnectionException {
-    TSRawDataQueryReq execReq = new TSRawDataQueryReq(sessionId, paths, startTime, endTime,
-        statementId);
-    execReq.setFetchSize(fetchSize);
-
-    TSExecuteStatementResp execResp;
-    try {
-      execResp = client.executeRawDataQuery(execReq);
-    } catch (TException e) {
-      if (reconnect()) {
-        try {
-          execReq.setSessionId(sessionId);
-          execReq.setStatementId(statementId);
-          execResp = client.executeRawDataQuery(execReq);
-        } catch (TException tException) {
-          throw new IoTDBConnectionException(tException);
-        }
-      } else {
-        throw new IoTDBConnectionException(
-            "Fail to reconnect to server. Please check server status");
->>>>>>> d5be2f9c
       }
     }
     buffer.flip();
