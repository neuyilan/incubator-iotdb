--- conflicted
+++ resolved
@@ -28,10 +28,6 @@
         <relativePath>../pom.xml</relativePath>
     </parent>
     <artifactId>udf-example</artifactId>
-<<<<<<< HEAD
-    <version>0.12.0-SNAPSHOT</version>
-=======
->>>>>>> 6b4dc361
     <dependencies>
         <dependency>
             <groupId>org.apache.iotdb</groupId>
