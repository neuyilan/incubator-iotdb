/**
 * Licensed to the Apache Software Foundation (ASF) under one
 * or more contributor license agreements.  See the NOTICE file
 * distributed with this work for additional information
 * regarding copyright ownership.  The ASF licenses this file
 * to you under the Apache License, Version 2.0 (the
 * "License"); you may not use this file except in compliance
 * with the License.  You may obtain a copy of the License at
 *
 *     http://www.apache.org/licenses/LICENSE-2.0
 *
 * Unless required by applicable law or agreed to in writing,
 * software distributed under the License is distributed on an
 * "AS IS" BASIS, WITHOUT WARRANTIES OR CONDITIONS OF ANY
 * KIND, either express or implied.  See the License for the
 * specific language governing permissions and limitations
 * under the License.
 */
package org.apache.iotdb.db.query.reader.resourceRelated;

import java.io.IOException;
import java.util.List;
import org.apache.iotdb.db.engine.modification.Modification;
import org.apache.iotdb.db.engine.storagegroup.TsFileResource;
import org.apache.iotdb.db.query.context.QueryContext;
import org.apache.iotdb.db.query.control.FileReaderManager;
import org.apache.iotdb.db.query.reader.chunkRelated.DiskChunkReader;
import org.apache.iotdb.db.query.reader.chunkRelated.MemChunkReader;
import org.apache.iotdb.db.query.reader.universal.PriorityMergeReader;
import org.apache.iotdb.db.utils.QueryUtils;
import org.apache.iotdb.tsfile.common.constant.StatisticConstant;
import org.apache.iotdb.tsfile.file.metadata.ChunkMetaData;
import org.apache.iotdb.tsfile.read.TsFileSequenceReader;
import org.apache.iotdb.tsfile.read.common.Chunk;
import org.apache.iotdb.tsfile.read.common.Path;
import org.apache.iotdb.tsfile.read.controller.ChunkLoaderImpl;
import org.apache.iotdb.tsfile.read.controller.MetadataQuerierByFileImpl;
import org.apache.iotdb.tsfile.read.filter.DigestForFilter;
import org.apache.iotdb.tsfile.read.filter.basic.Filter;
import org.apache.iotdb.tsfile.read.reader.chunk.ChunkReader;
import org.apache.iotdb.tsfile.read.reader.chunk.ChunkReaderWithFilter;
import org.apache.iotdb.tsfile.read.reader.chunk.ChunkReaderWithoutFilter;

/**
 * To read a list of unsequence TsFiles, this class extends {@link PriorityMergeReader} to
 * implement
 * <code>IPointReader</code> for the TsFiles.
 * <p>
 * Note that an unsequence TsFile can be either closed or unclosed. An unclosed unsequence TsFile
 * consists of data on disk and data in memtables that will be flushed to this unclosed TsFile.
 * <p>
 * This class is used in {@link org.apache.iotdb.db.query.reader.seriesRelated.SeriesReaderWithoutValueFilter}.
 */
public class UnseqResourceMergeReader extends PriorityMergeReader {

  private Path seriesPath;

  public UnseqResourceMergeReader(Path seriesPath, List<TsFileResource> unseqResources,
      QueryContext context, Filter filter) throws IOException {
    this.seriesPath = seriesPath;

    int priorityValue = 1;
    for (TsFileResource tsFileResource : unseqResources) {
      TsFileSequenceReader tsFileReader;

      // prepare metaDataList
      List<ChunkMetaData> metaDataList;
      if (tsFileResource.isClosed()) {
        if (isTsFileNotSatisfied(tsFileResource, filter)) {
          continue;
        }
        tsFileReader = FileReaderManager.getInstance()
<<<<<<< HEAD
            .get(tsFileResource, tsFileResource.isClosed());
=======
            .get(tsFileResource.getFile().getPath(), true);
>>>>>>> edb150c9
        MetadataQuerierByFileImpl metadataQuerier = new MetadataQuerierByFileImpl(tsFileReader);
        metaDataList = metadataQuerier.getChunkMetaDataList(seriesPath);
        List<Modification> pathModifications = context
            .getPathModifications(tsFileResource.getModFile(), seriesPath.getFullPath());
        if (!pathModifications.isEmpty()) {
          QueryUtils.modifyChunkMetaData(metaDataList, pathModifications);
        }
      } else {
        if (tsFileResource.getEndTimeMap().size() != 0) {
          if (isTsFileNotSatisfied(tsFileResource, filter)) {
            continue;
          }
        }
        tsFileReader = FileReaderManager.getInstance()
<<<<<<< HEAD
            .get(tsFileResource, tsFileResource.isClosed());
=======
            .get(tsFileResource.getFile().getPath(), false);
>>>>>>> edb150c9
        metaDataList = tsFileResource.getChunkMetaDatas();
      }

      // create and add ChunkReader with priority
      ChunkLoaderImpl chunkLoader = new ChunkLoaderImpl(tsFileReader);
      for (ChunkMetaData chunkMetaData : metaDataList) {

        if (filter != null) {
          DigestForFilter digest = new DigestForFilter(chunkMetaData.getStartTime(),
              chunkMetaData.getEndTime(),
              chunkMetaData.getDigest().getStatistics().get(StatisticConstant.MIN_VALUE),
              chunkMetaData.getDigest().getStatistics().get(StatisticConstant.MAX_VALUE),
              chunkMetaData.getTsDataType());
          if (!filter.satisfy(digest)) {
            continue;
          }
        }

        Chunk chunk = chunkLoader.getChunk(chunkMetaData);
        ChunkReader chunkReader = filter != null ? new ChunkReaderWithFilter(chunk, filter)
            : new ChunkReaderWithoutFilter(chunk);

        addReaderWithPriority(new DiskChunkReader(chunkReader), priorityValue++);
      }

      if (!tsFileResource.isClosed()) {
        // create and add MemChunkReader with priority
        addReaderWithPriority(
            new MemChunkReader(tsFileResource.getReadOnlyMemChunk(), filter), priorityValue++);
      }
    }
  }

  /**
   * Returns true if the start and end time of the series data in this unsequence TsFile do not
   * satisfy the filter condition. Returns false if satisfy.
   * <p>
   * This method is used to in the constructor function to check whether this TsFile can be
   * skipped.
   *
   * @param tsFile the TsFileResource corresponding to this TsFile
   * @param filter filter condition. Null if no filter.
   * @return True if the TsFile's start and end time do not satisfy the filter condition; False if
   * satisfy.
   */
  // TODO future work: deduplicate code. See SeqResourceIterateReader.
  private boolean isTsFileNotSatisfied(TsFileResource tsFile, Filter filter) {
    if (filter == null) {
      return false;
    }
    long startTime = tsFile.getStartTimeMap().get(seriesPath.getDevice());
    long endTime = tsFile.getEndTimeMap().get(seriesPath.getDevice());
    return !filter.satisfyStartEndTime(startTime, endTime);
  }
}<|MERGE_RESOLUTION|>--- conflicted
+++ resolved
@@ -70,11 +70,7 @@
           continue;
         }
         tsFileReader = FileReaderManager.getInstance()
-<<<<<<< HEAD
-            .get(tsFileResource, tsFileResource.isClosed());
-=======
-            .get(tsFileResource.getFile().getPath(), true);
->>>>>>> edb150c9
+            .get(tsFileResource, true);
         MetadataQuerierByFileImpl metadataQuerier = new MetadataQuerierByFileImpl(tsFileReader);
         metaDataList = metadataQuerier.getChunkMetaDataList(seriesPath);
         List<Modification> pathModifications = context
@@ -89,11 +85,7 @@
           }
         }
         tsFileReader = FileReaderManager.getInstance()
-<<<<<<< HEAD
-            .get(tsFileResource, tsFileResource.isClosed());
-=======
-            .get(tsFileResource.getFile().getPath(), false);
->>>>>>> edb150c9
+            .get(tsFileResource, false);
         metaDataList = tsFileResource.getChunkMetaDatas();
       }
 
