/*
 * Licensed to the Apache Software Foundation (ASF) under one
 * or more contributor license agreements.  See the NOTICE file
 * distributed with this work for additional information
 * regarding copyright ownership.  The ASF licenses this file
 * to you under the Apache License, Version 2.0 (the
 * "License"); you may not use this file except in compliance
 * with the License.  You may obtain a copy of the License at
 *
 *     http://www.apache.org/licenses/LICENSE-2.0
 *
 * Unless required by applicable law or agreed to in writing,
 * software distributed under the License is distributed on an
 * "AS IS" BASIS, WITHOUT WARRANTIES OR CONDITIONS OF ANY
 * KIND, either express or implied.  See the License for the
 * specific language governing permissions and limitations
 * under the License.
 */

package org.apache.iotdb.tsfile.utils;

import static org.apache.iotdb.tsfile.utils.ReadWriteIOUtils.ClassSerializeId.BINARY;
import static org.apache.iotdb.tsfile.utils.ReadWriteIOUtils.ClassSerializeId.BOOLEAN;
import static org.apache.iotdb.tsfile.utils.ReadWriteIOUtils.ClassSerializeId.DOUBLE;
import static org.apache.iotdb.tsfile.utils.ReadWriteIOUtils.ClassSerializeId.FLOAT;
import static org.apache.iotdb.tsfile.utils.ReadWriteIOUtils.ClassSerializeId.INTEGER;
import static org.apache.iotdb.tsfile.utils.ReadWriteIOUtils.ClassSerializeId.LONG;
import static org.apache.iotdb.tsfile.utils.ReadWriteIOUtils.ClassSerializeId.NULL;
import static org.apache.iotdb.tsfile.utils.ReadWriteIOUtils.ClassSerializeId.STRING;

import java.io.DataOutputStream;
import java.io.IOException;
import java.io.InputStream;
import java.io.OutputStream;
import java.nio.ByteBuffer;
import java.nio.charset.CharacterCodingException;
import java.util.ArrayList;
import java.util.Arrays;
import java.util.HashMap;
import java.util.List;
import java.util.Map;
import java.util.Map.Entry;
import org.apache.iotdb.tsfile.common.conf.TSFileConfig;
import org.apache.iotdb.tsfile.file.metadata.enums.CompressionType;
import org.apache.iotdb.tsfile.file.metadata.enums.TSDataType;
import org.apache.iotdb.tsfile.file.metadata.enums.TSEncoding;
import org.apache.iotdb.tsfile.read.reader.TsFileInput;

/**
 * ConverterUtils is a utility class. It provide conversion between normal datatype and byte array.
 */
public class ReadWriteIOUtils {

  private static final int SHORT_LEN = 2;
  private static final int INT_LEN = 4;
  private static final int LONG_LEN = 8;
  private static final int DOUBLE_LEN = 8;
  private static final int FLOAT_LEN = 4;

  private static final byte[] magicStringBytes;

  private static final String RETURN_ERROR = "Intend to read %d bytes but %d are actually returned";

  static {
    magicStringBytes = BytesUtils.stringToBytes(TSFileConfig.MAGIC_STRING);
  }

  private ReadWriteIOUtils() {
  }

  /**
   * read a bool from inputStream.
   */
  public static boolean readBool(InputStream inputStream) throws IOException {
    int flag = inputStream.read();
    return flag == 1;
  }

  /**
   * read a bool from byteBuffer.
   */
  public static boolean readBool(ByteBuffer buffer) {
    byte a = buffer.get();
    return a == 1;
  }

  /**
   * read a byte from byteBuffer.
   */
  public static byte readByte(ByteBuffer buffer) {
    return buffer.get();
  }

  /**
   * read bytes array in given size
   *
   * @param buffer buffer
   * @param size   size
   * @return bytes array
   */
  public static byte[] readBytes(ByteBuffer buffer, int size) {
    byte[] res = new byte[size];
    buffer.get(res);
    return res;
  }

  /**
   * write if the object equals null. Eg, object equals null, then write true.
   */
  public static int writeIsNull(Object object, OutputStream outputStream) throws IOException {
    return write(object == null, outputStream);
  }

  /**
   * write if the object equals null. Eg, object equals null, then write true.
   */
  public static int writeIsNull(Object object, ByteBuffer buffer) {
    return write(object == null, buffer);
  }

  /**
   * read a bool from byteBuffer.
   */
  public static boolean readIsNull(InputStream inputStream) throws IOException {
    return readBool(inputStream);
  }

  /**
   * read a bool from byteBuffer.
   */
  public static boolean readIsNull(ByteBuffer buffer) {
    return readBool(buffer);
  }

  public static int write(Map<String, String> map, DataOutputStream stream) throws IOException {
    int length = 0;
    stream.writeInt(map.size());
    length += 4;
    for (Entry<String, String> entry : map.entrySet()) {
      length += write(entry.getKey(), stream);
      length += write(entry.getValue(), stream);
    }
    return length;
  }

<<<<<<< HEAD
=======
  public static int write(Map<String, String> map, ByteBuffer buffer) {
    int length = 0;
    byte[] bytes;
    buffer.putInt(map.size());
    length += 4;
    for (Entry<String, String> entry : map.entrySet()) {
      bytes = entry.getKey().getBytes();
      buffer.putInt(bytes.length);
      length += 4;
      buffer.put(bytes);
      length += bytes.length;
      bytes = entry.getValue().getBytes();
      buffer.putInt(bytes.length);
      length += 4;
      buffer.put(bytes);
      length += bytes.length;
    }
    return length;
  }



>>>>>>> e77d26a7
  /**
   * write a int value to outputStream according to flag. If flag is true, write 1, else write 0.
   */
  public static int write(Boolean flag, OutputStream outputStream) throws IOException {
    if (flag) {
      outputStream.write(1);
    } else {
      outputStream.write(0);
    }
    return 1;
  }

  /**
   * write a byte to byteBuffer according to flag. If flag is true, write 1, else write 0.
   */
  public static int write(Boolean flag, ByteBuffer buffer) {
    byte a;
    if (flag) {
      a = 1;
    } else {
      a = 0;
    }

    buffer.put(a);
    return 1;
  }

  /**
   * write a byte n.
   *
   * @return The number of bytes used to represent a {@code byte} value in two's complement binary
   * form.
   */
  public static int write(byte n, OutputStream outputStream) throws IOException {
    outputStream.write(n);
    return Byte.BYTES;
  }

  /**
   * write a short n.
   *
   * @return The number of bytes used to represent n.
   */
  public static int write(short n, OutputStream outputStream) throws IOException {
    byte[] bytes = BytesUtils.shortToBytes(n);
    outputStream.write(bytes);
    return bytes.length;
  }

  /**
   * write a byte n to byteBuffer.
   *
   * @return The number of bytes used to represent a {@code byte} value in two's complement binary
   * form.
   */
  public static int write(byte n, ByteBuffer buffer) {
    buffer.put(n);
    return Byte.BYTES;
  }

  /**
   * write a short n to byteBuffer.
   *
   * @return The number of bytes used to represent n.
   */
  public static int write(short n, ByteBuffer buffer) {
    buffer.putShort(n);
    return SHORT_LEN;
  }

  /**
   * write a short n to byteBuffer.
   *
   * @return The number of bytes used to represent n.
   */
  public static int write(Binary n, ByteBuffer buffer) {
    buffer.putInt(n.getLength());
    buffer.put(n.getValues());
    return INT_LEN + n.getLength();
  }

  /**
   * write a int n to outputStream.
   *
   * @return The number of bytes used to represent n.
   */
  public static int write(int n, OutputStream outputStream) throws IOException {
    byte[] bytes = BytesUtils.intToBytes(n);
    outputStream.write(bytes);
    return INT_LEN;
  }

  /**
   * write the size (int) of the binary and then the bytes in binary
   */
  public static int write(Binary binary, OutputStream outputStream) throws IOException {
    byte[] size = BytesUtils.intToBytes(binary.getValues().length);
    outputStream.write(size);
    outputStream.write(binary.getValues());
    return size.length + binary.getValues().length;
  }

  /**
   * write a int n to byteBuffer.
   *
   * @return The number of bytes used to represent n.
   */
  public static int write(int n, ByteBuffer buffer) {
    buffer.putInt(n);
    return INT_LEN;
  }

  /**
   * write a float n to outputStream.
   *
   * @return The number of bytes used to represent n.
   */
  public static int write(float n, OutputStream outputStream) throws IOException {
    byte[] bytes = BytesUtils.floatToBytes(n);
    outputStream.write(bytes);
    return FLOAT_LEN;
  }

  /**
   * write a double n to outputStream.
   *
   * @return The number of bytes used to represent n.
   */
  public static int write(double n, OutputStream outputStream) throws IOException {
    byte[] bytes = BytesUtils.doubleToBytes(n);
    outputStream.write(bytes);
    return DOUBLE_LEN;
  }

  /**
   * write a long n to outputStream.
   *
   * @return The number of bytes used to represent n.
   */
  public static int write(long n, OutputStream outputStream) throws IOException {
    byte[] bytes = BytesUtils.longToBytes(n);
    outputStream.write(bytes);
    return LONG_LEN;
  }

  /**
   * write a long n to byteBuffer.
   */
  public static int write(long n, ByteBuffer buffer) {
    buffer.putLong(n);
    return LONG_LEN;
  }

  /**
   * write a float n to byteBuffer.
   */
  public static int write(float n, ByteBuffer buffer) {
    buffer.putFloat(n);
    return FLOAT_LEN;
  }

  /**
   * write a double n to byteBuffer.
   */
  public static int write(double n, ByteBuffer buffer) {
    buffer.putDouble(n);
    return DOUBLE_LEN;
  }


  /**
   * write string to outputStream.
   *
   * @return the length of string represented by byte[].
   */
  public static int write(String s, OutputStream outputStream) throws IOException {
    int len = 0;
    if (s == null) {
      len += write(0, outputStream);
      return len;
    }

    byte[] bytes = s.getBytes();
    len += write(bytes.length, outputStream);
    outputStream.write(bytes);
    len += bytes.length;
    return len;
  }

  /**
   * write string to byteBuffer.
   *
   * @return the length of string represented by byte[].
   */
  public static int write(String s, ByteBuffer buffer) {
    if (s == null) {
      return write(-1, buffer);
    }
    int len = 0;
    byte[] bytes = s.getBytes();
    len += write(bytes.length, buffer);
    buffer.put(bytes);
    len += bytes.length;
    return len;
  }

  /**
   * write byteBuffer.capacity and byteBuffer.array to outputStream.
   */
  public static int write(ByteBuffer byteBuffer, OutputStream outputStream) throws IOException {
    int len = 0;
    len += write(byteBuffer.capacity(), outputStream);
    byte[] bytes = byteBuffer.array();
    outputStream.write(bytes);
    len += bytes.length;
    return len;
  }

  /**
   * write byteBuffer.array to outputStream without capacity.
   */
  public static int writeWithoutSize(ByteBuffer byteBuffer, OutputStream outputStream)
      throws IOException {
    byte[] bytes = byteBuffer.array();
    outputStream.write(bytes);
    return bytes.length;
  }

  public static int writeWithoutSize(ByteBuffer byteBuffer, int offset, int len,
      OutputStream outputStream) throws IOException {
    byte[] bytes = byteBuffer.array();
    outputStream.write(bytes, offset, len);
    return len;
  }

  /**
   * write byteBuffer.capacity and byteBuffer.array to byteBuffer.
   */
  public static int write(ByteBuffer byteBuffer, ByteBuffer buffer) {
    int len = 0;
    len += write(byteBuffer.capacity(), buffer);
    byte[] bytes = byteBuffer.array();
    buffer.put(bytes);
    len += bytes.length;
    return len;
  }

  /**
   * CompressionType.
   */
  public static int write(CompressionType compressionType, OutputStream outputStream)
      throws IOException {
    short n = compressionType.serialize();
    return write(n, outputStream);
  }

  /**
   * write compressionType to byteBuffer.
   */
  public static int write(CompressionType compressionType, ByteBuffer buffer) {
    short n = compressionType.serialize();
    return write(n, buffer);
  }

  /**
   * TSDataType.
   */
  public static int write(TSDataType dataType, OutputStream outputStream) throws IOException {
    short n = dataType.serialize();
    return write(n, outputStream);
  }

  public static int write(TSDataType dataType, ByteBuffer buffer) {
    short n = dataType.serialize();
    return write(n, buffer);
  }

  /**
   * TSEncoding.
   */
  public static int write(TSEncoding encoding, OutputStream outputStream) throws IOException {
    short n = encoding.serialize();
    return write(n, outputStream);
  }

  public static int write(TSEncoding encoding, ByteBuffer buffer) {
    short n = encoding.serialize();
    return write(n, buffer);
  }

  /**
   * read a short var from inputStream.
   */
  public static short readShort(InputStream inputStream) throws IOException {
    byte[] bytes = new byte[SHORT_LEN];
    int readLen = inputStream.read(bytes);
    if (readLen != SHORT_LEN) {
      throw new IOException(String.format(RETURN_ERROR,
          SHORT_LEN, readLen));
    }
    return BytesUtils.bytesToShort(bytes);
  }

  /**
   * read a short var from byteBuffer.
   */
  public static short readShort(ByteBuffer buffer) {
    return buffer.getShort();
  }

  /**
   * read a float var from inputStream.
   */
  public static float readFloat(InputStream inputStream) throws IOException {
    byte[] bytes = new byte[FLOAT_LEN];
    int readLen = inputStream.read(bytes);
    if (readLen != FLOAT_LEN) {
      throw new IOException(String.format(RETURN_ERROR,
          FLOAT_LEN, readLen));
    }
    return BytesUtils.bytesToFloat(bytes);
  }

  /**
   * read a float var from byteBuffer.
   */
  public static float readFloat(ByteBuffer byteBuffer) {
    byte[] bytes = new byte[FLOAT_LEN];
    byteBuffer.get(bytes);
    return BytesUtils.bytesToFloat(bytes);
  }

  /**
   * read a double var from inputStream.
   */
  public static double readDouble(InputStream inputStream) throws IOException {
    byte[] bytes = new byte[DOUBLE_LEN];
    int readLen = inputStream.read(bytes);
    if (readLen != DOUBLE_LEN) {
      throw new IOException(String.format(RETURN_ERROR,
          DOUBLE_LEN, readLen));
    }
    return BytesUtils.bytesToDouble(bytes);
  }

  /**
   * read a double var from byteBuffer.
   */
  public static double readDouble(ByteBuffer byteBuffer) {
    byte[] bytes = new byte[DOUBLE_LEN];
    byteBuffer.get(bytes);
    return BytesUtils.bytesToDouble(bytes);
  }

  /**
   * read a int var from inputStream.
   */
  public static int readInt(InputStream inputStream) throws IOException {
    byte[] bytes = new byte[INT_LEN];
    int readLen = inputStream.read(bytes);
    if (readLen != INT_LEN) {
      throw new IOException(String.format(RETURN_ERROR,
          INT_LEN, readLen));
    }
    return BytesUtils.bytesToInt(bytes);
  }

  /**
   * read a int var from byteBuffer.
   */
  public static int readInt(ByteBuffer buffer) {
    return buffer.getInt();
  }

  /**
   * read an unsigned byte(0 ~ 255) as InputStream does.
   *
   * @return the byte or -1(means there is no byte to read)
   */
  public static int read(ByteBuffer buffer) {
    if (!buffer.hasRemaining()) {
      return -1;
    }
    return buffer.get() & 0xFF;
  }

  /**
   * read a long var from inputStream.
   */
  public static long readLong(InputStream inputStream) throws IOException {
    byte[] bytes = new byte[LONG_LEN];
    int readLen = inputStream.read(bytes);
    if (readLen != LONG_LEN) {
      throw new IOException(String.format(RETURN_ERROR,
          LONG_LEN, readLen));
    }
    return BytesUtils.bytesToLong(bytes);
  }

  /**
   * read a long var from byteBuffer.
   */
  public static long readLong(ByteBuffer buffer) {
    return buffer.getLong();
  }

  /**
   * read string from inputStream.
   */
  public static String readString(InputStream inputStream) throws IOException {
    int strLength = readInt(inputStream);
    if (strLength <= 0) {
      return null;
    }
    byte[] bytes = new byte[strLength];
    int readLen = inputStream.read(bytes, 0, strLength);
    if (readLen != strLength) {
      throw new IOException(String.format(RETURN_ERROR,
          strLength, readLen));
    }
    return new String(bytes, 0, strLength);
  }

  /**
   * read string from byteBuffer.
   */
  public static String readString(ByteBuffer buffer) {
    int strLength = readInt(buffer);
    if (strLength <= 0) {
      return null;
    }
    byte[] bytes = new byte[strLength];
    buffer.get(bytes, 0, strLength);
    return new String(bytes, 0, strLength);
  }

  /**
   * read string from byteBuffer with user define length.
   */
  public static String readStringWithLength(ByteBuffer buffer, int length) {
    byte[] bytes = new byte[length];
    buffer.get(bytes, 0, length);
    return new String(bytes, 0, length);
  }

  public static ByteBuffer getByteBuffer(String s) {
    return ByteBuffer.wrap(s.getBytes(java.nio.charset.StandardCharsets.UTF_8));
  }

  public static ByteBuffer getByteBuffer(int i) {
    return ByteBuffer.allocate(4).putInt(0, i);
  }

  public static ByteBuffer getByteBuffer(long n) {
    return ByteBuffer.allocate(8).putLong(0, n);
  }

  public static ByteBuffer getByteBuffer(float f) {
    return ByteBuffer.allocate(4).putFloat(0, f);
  }

  public static ByteBuffer getByteBuffer(double d) {
    return ByteBuffer.allocate(8).putDouble(0, d);
  }

  public static ByteBuffer getByteBuffer(boolean i) {
    return ByteBuffer.allocate(1).put(i ? (byte) 1 : (byte) 0);
  }

  public static String readStringFromDirectByteBuffer(ByteBuffer buffer)
      throws CharacterCodingException {
    return java.nio.charset.StandardCharsets.UTF_8.newDecoder().decode(buffer.duplicate())
        .toString();
  }

  /**
   * unlike InputStream.read(bytes), this method makes sure that you can read length bytes or reach
   * to the end of the stream.
   */
  public static byte[] readBytes(InputStream inputStream, int length) throws IOException {
    byte[] bytes = new byte[length];
    int offset = 0;
    int len = 0;
    while (bytes.length - offset > 0
        && (len = inputStream.read(bytes, offset, bytes.length - offset)) != -1) {
      offset += len;
    }
    return bytes;
  }


  public static Map<String, String> readMap(ByteBuffer buffer) {
    int length = readInt(buffer);
    Map<String, String> map = new HashMap<>(length);
    for (int i = 0; i < length; i++) {
      // key
      String key = readString(buffer);
      // value
      String value = readString(buffer);
      map.put(key, value);
    }
    return map;
  }


  /**
   * unlike InputStream.read(bytes), this method makes sure that you can read length bytes or reach
   * to the end of the stream.
   */
  public static byte[] readBytesWithSelfDescriptionLength(InputStream inputStream)
      throws IOException {
    int length = readInt(inputStream);
    return readBytes(inputStream, length);
  }

  public static Binary readBinary(ByteBuffer buffer) {
    int length = readInt(buffer);
    byte[] bytes = readBytes(buffer, length);
    return new Binary(bytes);
  }

  public static Binary readBinary(InputStream inputStream) throws IOException {
    int length = readInt(inputStream);
    byte[] bytes = readBytes(inputStream, length);
    return new Binary(bytes);
  }

  /**
   * read bytes from byteBuffer, this method makes sure that you can read length bytes or reach to
   * the end of the buffer.
   * <p>
   * read a int + buffer
   */
  public static ByteBuffer readByteBufferWithSelfDescriptionLength(ByteBuffer buffer) {
    int byteLength = readInt(buffer);
    byte[] bytes = new byte[byteLength];
    buffer.get(bytes);
    ByteBuffer byteBuffer = ByteBuffer.allocate(byteLength);
    byteBuffer.put(bytes);
    byteBuffer.flip();
    return byteBuffer;
  }

  /**
   * read bytes from buffer with offset position to the end of buffer.
   */
  public static int readAsPossible(TsFileInput input, long position, ByteBuffer buffer)
      throws IOException {
    int length = 0;
    int read;
    while (buffer.hasRemaining() && (read = input.read(buffer, position)) != -1) {
      length += read;
      position += read;
      input.read(buffer, position);
    }
    return length;
  }

  /**
   * read util to the end of buffer.
   */
  public static int readAsPossible(TsFileInput input, ByteBuffer buffer) throws IOException {
    int length = 0;
    int read;
    while (buffer.hasRemaining() && (read = input.read(buffer)) != -1) {
      length += read;
    }
    return length;
  }

  /**
   * read bytes from buffer with offset position to the end of buffer or up to len.
   */
  public static int readAsPossible(TsFileInput input, ByteBuffer target, long offset, int len)
      throws IOException {
    int length = 0;
    int limit = target.limit();
    if (target.remaining() > len) {
      target.limit(target.position() + len);
    }
    int read;
    while (length < len && target.hasRemaining() && (read = input.read(target, offset)) != -1) {
      length += read;
      offset += read;
    }
    target.limit(limit);
    return length;
  }

  /**
   * List&lt;Integer&gt;.
   */
  public static List<Integer> readIntegerList(InputStream inputStream) throws IOException {
    int size = readInt(inputStream);
    if (size <= 0) {
      return null;
    }

    List<Integer> list = new ArrayList<>();
    for (int i = 0; i < size; i++) {
      list.add(readInt(inputStream));
    }

    return list;
  }

  /**
   * read integer list with self define length.
   */
  public static List<Integer> readIntegerList(ByteBuffer buffer) {
    int size = readInt(buffer);
    if (size <= 0) {
      return null;
    }

    List<Integer> list = new ArrayList<>();
    for (int i = 0; i < size; i++) {
      list.add(readInt(buffer));
    }
    return list;
  }

  /**
   * read string list with self define length.
   */
  public static List<String> readStringList(InputStream inputStream) throws IOException {
    List<String> list = new ArrayList<>();
    int size = readInt(inputStream);

    for (int i = 0; i < size; i++) {
      list.add(readString(inputStream));
    }

    return list;
  }

  /**
   * read string list with self define length.
   */
  public static List<String> readStringList(ByteBuffer buffer) {
    int size = readInt(buffer);
    if (size <= 0) {
      return null;
    }

    List<String> list = new ArrayList<>();
    for (int i = 0; i < size; i++) {
      list.add(readString(buffer));
    }

    return list;
  }

  public static CompressionType readCompressionType(InputStream inputStream) throws IOException {
    short n = readShort(inputStream);
    return CompressionType.deserialize(n);
  }

  public static CompressionType readCompressionType(ByteBuffer buffer) {
    short n = readShort(buffer);
    return CompressionType.deserialize(n);
  }

  public static TSDataType readDataType(InputStream inputStream) throws IOException {
    short n = readShort(inputStream);
    return TSDataType.deserialize(n);
  }

  public static TSDataType readDataType(ByteBuffer buffer) {
    short n = readShort(buffer);
    return TSDataType.deserialize(n);
  }

  public static TSEncoding readEncoding(InputStream inputStream) throws IOException {
    short n = readShort(inputStream);
    return TSEncoding.deserialize(n);
  }

  public static TSEncoding readEncoding(ByteBuffer buffer) {
    short n = readShort(buffer);
    return TSEncoding.deserialize(n);
  }


  /**
   * to check whether the byte buffer is reach the magic string this method doesn't change the
   * position of the byte buffer
   *
   * @param byteBuffer byte buffer
   * @return whether the byte buffer is reach the magic string
   */
  public static boolean checkIfMagicString(ByteBuffer byteBuffer) {
    byteBuffer.mark();
    boolean res = Arrays.equals(readBytes(byteBuffer, magicStringBytes.length), magicStringBytes);
    byteBuffer.reset();
    return res;
  }

  /**
   * to check whether the inputStream is reach the magic string this method doesn't change the
   * position of the inputStream
   *
   * @param inputStream inputStream
   * @return whether the inputStream is reach the magic string
   */
  public static boolean checkIfMagicString(InputStream inputStream) throws IOException {
    return inputStream.available() <= magicStringBytes.length;
  }

  enum ClassSerializeId {
    LONG, DOUBLE, INTEGER, FLOAT, BINARY, BOOLEAN, STRING, NULL
  }

  public static void writeObject(Object value, DataOutputStream outputStream) {
    try {
      if (value instanceof Long) {
        outputStream.write(LONG.ordinal());
        outputStream.writeLong((Long) value);
      } else if (value instanceof Double) {
        outputStream.write(DOUBLE.ordinal());
        outputStream.writeDouble((Double) value);
      } else if (value instanceof Integer) {
        outputStream.write(INTEGER.ordinal());
        outputStream.writeInt((Integer) value);
      } else if (value instanceof Float) {
        outputStream.write(FLOAT.ordinal());
        outputStream.writeFloat((Float) value);
      } else if (value instanceof Binary) {
        outputStream.write(BINARY.ordinal());
        byte[] bytes = ((Binary) value).getValues();
        outputStream.writeInt(bytes.length);
        outputStream.write(bytes);
      } else if (value instanceof Boolean) {
        outputStream.write(BOOLEAN.ordinal());
        outputStream.write(((Boolean) value) ? 1 : 0);
      } else if (value == null) {
        outputStream.write(NULL.ordinal());
      } else {
        outputStream.write(STRING.ordinal());
        byte[] bytes = value.toString().getBytes();
        outputStream.writeInt(bytes.length);
        outputStream.write(bytes);
      }
    } catch (IOException ignored) {
      // ignored
    }
  }

  public static Object readObject(ByteBuffer buffer) {
    ClassSerializeId serializeId = ClassSerializeId.values()[buffer.get()];
    switch (serializeId) {
      case BOOLEAN:
        return buffer.get() == 1;
      case FLOAT:
        return buffer.getFloat();
      case DOUBLE:
        return buffer.getDouble();
      case LONG:
        return buffer.getLong();
      case INTEGER:
        return buffer.getInt();
      case BINARY:
        int length = buffer.getInt();
        byte[] bytes = new byte[length];
        buffer.get(bytes);
        return new Binary(bytes);
      case NULL:
        return null;
      case STRING:
      default:
        length = buffer.getInt();
        bytes = new byte[length];
        buffer.get(bytes);
        return new String(bytes);
    }
  }


}<|MERGE_RESOLUTION|>--- conflicted
+++ resolved
@@ -143,8 +143,6 @@
     return length;
   }
 
-<<<<<<< HEAD
-=======
   public static int write(Map<String, String> map, ByteBuffer buffer) {
     int length = 0;
     byte[] bytes;
@@ -165,9 +163,6 @@
     return length;
   }
 
-
-
->>>>>>> e77d26a7
   /**
    * write a int value to outputStream according to flag. If flag is true, write 1, else write 0.
    */
