/*
 * Licensed to the Apache Software Foundation (ASF) under one
 * or more contributor license agreements.  See the NOTICE file
 * distributed with this work for additional information
 * regarding copyright ownership.  The ASF licenses this file
 * to you under the Apache License, Version 2.0 (the
 * "License"); you may not use this file except in compliance
 * with the License.  You may obtain a copy of the License at
 * <p>
 * http://www.apache.org/licenses/LICENSE-2.0
 * <p>
 * Unless required by applicable law or agreed to in writing,
 * software distributed under the License is distributed on an
 * "AS IS" BASIS, WITHOUT WARRANTIES OR CONDITIONS OF ANY
 * KIND, either express or implied.  See the License for the
 * specific language governing permissions and limitations
 * under the License.
 */
package org.apache.iotdb.tsfile.read;

import java.io.File;
import java.io.IOException;
import java.nio.ByteBuffer;
import java.util.ArrayList;
import java.util.Comparator;
<<<<<<< HEAD
import java.util.HashMap;
import java.util.LinkedHashMap;
=======
>>>>>>> 6fc0aa98
import java.util.List;
import java.util.Map;
import java.util.concurrent.ConcurrentHashMap;
import org.apache.iotdb.tsfile.common.conf.TSFileConfig;
import org.apache.iotdb.tsfile.common.conf.TSFileDescriptor;
import org.apache.iotdb.tsfile.compress.IUnCompressor;
import org.apache.iotdb.tsfile.encoding.common.EndianType;
import org.apache.iotdb.tsfile.exception.NotCompatibleException;
import org.apache.iotdb.tsfile.file.MetaMarker;
import org.apache.iotdb.tsfile.file.footer.ChunkGroupFooter;
import org.apache.iotdb.tsfile.file.header.ChunkHeader;
import org.apache.iotdb.tsfile.file.header.PageHeader;
import org.apache.iotdb.tsfile.file.metadata.ChunkMetaData;
import org.apache.iotdb.tsfile.file.metadata.TimeseriesMetaData;
import org.apache.iotdb.tsfile.file.metadata.TsFileMetaData;
import org.apache.iotdb.tsfile.file.metadata.enums.CompressionType;
import org.apache.iotdb.tsfile.file.metadata.enums.TSDataType;
import org.apache.iotdb.tsfile.file.metadata.statistics.Statistics;
import org.apache.iotdb.tsfile.fileSystem.FSFactoryProducer;
import org.apache.iotdb.tsfile.read.common.Chunk;
import org.apache.iotdb.tsfile.read.common.Path;
import org.apache.iotdb.tsfile.read.reader.TsFileInput;
import org.apache.iotdb.tsfile.utils.Pair;
import org.apache.iotdb.tsfile.utils.ReadWriteIOUtils;
import org.apache.iotdb.tsfile.write.schema.TimeseriesSchema;
import org.slf4j.Logger;
import org.slf4j.LoggerFactory;

public class TsFileSequenceReader implements AutoCloseable {

<<<<<<< HEAD
=======
  private static final Logger logger = LoggerFactory.getLogger(TsFileSequenceReader.class);
  private static final Logger resourceLogger = LoggerFactory.getLogger("FileMonitor");
>>>>>>> 6fc0aa98
  protected static final TSFileConfig config = TSFileDescriptor.getInstance().getConfig();
  private static final Logger logger = LoggerFactory.getLogger(TsFileSequenceReader.class);
  protected String file;
  private TsFileInput tsFileInput;
  private long fileMetadataPos;
  private int fileMetadataSize;
  private ByteBuffer markerBuffer = ByteBuffer.allocate(Byte.BYTES);
  private int totalChunkNum;
  private TsFileMetaData tsFileMetaData;
  private EndianType endianType = EndianType.BIG_ENDIAN;
  private Map<String, Map<String, TimeseriesMetaData>> cachedTimeseriesMetaDataMap;
  private boolean cacheMetadata;

  /**
   * Create a file reader of the given file. The reader will read the tail of the file to get the
   * file metadata size.Then the reader will skip the first TSFileConfig.MAGIC_STRING.getBytes().length
   * + TSFileConfig.NUMBER_VERSION.getBytes().length bytes of the file for preparing reading real
   * data.
   *
   * @param file the data file
   * @throws IOException If some I/O error occurs
   */
  public TsFileSequenceReader(String file) throws IOException {
    this(file, true);
  }

  /**
   * construct function for TsFileSequenceReader.
   *
   * @param file             -given file name
   * @param loadMetadataSize -whether load meta data size
   */
  public TsFileSequenceReader(String file, boolean loadMetadataSize) throws IOException {
    if (resourceLogger.isInfoEnabled()) {
      resourceLogger.info("{} reader is opened. {}", file, getClass().getName());
    }
    this.file = file;
    tsFileInput = FSFactoryProducer.getFileInputFactory().getTsFileInput(file);
    try {
      if (loadMetadataSize) {
        loadMetadataSize();
      }
    } catch (Throwable e) {
      tsFileInput.close();
      throw e;
    }
  }

  // used in merge resource

  // TODO: deviceMetadataMap
  public TsFileSequenceReader(String file, boolean loadMetadata, boolean cacheMetadata)
      throws IOException {
    this(file, loadMetadata);
<<<<<<< HEAD
    this.cacheMetadata = cacheMetadata;
    if (cacheMetadata) {
      cachedTimeseriesMetaDataMap = new LinkedHashMap<>();
=======
    this.cacheDeviceMetadata = cacheDeviceMetadata;
    if (cacheDeviceMetadata) {
      deviceMetadataMap = new ConcurrentHashMap<>();
>>>>>>> 6fc0aa98
    }
  }

  /**
   * Create a file reader of the given file. The reader will read the tail of the file to get the
   * file metadata size.Then the reader will skip the first TSFileConfig.MAGIC_STRING.getBytes().length
   * + TSFileConfig.NUMBER_VERSION.getBytes().length bytes of the file for preparing reading real
   * data.
   *
   * @param input given input
   */
  public TsFileSequenceReader(TsFileInput input) throws IOException {
    this(input, true);
  }

  /**
   * construct function for TsFileSequenceReader.
   *
   * @param input            -given input
   * @param loadMetadataSize -load meta data size
   */
  public TsFileSequenceReader(TsFileInput input, boolean loadMetadataSize) throws IOException {
    this.tsFileInput = input;
    try {
      if (loadMetadataSize) { // NOTE no autoRepair here
        loadMetadataSize();
      }
    } catch (Throwable e) {
      tsFileInput.close();
      throw e;
    }
  }

  /**
   * construct function for TsFileSequenceReader.
   *
   * @param input            the input of a tsfile. The current position should be a markder and
   *                         then a chunk Header, rather than the magic number
   * @param fileMetadataPos  the position of the file metadata in the TsFileInput from the beginning
   *                         of the input to the current position
   * @param fileMetadataSize the byte size of the file metadata in the input
   */
  public TsFileSequenceReader(TsFileInput input, long fileMetadataPos, int fileMetadataSize) {
    this.tsFileInput = input;
    this.fileMetadataPos = fileMetadataPos;
    this.fileMetadataSize = fileMetadataSize;
  }

  public void loadMetadataSize() throws IOException {
    ByteBuffer metadataSize = ByteBuffer.allocate(Integer.BYTES);
    if (readTailMagic().equals(TSFileConfig.MAGIC_STRING)) {
      tsFileInput.read(metadataSize,
          tsFileInput.size() - TSFileConfig.MAGIC_STRING.getBytes().length - Integer.BYTES);
      metadataSize.flip();
      // read file metadata size and position
      fileMetadataSize = ReadWriteIOUtils.readInt(metadataSize);
      fileMetadataPos =
          tsFileInput.size() - TSFileConfig.MAGIC_STRING.getBytes().length - Integer.BYTES
              - fileMetadataSize;
    }
  }

  public long getFileMetadataPos() {
    return fileMetadataPos;
  }

  public int getFileMetadataSize() {
    return fileMetadataSize;
  }

  /**
   * this function does not modify the position of the file reader.
   */
  public String readTailMagic() throws IOException {
    long totalSize = tsFileInput.size();
    ByteBuffer magicStringBytes = ByteBuffer.allocate(TSFileConfig.MAGIC_STRING.getBytes().length);
    tsFileInput.read(magicStringBytes, totalSize - TSFileConfig.MAGIC_STRING.getBytes().length);
    magicStringBytes.flip();
    return new String(magicStringBytes.array());
  }

  /**
   * whether the file is a complete TsFile: only if the head magic and tail magic string exists.
   */
  public boolean isComplete() throws IOException {
    return tsFileInput.size() >= TSFileConfig.MAGIC_STRING.getBytes().length * 2
        + TSFileConfig.VERSION_NUMBER.getBytes().length
        && (readTailMagic().equals(readHeadMagic()) || readTailMagic()
        .equals(TSFileConfig.OLD_VERSION));
  }

  /**
   * this function does not modify the position of the file reader.
   */
  public String readHeadMagic() throws IOException {
    return readHeadMagic(false);
  }

  /**
   * this function does not modify the position of the file reader.
   *
   * @param movePosition whether move the position of the file reader after reading the magic header
   *                     to the end of the magic head string.
   */
  public String readHeadMagic(boolean movePosition) throws IOException {
    ByteBuffer magicStringBytes = ByteBuffer.allocate(TSFileConfig.MAGIC_STRING.getBytes().length);
    if (movePosition) {
      tsFileInput.position(0);
      tsFileInput.read(magicStringBytes);
    } else {
      tsFileInput.read(magicStringBytes, 0);
    }
    magicStringBytes.flip();
    return new String(magicStringBytes.array());
  }

  /**
   * this function reads version number and checks compatibility of TsFile.
   */
  public String readVersionNumber() throws IOException, NotCompatibleException {
    ByteBuffer versionNumberBytes = ByteBuffer
        .allocate(TSFileConfig.VERSION_NUMBER.getBytes().length);
    tsFileInput.read(versionNumberBytes, TSFileConfig.MAGIC_STRING.getBytes().length);
    versionNumberBytes.flip();
    return new String(versionNumberBytes.array());
  }

  public EndianType getEndianType() {
    return this.endianType;
  }

  /**
   * this function does not modify the position of the file reader.
   * @throws IOException io error
   */
  public TsFileMetaData readFileMetadata() throws IOException {
    if (tsFileMetaData == null) {
      tsFileMetaData = TsFileMetaData.deserializeFrom(readData(fileMetadataPos, fileMetadataSize));
    }
    return tsFileMetaData;
  }

  /**
   * this function reads measurements and TimeseriesMetaDatas in given device
   *
   * @param device name
   * @return the map measurementId -> TimeseriesMetaData in one device
   * @throws IOException io error
   */
  public Map<String, TimeseriesMetaData> readAllTimeseriesMetaDataInDevice(String device)
      throws IOException {
    if (cachedTimeseriesMetaDataMap == null) {
      cachedTimeseriesMetaDataMap = new HashMap<>();
    }
    if (cachedTimeseriesMetaDataMap.containsKey(device)) {
      return cachedTimeseriesMetaDataMap.get(device);
    }

    if (tsFileMetaData == null) {
      readFileMetadata();
    }
    if (tsFileMetaData.getDeviceMetaDataMap() == null
        || !tsFileMetaData.getDeviceMetaDataMap().containsKey(device)) {
      return new HashMap<>();
    }
    Pair<Long, Integer> deviceMetadata = tsFileMetaData.getDeviceMetaDataMap().get(device);
    Map<String, TimeseriesMetaData> timeseriesMetaDataMapInOneDevice = new HashMap<>();
    ByteBuffer buffer = readData(deviceMetadata.left, deviceMetadata.right);
    while (buffer.hasRemaining()) {
      TimeseriesMetaData tsMetaData = TimeseriesMetaData.deserializeFrom(buffer);
      if (tsMetaData != null) {
        timeseriesMetaDataMapInOneDevice.put(tsMetaData.getMeasurementId(), tsMetaData);
      }
    }
    cachedTimeseriesMetaDataMap.put(device, timeseriesMetaDataMapInOneDevice);
    return timeseriesMetaDataMapInOneDevice;
  }

  /**
   * this function reads ChunkMetaDataList in given device
   *
   * @param device name
   * @return ChunkMetaDataList
   * @throws IOException io error
   */
  public List<ChunkMetaData> readChunkMetadataInDevice(String device) throws IOException {
    if (tsFileMetaData == null) {
      readFileMetadata();
    }
    if (tsFileMetaData.getDeviceMetaDataMap() == null
        || !tsFileMetaData.getDeviceMetaDataMap().containsKey(device)) {
      return new ArrayList<>();
    }
    List<ChunkMetaData> chunkMetaDataList = new ArrayList<>();
    Pair<Long, Integer> deviceMetaData = tsFileMetaData.getDeviceMetaDataMap().get(device);
    ByteBuffer buffer = readData(deviceMetaData.left, deviceMetaData.right);
    while (buffer.hasRemaining()) {
      TimeseriesMetaData timeseriesMetaData = TimeseriesMetaData.deserializeFrom(buffer);
      chunkMetaDataList.addAll(readChunkMetaDataList(timeseriesMetaData));
    }
    return chunkMetaDataList;
  }

  /**
   * this function reads all ChunkMetaData in this file
   *
   * @return ChunkMetaDataList
   * @throws IOException io error
   */
  public List<ChunkMetaData> readAllChunkMetadatas() throws IOException {
    if (tsFileMetaData == null) {
      readFileMetadata();
    }
    if (tsFileMetaData.getDeviceMetaDataMap() == null) {
      return new ArrayList<>();
    }
    List<ChunkMetaData> chunkMetaDataList = new ArrayList<>();
    for (String deviceId : tsFileMetaData.getDeviceMetaDataMap().keySet()) {
      chunkMetaDataList.addAll(readChunkMetadataInDevice(deviceId));
    }
    return chunkMetaDataList;
  }

  /**
   * this function return all timeseries names in this file
   *
   * @return list of Paths
   * @throws IOException io error
   */
  public List<Path> getAllPaths() throws IOException {
    List<Path> paths = new ArrayList<>();
    if (tsFileMetaData == null) {
      readFileMetadata();
    }
    Map<String, Pair<Long, Integer>> deviceMetaDataMap = tsFileMetaData.getDeviceMetaDataMap();
    for (Map.Entry<String, Pair<Long, Integer>> entry : deviceMetaDataMap.entrySet()) {
      String deviceId = entry.getKey();
      Pair<Long, Integer> deviceMetaData = entry.getValue();
      ByteBuffer buffer = readData(deviceMetaData.left, deviceMetaData.right);
      while (buffer.hasRemaining()) {
        TimeseriesMetaData tsMetaData = TimeseriesMetaData.deserializeFrom(buffer);
        paths.add(new Path(deviceId, tsMetaData.getMeasurementId()));
      }
    }
    return paths;
  }

  /**
   * read data from current position of the input, and deserialize it to a CHUNK_GROUP_FOOTER. <br>
   * This method is not threadsafe.
   *
   * @return a CHUNK_GROUP_FOOTER
   * @throws IOException io error
   */
  public ChunkGroupFooter readChunkGroupFooter() throws IOException {
    return ChunkGroupFooter.deserializeFrom(tsFileInput.wrapAsInputStream(), true);
  }

  /**
   * read data from current position of the input, and deserialize it to a CHUNK_GROUP_FOOTER.
   *
   * @param position   the offset of the chunk group footer in the file
   * @param markerRead true if the offset does not contains the marker , otherwise false
   * @return a CHUNK_GROUP_FOOTER
   * @throws IOException io error
   */
  public ChunkGroupFooter readChunkGroupFooter(long position, boolean markerRead)
      throws IOException {
    return ChunkGroupFooter.deserializeFrom(tsFileInput, position, markerRead);
  }

  /**
   * After reading the footer of a ChunkGroup, call this method to set the file pointer to the start
   * of the data of this ChunkGroup if you want to read its data next. <br> This method is not
   * threadsafe.
   *
   * @param footer the chunkGroupFooter which you want to read data
   */
  public void setPositionToAChunkGroup(ChunkGroupFooter footer) throws IOException {
    tsFileInput
        .position(tsFileInput.position() - footer.getDataSize() - footer.getSerializedSize());
  }

  /**
   * read data from current position of the input, and deserialize it to a CHUNK_HEADER. <br> This
   * method is not threadsafe.
   *
   * @return a CHUNK_HEADER
   * @throws IOException io error
   */
  public ChunkHeader readChunkHeader() throws IOException {
    return ChunkHeader.deserializeFrom(tsFileInput.wrapAsInputStream(), true);
  }

  /**
   * read the chunk's header.
   *
   * @param position        the file offset of this chunk's header
   * @param chunkHeaderSize the size of chunk's header
   * @param markerRead      true if the offset does not contains the marker , otherwise false
   */
  private ChunkHeader readChunkHeader(long position, int chunkHeaderSize, boolean markerRead)
      throws IOException {
    return ChunkHeader.deserializeFrom(tsFileInput, position, chunkHeaderSize, markerRead);
  }

  /**
   * notice, the position of the channel MUST be at the end of this header. <br> This method is not
   * threadsafe.
   *
   * @return the pages of this chunk
   */
  public ByteBuffer readChunk(ChunkHeader header) throws IOException {
    return readData(-1, header.getDataSize());
  }

  /**
   * notice, this function will modify channel's position.
   *
   * @param position the offset of the chunk data
   * @return the pages of this chunk
   */
  public ByteBuffer readChunk(ChunkHeader header, long position) throws IOException {
    return readData(position, header.getDataSize());
  }

  /**
   * notice, this function will modify channel's position.
   *
   * @param dataSize the size of chunkdata
   * @param position the offset of the chunk data
   * @return the pages of this chunk
   */
  private ByteBuffer readChunk(long position, int dataSize) throws IOException {
    return readData(position, dataSize);
  }

  /**
   * read memory chunk.
   *
   * @param metaData -given chunk meta data
   * @return -chunk
   */
  public Chunk readMemChunk(ChunkMetaData metaData) throws IOException {
    int chunkHeadSize = ChunkHeader.getSerializedSize(metaData.getMeasurementUid());
    ChunkHeader header = readChunkHeader(metaData.getOffsetOfChunkHeader(), chunkHeadSize, false);
    ByteBuffer buffer = readChunk(metaData.getOffsetOfChunkHeader() + header.getSerializedSize(),
        header.getDataSize());
    return new Chunk(header, buffer, metaData.getDeletedAt(), endianType);
  }

  /**
   * not thread safe.
   *
   * @param type given tsfile data type
   */
  public PageHeader readPageHeader(TSDataType type) throws IOException {
    return PageHeader.deserializeFrom(tsFileInput.wrapAsInputStream(), type);
  }

  public long position() throws IOException {
    return tsFileInput.position();
  }

  public void position(long offset) throws IOException {
    tsFileInput.position(offset);
  }

  public void skipPageData(PageHeader header) throws IOException {
    tsFileInput.position(tsFileInput.position() + header.getCompressedSize());
  }

  public ByteBuffer readPage(PageHeader header, CompressionType type) throws IOException {
    return readPage(header, type, -1);
  }

  private ByteBuffer readPage(PageHeader header, CompressionType type, long position)
      throws IOException {
    ByteBuffer buffer = readData(position, header.getCompressedSize());
    IUnCompressor unCompressor = IUnCompressor.getUnCompressor(type);
    ByteBuffer uncompressedBuffer = ByteBuffer.allocate(header.getUncompressedSize());
<<<<<<< HEAD
    switch (type) {
      case UNCOMPRESSED:
        return buffer;
      default:
        // FIXME if the buffer is not array-implemented.
        unCompressor.uncompress(buffer.array(), buffer.position(), buffer.remaining(),
            uncompressedBuffer.array(), 0);
        return uncompressedBuffer;
    }
=======
    if (type == CompressionType.UNCOMPRESSED) {
      return buffer;
    }// FIXME if the buffer is not array-implemented.
    unCompressor.uncompress(buffer.array(), buffer.position(), buffer.remaining(),
        uncompressedBuffer.array(),
        0);
    return uncompressedBuffer;
>>>>>>> 6fc0aa98
  }

  /**
   * read one byte from the input. <br> this method is not thread safe
   */
  public byte readMarker() throws IOException {
    markerBuffer.clear();
    if (ReadWriteIOUtils.readAsPossible(tsFileInput, markerBuffer) == 0) {
      throw new IOException("reach the end of the file.");
    }
    markerBuffer.flip();
    return markerBuffer.get();
  }

  public byte readMarker(long position) throws IOException {
    return readData(position, Byte.BYTES).get();
  }

  public void close() throws IOException {
    if (resourceLogger.isInfoEnabled()) {
      resourceLogger.info("{} reader is closed.", file);
    }
    this.tsFileInput.close();
    // deviceMetadataMap = null;
  }

  public String getFileName() {
    return this.file;
  }

  public long fileSize() throws IOException {
    return tsFileInput.size();
  }

  /**
   * read data from tsFileInput, from the current position (if position = -1), or the given
   * position. <br> if position = -1, the tsFileInput's position will be changed to the current
   * position + real data size that been read. Other wise, the tsFileInput's position is not
   * changed.
   *
   * @param position the start position of data in the tsFileInput, or the current position if
   *                 position = -1
   * @param size     the size of data that want to read
   * @return data that been read.
   */
  private ByteBuffer readData(long position, int size) throws IOException {
    ByteBuffer buffer = ByteBuffer.allocate(size);
    if (position == -1) {
      if (ReadWriteIOUtils.readAsPossible(tsFileInput, buffer) != size) {
        throw new IOException("reach the end of the data");
      }
    } else {
      if (ReadWriteIOUtils.readAsPossible(tsFileInput, buffer, position, size) != size) {
        throw new IOException("reach the end of the data");
      }
    }
    buffer.flip();
    return buffer;
  }

  /**
   * notice, the target bytebuffer are not flipped.
   */
  public int readRaw(long position, int length, ByteBuffer target) throws IOException {
    return ReadWriteIOUtils.readAsPossible(tsFileInput, target, position, length);
  }

  /**
   * Self Check the file and return the position before where the data is safe.
   *
   * @param newSchema   @OUT. the measurement schema in the file will be added into this parameter.
   *                    (can be null)
   * @param chunkMetadataListMap   @OUT. the treeMap (Path -> ChunkmetadataList)
   *                    (can be null)
   * @param fastFinish  if true and the file is complete, then newSchema and newMetaData parameter
   *                    will be not modified.
   * @return the position of the file that is fine. All data after the position in the file should
   * be truncated.
   */

  public long selfCheck(Map<Path, TimeseriesSchema> newSchema, 
      Map<Path, List<ChunkMetaData>> chunkMetadataListMap,
      boolean fastFinish) throws IOException {
    File checkFile = FSFactoryProducer.getFSFactory().getFile(this.file);
    long fileSize;
    if (!checkFile.exists()) {
      return TsFileCheckStatus.FILE_NOT_FOUND;
    } else {
      fileSize = checkFile.length();
    }
    ChunkMetaData currentChunk;
    String measurementID;
    TSDataType dataType;
    long fileOffsetOfChunk;

    List<ChunkMetaData> chunks = null;
    String deviceID;
    long startOffsetOfChunkGroup = 0;
    long endOffsetOfChunkGroup;

    if (fileSize < TSFileConfig.MAGIC_STRING.getBytes().length + TSFileConfig.VERSION_NUMBER
        .getBytes().length) {
      return TsFileCheckStatus.INCOMPATIBLE_FILE;
    }
    String magic = readHeadMagic(true);
    tsFileInput.position(TSFileConfig.MAGIC_STRING.getBytes().length + TSFileConfig.VERSION_NUMBER
        .getBytes().length);
    if (!magic.equals(TSFileConfig.MAGIC_STRING)) {
      return TsFileCheckStatus.INCOMPATIBLE_FILE;
    }

    if (fileSize == TSFileConfig.MAGIC_STRING.getBytes().length + TSFileConfig.VERSION_NUMBER
        .getBytes().length) {
      return TsFileCheckStatus.ONLY_MAGIC_HEAD;
    } else if (readTailMagic().equals(magic)) {
      loadMetadataSize();
      if (fastFinish) {
        return TsFileCheckStatus.COMPLETE_FILE;
      }
    }
    boolean newChunkGroup = true;
    // not a complete file, we will recover it...
    long truncatedPosition = TSFileConfig.MAGIC_STRING.getBytes().length;
    boolean goon = true;
    byte marker;
    int chunkCnt = 0;
    List<TimeseriesSchema> timeseriesSchemaList = new ArrayList<>();
    try {
      while (goon && (marker = this.readMarker()) != MetaMarker.SEPARATOR) {
        switch (marker) {
          case MetaMarker.CHUNK_HEADER:
            // this is the first chunk of a new ChunkGroup.
            if (newChunkGroup) {
              newChunkGroup = false;
              chunks = new ArrayList<>();
              startOffsetOfChunkGroup = this.position() - 1;
            }
            fileOffsetOfChunk = this.position() - 1;
            // if there is something wrong with a chunk, we will drop the whole ChunkGroup
            // as different chunks may be created by the same insertions(sqls), and partial
            // insertion is not tolerable
            ChunkHeader header = this.readChunkHeader();
            measurementID = header.getMeasurementID();
            TimeseriesSchema timeseriesSchema = new TimeseriesSchema(measurementID,
                header.getDataType(),
                header.getEncodingType(), header.getCompressionType());
            timeseriesSchemaList.add(timeseriesSchema);
            dataType = header.getDataType();
            Statistics<?> chunkStatistics = Statistics.getStatsByType(dataType);
            if (header.getNumOfPages() > 0) {
              PageHeader pageHeader = this.readPageHeader(header.getDataType());
              chunkStatistics.mergeStatistics(pageHeader.getStatistics());
              this.skipPageData(pageHeader);
            }
            for (int j = 1; j < header.getNumOfPages() - 1; j++) {
              // a new Page
              PageHeader pageHeader = this.readPageHeader(header.getDataType());
              chunkStatistics.mergeStatistics(pageHeader.getStatistics());
              this.skipPageData(pageHeader);
            }
            if (header.getNumOfPages() > 1) {
              PageHeader pageHeader = this.readPageHeader(header.getDataType());
              chunkStatistics.mergeStatistics(pageHeader.getStatistics());
              this.skipPageData(pageHeader);
            }
            currentChunk = new ChunkMetaData(measurementID, dataType, fileOffsetOfChunk,
                chunkStatistics);
            chunks.add(currentChunk);
            chunkCnt++;
            break;
          case MetaMarker.CHUNK_GROUP_FOOTER:
            // this is a chunk group
            // if there is something wrong with the ChunkGroup Footer, we will drop this
            // ChunkGroup
            // because we can not guarantee the correctness of the deviceId.
            ChunkGroupFooter chunkGroupFooter = this.readChunkGroupFooter();
            deviceID = chunkGroupFooter.getDeviceID();
            if (newSchema != null) {
              for (TimeseriesSchema tsSchema : timeseriesSchemaList) {
                newSchema.putIfAbsent(new Path(deviceID, tsSchema.getMeasurementId()), tsSchema);
              }
            }
            if (chunkMetadataListMap != null) {
              for (ChunkMetaData chunk : chunks) {
                Path path = new Path(deviceID, chunk.getMeasurementUid());
                List<ChunkMetaData> chunkMetaDataList = chunkMetadataListMap
                    .getOrDefault(path, new ArrayList<>());
                chunkMetaDataList.add(chunk);
                chunkMetadataListMap.put(path, chunkMetaDataList);
              }
            }
            endOffsetOfChunkGroup = this.position();
            newChunkGroup = true;
            truncatedPosition = this.position();

            totalChunkNum += chunkCnt;
            chunkCnt = 0;
            timeseriesSchemaList = new ArrayList<>();
            break;
          default:
            // the disk file is corrupted, using this file may be dangerous
            MetaMarker.handleUnexpectedMarker(marker);
            goon = false;
            logger.error(String
                .format("Unrecognized marker detected, this file {%s} may be corrupted", file));
        }
      }
      // now we read the tail of the data section, so we are sure that the last
      // ChunkGroupFooter is
      // complete.
      truncatedPosition = this.position() - 1;
    } catch (Exception e2) {
      logger.info("TsFile {} self-check cannot proceed at position {} " + "recovered, because : {}",
          file,
          this.position(), e2.getMessage());
    }
    // Despite the completeness of the data section, we will discard current
    // FileMetadata
    // so that we can continue to write data into this tsfile.
    return truncatedPosition;
  }

  public int getTotalChunkNum() {
    return totalChunkNum;
  }

  /**
   * get ChunkMetaDatas in given path
   *
   * @param Path of timeseries
   * @return List of ChunkMetaData
   */
  public List<ChunkMetaData> getChunkMetadataList(Path path) throws IOException {
    Map<String, TimeseriesMetaData> timeseriesMetaDataMap =
        readAllTimeseriesMetaDataInDevice(path.getDevice());

    TimeseriesMetaData timeseriesMetaData = timeseriesMetaDataMap.get(path.getMeasurement());
    if (timeseriesMetaData == null) {
      return new ArrayList<>();
    }
    List<ChunkMetaData> chunkMetaDataList = readChunkMetaDataList(timeseriesMetaData);
    chunkMetaDataList.sort(Comparator.comparingLong(ChunkMetaData::getStartTime));
    return chunkMetaDataList;
  }

  /**
   * get ChunkMetaDatas in given TimeseriesMetaData
   *
   * @param TimeseriesMetaData
   * @return List of ChunkMetaData
   */
  public List<ChunkMetaData> readChunkMetaDataList(TimeseriesMetaData timeseriesMetaData)
      throws IOException {
    List<ChunkMetaData> chunkMetaDataList = new ArrayList<>();
    long startOffsetOfChunkMetadataList = timeseriesMetaData.getOffsetOfChunkMetaDataList();
    int dataSizeOfChunkMetadataList = timeseriesMetaData.getDataSizeOfChunkMetaDataList();
    ByteBuffer buffer = readData(startOffsetOfChunkMetadataList, dataSizeOfChunkMetadataList);
    while (buffer.hasRemaining()) {
      chunkMetaDataList.add(ChunkMetaData.deserializeFrom(buffer));
    }
    return chunkMetaDataList;
  }


  /**
   * get all TimeseriesMetaData in file, sorted by device Ids
   *
   * @return list of TimeseriesMetaData
   */
  public List<TimeseriesMetaData> getSortedTimeseriesMetaDataListByDeviceIds() throws IOException {
    if (tsFileMetaData == null) {
      readFileMetadata();
    }
    List<TimeseriesMetaData> result = new ArrayList<>();
    for (Map.Entry<String, Pair<Long, Integer>> entry : tsFileMetaData.getDeviceMetaDataMap()
        .entrySet()) {
      // read TimeseriesMetaData from file
      ByteBuffer buffer = readData(entry.getValue().left, entry.getValue().right);
      while (buffer.hasRemaining()) {
        TimeseriesMetaData timeserieMetaData = TimeseriesMetaData.deserializeFrom(buffer);
        result.add(timeserieMetaData);
      }
    } // sort by the start offset Of the ChunkMetaDataList
    result.sort(Comparator.comparingLong(TimeseriesMetaData::getOffsetOfChunkMetaDataList));
    return result;
  }


  /**
   * get device names in range
   *
   * @param start start of the file
   * @param end   end of the file
   * @return device names in range
   */

  public List<String> getDeviceNameInRange(long start, long end) {
    List<String> res = new ArrayList<>();

    try {
      TsFileMetaData tsFileMetaData = readFileMetadata();
      for (Map.Entry<String, Pair<Long, Integer>> entry : tsFileMetaData.getDeviceMetaDataMap()
          .entrySet()) {
        LocateStatus mode = checkLocateStatus(entry.getValue().left, entry.getValue().right, start,
            end);
        if (mode == LocateStatus.in) {
          res.add(entry.getKey());
          break;
        }
      }
    } catch (IOException e) {
      e.printStackTrace();
    }

    return res;
  }

  public Map<String, List<TimeseriesMetaData>> getSortedTimeseriesMetaDataMap() throws IOException {
    if (tsFileMetaData == null) {
      readFileMetadata();
    }
    Map<String, List<TimeseriesMetaData>> result = new LinkedHashMap<>();
    for (Map.Entry<String, Pair<Long, Integer>> entry : tsFileMetaData.getDeviceMetaDataMap()
        .entrySet()) {
      // read TimeseriesMetaData from file
      String deviceId = entry.getKey();
      List<TimeseriesMetaData> timeseriesMetaDataList = new ArrayList<>();
      ByteBuffer buffer = readData(entry.getValue().left, entry.getValue().right);
      while (buffer.hasRemaining()) {
        TimeseriesMetaData timeserieMetaData = TimeseriesMetaData.deserializeFrom(buffer);
        timeseriesMetaDataList.add(timeserieMetaData);
      }
      result.put(deviceId, timeseriesMetaDataList);
    }
    return result;
  }

  /**
   * Check the location of a given chunkGroupMetaData with respect to a space partition constraint.
   *
   * @param chunkGroupMetaData     the given chunkGroupMetaData
   * @param spacePartitionStartPos the start position of the space partition
   * @param spacePartitionEndPos   the end position of the space partition
   * @return LocateStatus
   */

  private LocateStatus checkLocateStatus(long deviceMetadataOffset, int deviceMetadataLength,
      long spacePartitionStartPos, long spacePartitionEndPos) {
    long middleOffset = deviceMetadataOffset + deviceMetadataLength / 2;

    if (spacePartitionStartPos <= middleOffset && middleOffset < spacePartitionEndPos) {
      return LocateStatus.in;
    } else if (middleOffset < spacePartitionStartPos) {
      return LocateStatus.before;
    } else {
      return LocateStatus.after;
    }
  }

  /**
   * The location of a chunkGroupMetaData with respect to a space partition constraint.
   * <p>
   * in - the middle point of the chunkGroupMetaData is located in the current space partition.
   * before - the middle point of the chunkGroupMetaData is located before the current space
   * partition. after - the middle point of the chunkGroupMetaData is located after the current
   * space partition.
   */
  private enum LocateStatus {
    in, before, after
  }
}<|MERGE_RESOLUTION|>--- conflicted
+++ resolved
@@ -23,11 +23,8 @@
 import java.nio.ByteBuffer;
 import java.util.ArrayList;
 import java.util.Comparator;
-<<<<<<< HEAD
 import java.util.HashMap;
 import java.util.LinkedHashMap;
-=======
->>>>>>> 6fc0aa98
 import java.util.List;
 import java.util.Map;
 import java.util.concurrent.ConcurrentHashMap;
@@ -52,19 +49,15 @@
 import org.apache.iotdb.tsfile.read.reader.TsFileInput;
 import org.apache.iotdb.tsfile.utils.Pair;
 import org.apache.iotdb.tsfile.utils.ReadWriteIOUtils;
-import org.apache.iotdb.tsfile.write.schema.TimeseriesSchema;
+import org.apache.iotdb.tsfile.write.schema.MeasurementSchema;
 import org.slf4j.Logger;
 import org.slf4j.LoggerFactory;
 
 public class TsFileSequenceReader implements AutoCloseable {
 
-<<<<<<< HEAD
-=======
   private static final Logger logger = LoggerFactory.getLogger(TsFileSequenceReader.class);
   private static final Logger resourceLogger = LoggerFactory.getLogger("FileMonitor");
->>>>>>> 6fc0aa98
   protected static final TSFileConfig config = TSFileDescriptor.getInstance().getConfig();
-  private static final Logger logger = LoggerFactory.getLogger(TsFileSequenceReader.class);
   protected String file;
   private TsFileInput tsFileInput;
   private long fileMetadataPos;
@@ -74,7 +67,8 @@
   private TsFileMetaData tsFileMetaData;
   private EndianType endianType = EndianType.BIG_ENDIAN;
   private Map<String, Map<String, TimeseriesMetaData>> cachedTimeseriesMetaDataMap;
-  private boolean cacheMetadata;
+  private boolean cacheDeviceMetadata;
+  private ConcurrentHashMap deviceMetadataMap;
 
   /**
    * Create a file reader of the given file. The reader will read the tail of the file to get the
@@ -114,18 +108,12 @@
   // used in merge resource
 
   // TODO: deviceMetadataMap
-  public TsFileSequenceReader(String file, boolean loadMetadata, boolean cacheMetadata)
+  public TsFileSequenceReader(String file, boolean loadMetadata, boolean cacheDeviceMetadata)
       throws IOException {
     this(file, loadMetadata);
-<<<<<<< HEAD
-    this.cacheMetadata = cacheMetadata;
-    if (cacheMetadata) {
-      cachedTimeseriesMetaDataMap = new LinkedHashMap<>();
-=======
     this.cacheDeviceMetadata = cacheDeviceMetadata;
     if (cacheDeviceMetadata) {
       deviceMetadataMap = new ConcurrentHashMap<>();
->>>>>>> 6fc0aa98
     }
   }
 
@@ -507,17 +495,6 @@
     ByteBuffer buffer = readData(position, header.getCompressedSize());
     IUnCompressor unCompressor = IUnCompressor.getUnCompressor(type);
     ByteBuffer uncompressedBuffer = ByteBuffer.allocate(header.getUncompressedSize());
-<<<<<<< HEAD
-    switch (type) {
-      case UNCOMPRESSED:
-        return buffer;
-      default:
-        // FIXME if the buffer is not array-implemented.
-        unCompressor.uncompress(buffer.array(), buffer.position(), buffer.remaining(),
-            uncompressedBuffer.array(), 0);
-        return uncompressedBuffer;
-    }
-=======
     if (type == CompressionType.UNCOMPRESSED) {
       return buffer;
     }// FIXME if the buffer is not array-implemented.
@@ -525,7 +502,6 @@
         uncompressedBuffer.array(),
         0);
     return uncompressedBuffer;
->>>>>>> 6fc0aa98
   }
 
   /**
@@ -606,7 +582,7 @@
    * be truncated.
    */
 
-  public long selfCheck(Map<Path, TimeseriesSchema> newSchema, 
+  public long selfCheck(Map<Path, MeasurementSchema> newSchema, 
       Map<Path, List<ChunkMetaData>> chunkMetadataListMap,
       boolean fastFinish) throws IOException {
     File checkFile = FSFactoryProducer.getFSFactory().getFile(this.file);
@@ -652,7 +628,7 @@
     boolean goon = true;
     byte marker;
     int chunkCnt = 0;
-    List<TimeseriesSchema> timeseriesSchemaList = new ArrayList<>();
+    List<MeasurementSchema> MeasurementSchemaList = new ArrayList<>();
     try {
       while (goon && (marker = this.readMarker()) != MetaMarker.SEPARATOR) {
         switch (marker) {
@@ -669,10 +645,10 @@
             // insertion is not tolerable
             ChunkHeader header = this.readChunkHeader();
             measurementID = header.getMeasurementID();
-            TimeseriesSchema timeseriesSchema = new TimeseriesSchema(measurementID,
+            MeasurementSchema MeasurementSchema = new MeasurementSchema(measurementID,
                 header.getDataType(),
                 header.getEncodingType(), header.getCompressionType());
-            timeseriesSchemaList.add(timeseriesSchema);
+            MeasurementSchemaList.add(MeasurementSchema);
             dataType = header.getDataType();
             Statistics<?> chunkStatistics = Statistics.getStatsByType(dataType);
             if (header.getNumOfPages() > 0) {
@@ -704,7 +680,7 @@
             ChunkGroupFooter chunkGroupFooter = this.readChunkGroupFooter();
             deviceID = chunkGroupFooter.getDeviceID();
             if (newSchema != null) {
-              for (TimeseriesSchema tsSchema : timeseriesSchemaList) {
+              for (MeasurementSchema tsSchema : MeasurementSchemaList) {
                 newSchema.putIfAbsent(new Path(deviceID, tsSchema.getMeasurementId()), tsSchema);
               }
             }
@@ -723,7 +699,7 @@
 
             totalChunkNum += chunkCnt;
             chunkCnt = 0;
-            timeseriesSchemaList = new ArrayList<>();
+            MeasurementSchemaList = new ArrayList<>();
             break;
           default:
             // the disk file is corrupted, using this file may be dangerous
