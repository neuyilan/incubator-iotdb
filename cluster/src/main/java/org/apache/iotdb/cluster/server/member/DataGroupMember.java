--- conflicted
+++ resolved
@@ -102,11 +102,7 @@
 import org.apache.iotdb.cluster.server.Response;
 import org.apache.iotdb.cluster.server.heartbeat.DataHeartbeatThread;
 import org.apache.iotdb.cluster.utils.ClusterQueryUtils;
-<<<<<<< HEAD
-import org.apache.iotdb.cluster.utils.PartitionUtils;
 import org.apache.iotdb.cluster.utils.StatusUtils;
-=======
->>>>>>> df8e0891
 import org.apache.iotdb.db.conf.IoTDBDescriptor;
 import org.apache.iotdb.db.engine.StorageEngine;
 import org.apache.iotdb.db.engine.modification.ModificationFile;
@@ -604,7 +600,8 @@
   private void applyPartitionedSnapshot(PartitionedSnapshot<FileSnapshot> snapshot)
       throws SnapshotApplicationException {
     synchronized (super.getSnapshotApplyLock()) {
-      List<Integer> slots = ((SlotPartitionTable) metaGroupMember.getPartitionTable()).getNodeSlots(getHeader());
+      List<Integer> slots = ((SlotPartitionTable) metaGroupMember.getPartitionTable())
+          .getNodeSlots(getHeader());
       for (Integer slot : slots) {
         Snapshot subSnapshot = snapshot.getSnapshot(slot);
         if (subSnapshot != null) {
@@ -1264,7 +1261,8 @@
    * @return an IBatchReader or null if there is no satisfying data
    * @throws StorageEngineException
    */
-  private IBatchReader getSeriesBatchReader(PartialPath path, Set<String> allSensors, TSDataType dataType,
+  private IBatchReader getSeriesBatchReader(PartialPath path, Set<String> allSensors,
+      TSDataType dataType,
       Filter timeFilter,
       Filter valueFilter, QueryContext context)
       throws StorageEngineException, QueryProcessException {
@@ -1586,7 +1584,8 @@
           }
         }
       }
-      List<Integer> slotsToPull = ((SlotNodeRemovalResult) removalResult).getNewSlotOwners().get(getHeader());
+      List<Integer> slotsToPull = ((SlotNodeRemovalResult) removalResult).getNewSlotOwners()
+          .get(getHeader());
       if (slotsToPull != null) {
         // pull the slots that should be taken over
         PullSnapshotTaskDescriptor taskDescriptor = new PullSnapshotTaskDescriptor(
@@ -1628,8 +1627,9 @@
   public List<String> getNodeList(String path, int nodeLevel)
       throws CheckConsistencyException, MetadataException {
     syncLeaderWithConsistencyCheck();
-    return IoTDB.metaManager.getNodesList(new PartialPath(path), nodeLevel).stream().map(PartialPath::getFullPath).collect(
-        Collectors.toList());
+    return IoTDB.metaManager.getNodesList(new PartialPath(path), nodeLevel).stream()
+        .map(PartialPath::getFullPath).collect(
+            Collectors.toList());
   }
 
   public Set<String> getChildNodePathInNextLevel(String path)
@@ -1711,7 +1711,8 @@
     List<String> result = new ArrayList<>();
     for (String seriesPath : timeseriesList) {
       try {
-        List<PartialPath> path = IoTDB.metaManager.getAllTimeseriesPath(new PartialPath(seriesPath));
+        List<PartialPath> path = IoTDB.metaManager
+            .getAllTimeseriesPath(new PartialPath(seriesPath));
         if (path.size() != 1) {
           throw new MetadataException(
               String.format("Timeseries number of the name [%s] is not 1.", seriesPath));
