/*
 * Licensed to the Apache Software Foundation (ASF) under one
 * or more contributor license agreements.  See the NOTICE file
 * distributed with this work for additional information
 * regarding copyright ownership.  The ASF licenses this file
 * to you under the Apache License, Version 2.0 (the
 * "License"); you may not use this file except in compliance
 * with the License.  You may obtain a copy of the License at
 *
 *     http://www.apache.org/licenses/LICENSE-2.0
 *
 * Unless required by applicable law or agreed to in writing,
 * software distributed under the License is distributed on an
 * "AS IS" BASIS, WITHOUT WARRANTIES OR CONDITIONS OF ANY
 * KIND, either express or implied.  See the License for the
 * specific language governing permissions and limitations
 * under the License.
 */

package org.apache.iotdb.cluster.log.manage;

import java.io.IOException;
import java.util.ArrayList;
import java.util.Collections;
import java.util.List;
import java.util.concurrent.CopyOnWriteArrayList;
import java.util.concurrent.ExecutorService;
import java.util.concurrent.Executors;
import java.util.concurrent.Future;
import java.util.concurrent.ScheduledExecutorService;
import java.util.concurrent.ScheduledFuture;
import java.util.concurrent.ScheduledThreadPoolExecutor;
import java.util.concurrent.TimeUnit;
import org.apache.commons.lang3.concurrent.BasicThreadFactory;
import org.apache.iotdb.cluster.config.ClusterDescriptor;
import org.apache.iotdb.cluster.exception.EntryCompactedException;
import org.apache.iotdb.cluster.exception.EntryUnavailableException;
import org.apache.iotdb.cluster.exception.GetEntriesWrongParametersException;
import org.apache.iotdb.cluster.exception.LogExecutionException;
import org.apache.iotdb.cluster.exception.TruncateCommittedEntryException;
import org.apache.iotdb.cluster.log.HardState;
import org.apache.iotdb.cluster.log.Log;
import org.apache.iotdb.cluster.log.LogApplier;
import org.apache.iotdb.cluster.log.Snapshot;
import org.apache.iotdb.cluster.log.StableEntryManager;
import org.apache.iotdb.cluster.server.Timer.Statistic;
import org.apache.iotdb.db.utils.TestOnly;
import org.slf4j.Logger;
import org.slf4j.LoggerFactory;

public abstract class RaftLogManager {

  private static final Logger logger = LoggerFactory.getLogger(RaftLogManager.class);

  /**
   * manage uncommitted entries
   */
  private UnCommittedEntryManager unCommittedEntryManager;

  /**
   * manage committed entries in memory as a cache
   */
  private CommittedEntryManager committedEntryManager;

  /**
   * manage committed entries in disk for safety
   */
  private StableEntryManager stableEntryManager;

  private long commitIndex;

  /**
   * The committed logs whose index is smaller than this are all have been applied, for example,
   * suppose there are 5 committed logs, whose log index is 1,2,3,4,5; if the applied sequence is
   * 1,3,2,5,4, then the maxHaveAppliedCommitIndex according is 1,1,3,3,5. This attributed is only
   * used for asyncLogApplier
   */
  private volatile long maxHaveAppliedCommitIndex;
  private final Object changeApplyCommitIndexCond = new Object();

  /**
   * The committed log whose index is larger than blockAppliedCommitIndex will be blocked. if
   * blockAppliedCommitIndex < 0(default is -1), will not block any operation.
   */
  private volatile long blockAppliedCommitIndex;


  private LogApplier logApplier;

  /**
   * to distinguish managers of different members
   */
  private String name;

  private ScheduledExecutorService deleteLogExecutorService;
  private ScheduledFuture<?> deleteLogFuture;

  private ExecutorService checkLogApplierExecutorService;
  private Future<?> checkLogApplierFuture;

  /**
   * minimum number of committed logs in memory
   */
  private int minNumOfLogsInMem = ClusterDescriptor.getInstance().getConfig()
      .getMinNumOfLogsInMem();

  /**
   * maximum number of committed logs in memory
   */
  private int maxNumOfLogsInMem = ClusterDescriptor.getInstance().getConfig()
      .getMaxNumOfLogsInMem();

  /**
   * Each time new logs are appended, this condition will be notified so logs that have larger
   * indices but arrived earlier can proceed.
   */
  private final Object logUpdateCondition = new Object();

  private List<Log> blockedUnappliedLogList;

  protected RaftLogManager(StableEntryManager stableEntryManager, LogApplier applier, String name) {
    this.logApplier = applier;
    this.name = name;
    this.setCommittedEntryManager(new CommittedEntryManager(maxNumOfLogsInMem));
    this.setStableEntryManager(stableEntryManager);
    try {
      this.getCommittedEntryManager().append(stableEntryManager.getAllEntriesAfterAppliedIndex());
    } catch (TruncateCommittedEntryException e) {
      logger.error("{}: Unexpected error:", name, e);
    }
    long first = getCommittedEntryManager().getFirstIndex();
    long last = getCommittedEntryManager().getLastIndex();
    this.setUnCommittedEntryManager(new UnCommittedEntryManager(last + 1));

    /**
     * must have applied entry [compactIndex,last] to state machine
     */
    this.commitIndex = last;

    /**
     * due to the log operation is idempotent, so we can just reapply the log from the
     * first index of committed logs
     */
    this.maxHaveAppliedCommitIndex = first;

    this.blockAppliedCommitIndex = -1;

    this.blockedUnappliedLogList = new CopyOnWriteArrayList<>();

    this.deleteLogExecutorService = new ScheduledThreadPoolExecutor(1,
        new BasicThreadFactory.Builder().namingPattern("raft-log-delete-" + name).daemon(true)
            .build());

<<<<<<< HEAD
    this.checkLogApplierExecutorService = Executors.newFixedThreadPool(1,
        new BasicThreadFactory.Builder().namingPattern("check-log-applier-%d").daemon(true).build());

=======
    this.checkLogApplierExecutorService = new ScheduledThreadPoolExecutor(1,
        new BasicThreadFactory.Builder().namingPattern("check-log-applier-" + name).daemon(true)
            .build());
>>>>>>> aafedec6
    /**
     * deletion check period of the submitted log
     */
    int logDeleteCheckIntervalSecond = ClusterDescriptor.getInstance().getConfig()
        .getLogDeleteCheckIntervalSecond();

    this.deleteLogFuture = deleteLogExecutorService
        .scheduleAtFixedRate(this::checkDeleteLog, logDeleteCheckIntervalSecond,
            logDeleteCheckIntervalSecond,
            TimeUnit.SECONDS);

    this.checkLogApplierFuture = checkLogApplierExecutorService.submit(this::checkAppliedLogIndex);

    /**
     * flush log to file periodically
     */
    if (ClusterDescriptor.getInstance().getConfig().isEnableRaftLogPersistence()) {
      this.applyAllCommittedLogWhenStartUp();
    }
  }

  public Snapshot getSnapshot() {
    return getSnapshot(-1);
  }

  public abstract Snapshot getSnapshot(long minLogIndex);

  /**
   * IMPORTANT!!!
   * <p>
   * The subclass's takeSnapshot() must call this method to insure that all logs have been applied
   * before take snapshot
   * <p>
   *
   * @throws IOException timeout exception
   */
  public void takeSnapshot() throws IOException {
    if (commitIndex <= 0) {
      return;
    }
    long startTime = System.currentTimeMillis();
    if (blockAppliedCommitIndex < 0) {
      return;
    }
    logger.info(
        "{}: before take snapshot, blockAppliedCommitIndex={}, maxHaveAppliedCommitIndex={}, commitIndex={}",
        name, blockAppliedCommitIndex, maxHaveAppliedCommitIndex, commitIndex);
    while (blockAppliedCommitIndex > maxHaveAppliedCommitIndex) {
      long waitTime = System.currentTimeMillis() - startTime;
      if (waitTime > ClusterDescriptor.getInstance().getConfig()
          .getCatchUpTimeoutMS()) {
        logger.error(
            "{}: wait all log applied time out, time cost={}, blockAppliedCommitIndex={}, maxHaveAppliedCommitIndex={},commitIndex={}",
            name, waitTime, blockAppliedCommitIndex, maxHaveAppliedCommitIndex, commitIndex);
        throw new IOException(
            "wait all log applied time out");
      }
    }
  }

  /**
   * Update the raftNode's hardState(currentTerm,voteFor) and flush to disk.
   *
   * @param state
   */
  public void updateHardState(HardState state) {
    getStableEntryManager().setHardStateAndFlush(state);
  }

  /**
   * Return the raftNode's hardState(currentTerm,voteFor).
   *
   * @return state
   */
  public HardState getHardState() {
    return getStableEntryManager().getHardState();
  }

  /**
   * Return the raftNode's commitIndex.
   *
   * @return commitIndex
   */
  public long getCommitLogIndex() {
    return commitIndex;
  }

  /**
   * Return the first entry's index which have not been compacted.
   *
   * @return firstIndex
   */
  public long getFirstIndex() {
    return getCommittedEntryManager().getFirstIndex();
  }

  /**
   * Return the last entry's index which have been added into log module.
   *
   * @return lastIndex
   */
  public long getLastLogIndex() {
    long last = getUnCommittedEntryManager().maybeLastIndex();
    if (last != -1) {
      return last;
    }
    return getCommittedEntryManager().getLastIndex();
  }

  /**
   * Returns the term for given index.
   *
   * @param index request entry index
   * @return throw EntryCompactedException if index < dummyIndex, -1 if index > lastIndex or the
   * entry is compacted, otherwise return the entry's term for given index
   * @throws EntryCompactedException
   */
  public long getTerm(long index) throws EntryCompactedException {
    long dummyIndex = getFirstIndex() - 1;
    if (index < dummyIndex) {
      // search in disk
      if (ClusterDescriptor.getInstance().getConfig().isEnableRaftLogPersistence()) {
        List<Log> logsInDisk = getStableEntryManager().getLogs(index, index);
        if (logsInDisk.isEmpty()) {
          return -1;
        } else {
          return logsInDisk.get(0).getCurrLogTerm();
        }
      }
      return -1;
    }

    long lastIndex = getLastLogIndex();
    if (index > lastIndex) {
      return -1;
    }

    if (index >= getUnCommittedEntryManager().getFirstUnCommittedIndex()) {
      return getUnCommittedEntryManager().maybeTerm(index);
    }

    // search in memory
    return getCommittedEntryManager().maybeTerm(index);
  }

  /**
   * Return the last entry's term. If it goes wrong, there must be an unexpected exception.
   *
   * @return last entry's term
   */
  public long getLastLogTerm() {
    long term = -1;
    try {
      term = getTerm(getLastLogIndex());
    } catch (Exception e) {
      logger
          .error("{}: unexpected error when getting the last term : {}", name, e.getMessage());
    }
    return term;
  }

  /**
   * Return the commitIndex's term. If it goes wrong, there must be an unexpected exception.
   *
   * @return commitIndex's term
   */
  public long getCommitLogTerm() {
    long term = -1;
    try {
      term = getTerm(getCommitLogIndex());
    } catch (Exception e) {
      logger
          .error("{}: unexpected error when getting the last term : {}", name, e.getMessage());
    }
    return term;
  }

  /**
   * Used by follower node to support leader's complicated log replication rpc parameters and try to
   * commit entries.
   *
   * @param lastIndex    leader's matchIndex for this follower node
   * @param lastTerm     the entry's term which index is leader's matchIndex for this follower node
   * @param leaderCommit leader's commitIndex
   * @param entries      entries sent from the leader node Note that the leader must ensure
   *                     entries[0].index = lastIndex + 1
   * @return -1 if the entries cannot be appended, otherwise the last index of new entries
   */
  public long maybeAppend(long lastIndex, long lastTerm, long leaderCommit, List<Log> entries) {
    if (matchTerm(lastTerm, lastIndex)) {
      long newLastIndex = lastIndex + entries.size();
      long ci = findConflict(entries);
      if (ci <= commitIndex) {
        if (ci != -1) {
          logger
              .error("{}: entry {} conflict with committed entry [commitIndex({})]", name, ci,
                  commitIndex);
        } else {
          if (logger.isDebugEnabled() && !entries.isEmpty()) {
            logger.debug("{}: Appending entries [{} and other {} logs] all exist locally",
                name, entries.get(0), entries.size() - 1);
          }
        }

      } else {
        long offset = lastIndex + 1;
        append(entries.subList((int) (ci - offset), entries.size()));
      }
      try {
        commitTo(Math.min(leaderCommit, newLastIndex));
      } catch (LogExecutionException e) {
        // exceptions are ignored on follower side
      }
      return newLastIndex;
    }
    return -1;
  }

  /**
   * Used by follower node to support leader's complicated log replication rpc parameters and try to
   * commit entry.
   *
   * @param lastIndex    leader's matchIndex for this follower node
   * @param lastTerm     the entry's term which index is leader's matchIndex for this follower node
   * @param leaderCommit leader's commitIndex
   * @param entry        entry sent from the leader node
   * @return -1 if the entries cannot be appended, otherwise the last index of new entries
   */
  public long maybeAppend(long lastIndex, long lastTerm, long leaderCommit, Log entry) {
    if (matchTerm(lastTerm, lastIndex)) {
      long newLastIndex = lastIndex + 1;
      if (entry.getCurrLogIndex() <= commitIndex) {
        logger
            .debug("{}: entry {} conflict with committed entry [commitIndex({})]",
                name, entry.getCurrLogIndex(),
                commitIndex);
      } else {
        append(entry);
      }
      try {
        commitTo(Math.min(leaderCommit, newLastIndex));
      } catch (LogExecutionException e) {
        // exceptions are ignored on follower side
      }
      return newLastIndex;
    }
    return -1;
  }

  /**
   * Used by leader node or MaybeAppend to directly append to unCommittedEntryManager. Note that the
   * caller should ensure entries[0].index > committed.
   *
   * @param entries appendingEntries
   * @return the newly generated lastIndex
   */
  public long append(List<Log> entries) {
    if (entries.isEmpty()) {
      return getLastLogIndex();
    }
    long after = entries.get(0).getCurrLogIndex();
    if (after <= commitIndex) {
      logger.error("{}: after({}) is out of range [commitIndex({})]", name, after, commitIndex);
      return -1;
    }
    getUnCommittedEntryManager().truncateAndAppend(entries);
    synchronized (logUpdateCondition) {
      logUpdateCondition.notifyAll();
    }
    return getLastLogIndex();
  }

  /**
   * Used by leader node to directly append to unCommittedEntryManager. Note that the caller should
   * ensure entry.index > committed.
   *
   * @param entry appendingEntry
   * @return the newly generated lastIndex
   */
  public long append(Log entry) {
    long after = entry.getCurrLogIndex();
    if (after <= commitIndex) {
      logger.error("{}: after({}) is out of range [commitIndex({})]", name, after, commitIndex);
      return -1;
    }
    getUnCommittedEntryManager().truncateAndAppend(entry);
    synchronized (logUpdateCondition) {
      logUpdateCondition.notifyAll();
    }
    return getLastLogIndex();
  }

  /**
   * Used by leader node to try to commit entries.
   *
   * @param leaderCommit leader's commitIndex
   * @param term         the entry's term which index is leaderCommit in leader's log module
   * @return true or false
   */
  public synchronized boolean maybeCommit(long leaderCommit, long term) {
    if (leaderCommit > commitIndex && matchTerm(term, leaderCommit)) {
      try {
        commitTo(leaderCommit);
      } catch (LogExecutionException e) {
        // exceptions are ignored on follower side
      }
      return true;
    }
    return false;
  }

  /**
   * Overwrites the contents of this object with those of the given snapshot.
   *
   * @param snapshot leader's snapshot
   */
  public void applySnapshot(Snapshot snapshot) {
    logger.info("{}: log module starts to restore snapshot [index: {}, term: {}]",
        name, snapshot.getLastLogIndex(), snapshot.getLastLogTerm());
    try {
      getCommittedEntryManager().compactEntries(snapshot.getLastLogIndex());
      getStableEntryManager().removeCompactedEntries(snapshot.getLastLogIndex());
    } catch (EntryUnavailableException e) {
      getCommittedEntryManager().applyingSnapshot(snapshot);
      getUnCommittedEntryManager().applyingSnapshot(snapshot);
    }
    if (this.commitIndex < snapshot.getLastLogIndex()) {
      this.commitIndex = snapshot.getLastLogIndex();
    }

    // as the follower receives a snapshot, the logs persisted is not complete, so remove them
    getStableEntryManager().clearAllLogs(commitIndex);

    synchronized (changeApplyCommitIndexCond) {
      if (this.maxHaveAppliedCommitIndex < snapshot.getLastLogIndex()) {
        this.maxHaveAppliedCommitIndex = snapshot.getLastLogIndex();
      }
    }
  }

  /**
   * Determines if the given (lastTerm, lastIndex) log is more up-to-date by comparing the index and
   * term of the last entries in the existing logs. If the logs have last entries with different
   * terms, then the log with the later term is more up-to-date. If the logs end with the same term,
   * then whichever log has the larger lastIndex is more up-to-date. If the logs are the same, the
   * given log is up-to-date.
   *
   * @param lastTerm  candidate's lastTerm
   * @param lastIndex candidate's lastIndex
   * @return true or false
   */
  public boolean isLogUpToDate(long lastTerm, long lastIndex) {
    return lastTerm > getLastLogTerm() || (lastTerm == getLastLogTerm()
        && lastIndex >= getLastLogIndex());
  }

  /**
   * Pack entries from low through high - 1, just like slice (entries[low:high]). firstIndex <= low
   * <= high <= lastIndex.
   *
   * @param low  request index low bound
   * @param high request index upper bound
   */
  public List<Log> getEntries(long low, long high) {
    if (low >= high) {
      return Collections.emptyList();
    }
    List<Log> entries = new ArrayList<>();
    long offset = getUnCommittedEntryManager().getFirstUnCommittedIndex();
    if (low < offset) {
      entries.addAll(getCommittedEntryManager().getEntries(low, Math.min(high, offset)));
    }
    if (high > offset) {
      entries.addAll(getUnCommittedEntryManager().getEntries(Math.max(low, offset), high));
    }
    return entries;
  }

  /**
   * Used by MaybeCommit or MaybeAppend or follower to commit newly committed entries.
   *
   * @param newCommitIndex request commitIndex
   */
  public void commitTo(long newCommitIndex) throws LogExecutionException {
    if (commitIndex >= newCommitIndex) {
      return;
    }
    long startTime = Statistic.RAFT_SENDER_COMMIT_GET_LOGS.getOperationStartTime();
    long lo = getUnCommittedEntryManager().getFirstUnCommittedIndex();
    long hi = newCommitIndex + 1;
    List<Log> entries = new ArrayList<>(getUnCommittedEntryManager()
        .getEntries(lo, hi));
    Statistic.RAFT_SENDER_COMMIT_GET_LOGS.calOperationCostTimeFromStart(startTime);

    if (entries.isEmpty()) {
      return;
    }

    long commitLogIndex = getCommitLogIndex();
    long firstLogIndex = entries.get(0).getCurrLogIndex();
    if (commitLogIndex >= firstLogIndex) {
      logger.warn("Committing logs that has already been committed: {} >= {}", commitLogIndex,
          firstLogIndex);
      entries.subList(0,
          (int) (getCommitLogIndex() - entries.get(0).getCurrLogIndex() + 1))
          .clear();
    }
    try {
      int currentSize = (int) committedEntryManager.getTotalSize();
      int deltaSize = entries.size();
      if (currentSize + deltaSize > maxNumOfLogsInMem) {
        int sizeToReserveForNew = maxNumOfLogsInMem - deltaSize;
        int sizeToReserveForConfig = minNumOfLogsInMem;
        startTime = Statistic.RAFT_SENDER_COMMIT_DELETE_EXCEEDING_LOGS.getOperationStartTime();
        synchronized (this) {
          innerDeleteLog(Math.min(sizeToReserveForConfig, sizeToReserveForNew));
        }
        Statistic.RAFT_SENDER_COMMIT_DELETE_EXCEEDING_LOGS.calOperationCostTimeFromStart(startTime);
      }

      startTime = Statistic.RAFT_SENDER_COMMIT_APPEND_AND_STABLE_LOGS.getOperationStartTime();
      getCommittedEntryManager().append(entries);
      if (ClusterDescriptor.getInstance().getConfig().isEnableRaftLogPersistence()) {
        getStableEntryManager().append(entries, maxHaveAppliedCommitIndex);
      }
      Log lastLog = entries.get(entries.size() - 1);
      getUnCommittedEntryManager().stableTo(lastLog.getCurrLogIndex());
      Statistic.RAFT_SENDER_COMMIT_APPEND_AND_STABLE_LOGS.calOperationCostTimeFromStart(startTime);

      commitIndex = lastLog.getCurrLogIndex();
      startTime = Statistic.RAFT_SENDER_COMMIT_APPLY_LOGS.getOperationStartTime();
      applyEntries(entries);
      Statistic.RAFT_SENDER_COMMIT_APPLY_LOGS.calOperationCostTimeFromStart(startTime);
    } catch (TruncateCommittedEntryException e) {
      logger.error("{}: Unexpected error:", name, e);
    } catch (IOException e) {
      throw new LogExecutionException(e);
    }
  }

  /**
   * Returns whether the index and term passed in match.
   *
   * @param term  request entry term
   * @param index request entry index
   * @return true or false
   */
  public boolean matchTerm(long term, long index) {
    long t;
    try {
      t = getTerm(index);
    } catch (Exception e) {
      return false;
    }
    return t == term;
  }

  /**
   * Used by commitTo to apply newly committed entries
   *
   * @param entries applying entries
   */
  void applyEntries(List<Log> entries) {
    for (Log entry : entries) {
      if (blockAppliedCommitIndex > 0 && entry.getCurrLogIndex() > blockAppliedCommitIndex) {
        blockedUnappliedLogList.add(entry);
        continue;
      }
      try {
        logApplier.apply(entry);
      } catch (Exception e) {
        entry.setException(e);
      }
    }
  }

  /**
   * Check whether the parameters passed in satisfy the following properties. firstIndex <= low <=
   * high.
   *
   * @param low  request index low bound
   * @param high request index upper bound
   * @throws EntryCompactedException
   * @throws GetEntriesWrongParametersException
   */
  void checkBound(long low, long high)
      throws EntryCompactedException, GetEntriesWrongParametersException {
    if (low > high) {
      logger.error("{}: invalid getEntries: parameter: {} > {}", name, low, high);
      throw new GetEntriesWrongParametersException(low, high);
    }
    long first = getFirstIndex();
    if (low < first) {
      logger.error("{}: CheckBound out of index: parameter: {} , lower bound: {} ", name, low,
          high);
      throw new EntryCompactedException(low, first);
    }
  }

  /**
   * findConflict finds the index of the conflict. It returns the first pair of conflicting entries
   * between the existing entries and the given entries, if there are any. If there is no
   * conflicting entries, and the existing entries contains all the given entries, -1 will be
   * returned. If there is no conflicting entries, but the given entries contains new entries, the
   * index of the first new entry will be returned. An entry is considered to be conflicting if it
   * has the same index but a different term. The index of the given entries MUST be continuously
   * increasing.
   *
   * @param entries request entries
   * @return -1 or conflictIndex
   */
  long findConflict(List<Log> entries) {
    for (Log entry : entries) {
      if (!matchTerm(entry.getCurrLogTerm(), entry.getCurrLogIndex())) {
        if (entry.getCurrLogIndex() <= getLastLogIndex()) {
          logger.info("found conflict at index {}",
              entry.getCurrLogIndex());
        }
        return entry.getCurrLogIndex();
      }
    }
    return -1;
  }

  @TestOnly
  protected RaftLogManager(CommittedEntryManager committedEntryManager,
      StableEntryManager stableEntryManager,
      LogApplier applier) {
    this.setCommittedEntryManager(committedEntryManager);
    this.setStableEntryManager(stableEntryManager);
    this.logApplier = applier;
    long first = committedEntryManager.getFirstIndex();
    long last = committedEntryManager.getLastIndex();
    this.setUnCommittedEntryManager(new UnCommittedEntryManager(last + 1));
    this.commitIndex = last;
    this.maxHaveAppliedCommitIndex = first;
    this.blockAppliedCommitIndex = -1;
    this.blockedUnappliedLogList = new CopyOnWriteArrayList<>();
<<<<<<< HEAD
    this.checkLogApplierExecutorService = Executors.newFixedThreadPool(1,
        new BasicThreadFactory.Builder().namingPattern("check-log-applier-%d").daemon(true).build());
=======
    this.checkLogApplierExecutorService = new ScheduledThreadPoolExecutor(1,
        new BasicThreadFactory.Builder().namingPattern("check-log-applier-" + name).daemon(true)
            .build());
>>>>>>> aafedec6
    this.checkLogApplierFuture = checkLogApplierExecutorService.submit(this::checkAppliedLogIndex);
  }

  @TestOnly
  void setMinNumOfLogsInMem(int minNumOfLogsInMem) {
    this.minNumOfLogsInMem = minNumOfLogsInMem;
  }

  @TestOnly
  public void setMaxHaveAppliedCommitIndex(long maxHaveAppliedCommitIndex) {
    this.checkLogApplierExecutorService.shutdownNow();
    try {
      this.checkLogApplierExecutorService.awaitTermination(5, TimeUnit.SECONDS);
    } catch (InterruptedException e) {
      Thread.currentThread().interrupt();
    }
    this.maxHaveAppliedCommitIndex = maxHaveAppliedCommitIndex;
  }

  public void close() {
    getStableEntryManager().close();
    if (deleteLogExecutorService != null) {
      deleteLogExecutorService.shutdownNow();
      deleteLogFuture.cancel(true);
      try {
        deleteLogExecutorService.awaitTermination(20, TimeUnit.SECONDS);
      } catch (InterruptedException e) {
        Thread.currentThread().interrupt();
        logger.warn("Close delete log thread interrupted");
      }
      deleteLogExecutorService = null;
    }

    if (checkLogApplierExecutorService != null) {
      checkLogApplierExecutorService.shutdownNow();
      checkLogApplierFuture.cancel(true);
      try {
        checkLogApplierExecutorService.awaitTermination(20, TimeUnit.SECONDS);
      } catch (InterruptedException e) {
        Thread.currentThread().interrupt();
        logger.warn("Close check log applier thread interrupted");
      }
      checkLogApplierExecutorService = null;
    }

    if (logApplier != null) {
      logApplier.close();
    }
  }

  UnCommittedEntryManager getUnCommittedEntryManager() {
    return unCommittedEntryManager;
  }

  private void setUnCommittedEntryManager(
      UnCommittedEntryManager unCommittedEntryManager) {
    this.unCommittedEntryManager = unCommittedEntryManager;
  }

  CommittedEntryManager getCommittedEntryManager() {
    return committedEntryManager;
  }

  private void setCommittedEntryManager(
      CommittedEntryManager committedEntryManager) {
    this.committedEntryManager = committedEntryManager;
  }

  public StableEntryManager getStableEntryManager() {
    return stableEntryManager;
  }

  private void setStableEntryManager(StableEntryManager stableEntryManager) {
    this.stableEntryManager = stableEntryManager;
  }

  public long getMaxHaveAppliedCommitIndex() {
    return maxHaveAppliedCommitIndex;
  }

  /**
   * check whether delete the committed log
   */
  void checkDeleteLog() {
    synchronized (this) {
      if (committedEntryManager.getTotalSize() <= minNumOfLogsInMem) {
        return;
      }
      innerDeleteLog(minNumOfLogsInMem);
    }
  }

  private void innerDeleteLog(int sizeToReserve) {
    long removeSize = committedEntryManager.getTotalSize() - sizeToReserve;
    long compactIndex = Math
        .min(committedEntryManager.getDummyIndex() + removeSize, maxHaveAppliedCommitIndex - 1);
    try {
      logger.info(
          "{}: Before compaction index {}-{}, compactIndex {}, removeSize {}, committedLogSize "
              + "{}, maxAppliedLog {}",
          name, getFirstIndex(), getLastLogIndex(), compactIndex, removeSize,
          committedEntryManager.getTotalSize(), maxHaveAppliedCommitIndex);
      getCommittedEntryManager().compactEntries(compactIndex);
      if (ClusterDescriptor.getInstance().getConfig().isEnableRaftLogPersistence()) {
        getStableEntryManager().removeCompactedEntries(compactIndex);
      }
      logger.info("{}: After compaction index {}-{}, committedLogSize {}", name,
          getFirstIndex(), getLastLogIndex(), committedEntryManager.getTotalSize());
    } catch (EntryUnavailableException e) {
      logger.error("{}: regular compact log entries failed, error={}", name, e.getMessage());
    }
  }


  public Object getLogUpdateCondition() {
    return logUpdateCondition;
  }

  void applyAllCommittedLogWhenStartUp() {
    long lo = maxHaveAppliedCommitIndex;
    long hi = getCommittedEntryManager().getLastIndex() + 1;
    if (lo >= hi) {
      logger.info("{}: the maxHaveAppliedCommitIndex={}, lastIndex={}, no need to reapply",
          name, maxHaveAppliedCommitIndex, hi);
      return;
    }

    List<Log> entries = new ArrayList<>(getCommittedEntryManager().getEntries(lo, hi));
    applyEntries(entries);
  }

  public void checkAppliedLogIndex() {
    while (!Thread.currentThread().isInterrupted()) {
      doCheckAppliedLogIndex();
    }
    logger.error("{}, the check-log-applier thread {} is interrupted", name,
        Thread.currentThread().getName());
  }

  void doCheckAppliedLogIndex() {
    long nextToCheckIndex = maxHaveAppliedCommitIndex + 1;
    try {
      if (nextToCheckIndex > commitIndex || nextToCheckIndex > getCommittedEntryManager()
          .getLastIndex() || (blockAppliedCommitIndex > 0
          && blockAppliedCommitIndex < nextToCheckIndex)) {
        // avoid spinning
        Thread.sleep(5);
        return;
      }
      Log log = getCommittedEntryManager().getEntry(nextToCheckIndex);
      synchronized (log) {
        while (!log.isApplied() && maxHaveAppliedCommitIndex < log.getCurrLogIndex()) {
          // wait until the log is applied or a newer snapshot is installed
          log.wait(5);
        }
      }
      synchronized (changeApplyCommitIndexCond) {
        // maxHaveAppliedCommitIndex may change if a snapshot is applied concurrently
        maxHaveAppliedCommitIndex = Math.max(maxHaveAppliedCommitIndex, nextToCheckIndex);
      }
      logger.debug(
          "{}: log={} is applied, nextToCheckIndex={}, commitIndex={}, maxHaveAppliedCommitIndex={}",
          name, log, nextToCheckIndex, commitIndex, maxHaveAppliedCommitIndex);
    } catch (InterruptedException e) {
      Thread.currentThread().interrupt();
      logger.info("{}: do check applied log index is interrupt", name);
    } catch (EntryCompactedException e) {
      synchronized (changeApplyCommitIndexCond) {
        // maxHaveAppliedCommitIndex may change if a snapshot is applied concurrently
        maxHaveAppliedCommitIndex = Math.max(maxHaveAppliedCommitIndex, nextToCheckIndex);
      }
      logger.debug("{}: compacted log is assumed applied, nextToCheckIndex={}, commitIndex={}, "
              + "maxHaveAppliedCommitIndex={}",
          name, nextToCheckIndex, commitIndex, maxHaveAppliedCommitIndex);
    }
  }

  /**
   * Clear the fence that blocks the application of new logs, and continue to apply the cached
   * unapplied logs.
   */
  public void resetBlockAppliedCommitIndex() {
    this.blockAppliedCommitIndex = -1;
    this.reapplyBlockedLogs();
  }

  /**
   * Set a fence to prevent newer logs, which have larger indexes than `blockAppliedCommitIndex`,
   * from being applied, so the underlying state machine may remain unchanged for a while for
   * snapshots. New committed logs will be cached until `resetBlockAppliedCommitIndex()` is called.
   *
   * @param blockAppliedCommitIndex
   */
  public void setBlockAppliedCommitIndex(long blockAppliedCommitIndex) {
    this.blockAppliedCommitIndex = blockAppliedCommitIndex;
  }

  /**
   * Apply the committed logs that were previously blocked by `blockAppliedCommitIndex` if any.
   */
  private void reapplyBlockedLogs() {
    if (!blockedUnappliedLogList.isEmpty()) {
      applyEntries(blockedUnappliedLogList);
      logger.info("{}: reapply {} number of logs", name, blockedUnappliedLogList.size());
    }
    blockedUnappliedLogList.clear();
  }

  public String getName() {
    return name;
  }

  public long getBlockAppliedCommitIndex() {
    return blockAppliedCommitIndex;
  }
}<|MERGE_RESOLUTION|>--- conflicted
+++ resolved
@@ -151,15 +151,10 @@
         new BasicThreadFactory.Builder().namingPattern("raft-log-delete-" + name).daemon(true)
             .build());
 
-<<<<<<< HEAD
     this.checkLogApplierExecutorService = Executors.newFixedThreadPool(1,
-        new BasicThreadFactory.Builder().namingPattern("check-log-applier-%d").daemon(true).build());
-
-=======
-    this.checkLogApplierExecutorService = new ScheduledThreadPoolExecutor(1,
         new BasicThreadFactory.Builder().namingPattern("check-log-applier-" + name).daemon(true)
             .build());
->>>>>>> aafedec6
+
     /**
      * deletion check period of the submitted log
      */
@@ -698,14 +693,9 @@
     this.maxHaveAppliedCommitIndex = first;
     this.blockAppliedCommitIndex = -1;
     this.blockedUnappliedLogList = new CopyOnWriteArrayList<>();
-<<<<<<< HEAD
     this.checkLogApplierExecutorService = Executors.newFixedThreadPool(1,
-        new BasicThreadFactory.Builder().namingPattern("check-log-applier-%d").daemon(true).build());
-=======
-    this.checkLogApplierExecutorService = new ScheduledThreadPoolExecutor(1,
         new BasicThreadFactory.Builder().namingPattern("check-log-applier-" + name).daemon(true)
             .build());
->>>>>>> aafedec6
     this.checkLogApplierFuture = checkLogApplierExecutorService.submit(this::checkAppliedLogIndex);
   }
 
