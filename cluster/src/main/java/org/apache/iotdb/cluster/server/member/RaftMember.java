--- conflicted
+++ resolved
@@ -1034,9 +1034,6 @@
       }
       log.setCurrLogTerm(getTerm().get());
       log.setCurrLogIndex(logManager.getLastLogIndex() + 1);
-<<<<<<< HEAD
-      log.setPlan(plan);
-      plan.setIndex(log.getCurrLogIndex());
 
       // Set version for some special plans
       try {
@@ -1048,9 +1045,6 @@
       }
 
       // appendLogInGroup will serialize log, and set log size, and we will use the size after it
-=======
-
->>>>>>> 18ae729e
       logManager.append(log);
     }
     Timer.Statistic.RAFT_SENDER_APPEND_LOG.calOperationCostTimeFromStart(startTime);
