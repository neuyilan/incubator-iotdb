--- conflicted
+++ resolved
@@ -21,7 +21,6 @@
 import com.alipay.sofa.jraft.rpc.impl.cli.BoltCliClientService;
 import org.apache.iotdb.cluster.config.ClusterConfig;
 import org.apache.iotdb.cluster.config.ClusterDescriptor;
-import org.apache.iotdb.cluster.exception.RaftConnectionException;
 import org.apache.iotdb.cluster.utils.RaftUtils;
 import org.apache.iotdb.cluster.utils.hash.PhysicalNode;
 import org.apache.iotdb.cluster.utils.hash.Router;
@@ -32,9 +31,9 @@
 public abstract class ClusterQPExecutor {
 
   protected static final ClusterConfig CLUSTER_CONFIG = ClusterDescriptor.getInstance().getConfig();
-<<<<<<< HEAD
   protected Router router = Router.getInstance();
-  protected PhysicalNode localNode = new PhysicalNode(CLUSTER_CONFIG.getIp(), CLUSTER_CONFIG.getPort());
+  protected PhysicalNode localNode = new PhysicalNode(CLUSTER_CONFIG.getIp(),
+      CLUSTER_CONFIG.getPort());
   protected OverflowQPExecutor qpExecutor = new OverflowQPExecutor();
   protected MManager mManager = MManager.getInstance();
   /**
@@ -42,25 +41,6 @@
    */
   protected BoltCliClientService cliClientService;
 
-  /**
-   * Count limit to redo a single task
-   */
-  protected static final int TASK_MAX_RETRY = CLUSTER_CONFIG.getTaskRedoCount();
-  /**
-   * Number of subtask in task segmentation
-   */
-  protected static final int SUB_TASK_NUM = 1;
-=======
-  private Router router = Router.getInstance();
-  private PhysicalNode localNode = new PhysicalNode(CLUSTER_CONFIG.getIp(), CLUSTER_CONFIG.getPort());
->>>>>>> d329317a
-
-  protected OverflowQPExecutor qpExecutor = new OverflowQPExecutor();
-  protected MManager mManager = MManager.getInstance();
-  /**
-   * Rpc Service Client
-   */
-  protected BoltCliClientService cliClientService;
   /**
    * Count limit to redo a single task
    */
@@ -91,21 +71,20 @@
   }
 
   /**
-   * Verify if the command can execute in local.
-   * 1. If this node belongs to the storage group
-   * 2. If this node is leader.
+   * Verify if the command can execute in local. 1. If this node belongs to the storage group 2. If
+   * this node is leader.
    */
   public boolean canHandle(String storageGroup) {
-    if(router.containPhysicalNode(storageGroup, localNode)){
+    if (router.containPhysicalNode(storageGroup, localNode)) {
       String groupId = getGroupIdBySG(storageGroup);
-      if(RaftUtils.convertPeerId(RaftUtils.getLeader(groupId)).equals(localNode)){
+      if (RaftUtils.convertPeerId(RaftUtils.getLeader(groupId)).equals(localNode)) {
         return true;
       }
     }
     return false;
   }
 
-  public void shutdown(){
+  public void shutdown() {
     cliClientService.shutdown();
   }
 }