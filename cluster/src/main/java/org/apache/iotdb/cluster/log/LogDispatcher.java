--- conflicted
+++ resolved
@@ -225,23 +225,7 @@
           for (SendLogRequest request : currBatch) {
             request.getAppendEntryRequest().setEntry(request.serializedLogFuture.get());
           }
-<<<<<<< HEAD
           sendBatchLogs(currBatch);
-=======
-
-          if (currBatch.size() > 1) {
-            if (useBatchInLogCatchUp) {
-              sendLogs(currBatch);
-            } else {
-              for (SendLogRequest batch : currBatch) {
-                sendLog(batch);
-              }
-            }
-          } else {
-            sendLog(currBatch.get(0));
-          }
-
->>>>>>> e714e46a
           currBatch.clear();
         }
       } catch (InterruptedException e) {
