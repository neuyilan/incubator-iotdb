--- conflicted
+++ resolved
@@ -1553,16 +1553,6 @@
           (tmpStatus.getCode() == TSStatusCode.SUCCESS_STATUS.getStatusCode()) && noFailure;
       isBatchFailure = (tmpStatus.getCode() == TSStatusCode.MULTIPLE_ERROR.getStatusCode())
           || isBatchFailure;
-<<<<<<< HEAD
-      if (parentPlan instanceof InsertTabletPlan) {
-        if (tmpStatus.isSetRedirectNode() &&
-            ((InsertTabletPlan) entry.getKey()).getMaxTime() == ((InsertTabletPlan) parentPlan)
-                .getMaxTime()) {
-          endPoint = tmpStatus.getRedirectNode();
-        }
-      }
-=======
->>>>>>> 13e97942
       if (tmpStatus.getCode() == TSStatusCode.MULTIPLE_ERROR.getStatusCode()) {
         if (parentPlan instanceof InsertTabletPlan) {
           totalRowNum = ((InsertTabletPlan) parentPlan).getRowCount();
@@ -1589,8 +1579,6 @@
         errorCodePartitionGroups.add(String.format("[%s@%s:%s:%s]",
             tmpStatus.getCode(), entry.getValue().getHeader(),
             tmpStatus.getMessage(), tmpStatus.subStatus));
-<<<<<<< HEAD
-=======
       }
       if (parentPlan instanceof InsertTabletPlan) {
         if (tmpStatus.isSetRedirectNode() &&
@@ -1613,7 +1601,6 @@
             .getResults().entrySet()) {
           subStatus[integerTSStatusEntry.getKey()] = integerTSStatusEntry.getValue();
         }
->>>>>>> 13e97942
       }
     }
 
