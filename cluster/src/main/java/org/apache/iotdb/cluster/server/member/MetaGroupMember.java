/*
 * Licensed to the Apache Software Foundation (ASF) under one
 * or more contributor license agreements.  See the NOTICE file
 * distributed with this work for additional information
 * regarding copyright ownership.  The ASF licenses this file
 * to you under the Apache License, Version 2.0 (the
 * "License"); you may not use this file except in compliance
 * with the License.  You may obtain a copy of the License at
 *
 *     http://www.apache.org/licenses/LICENSE-2.0
 *
 * Unless required by applicable law or agreed to in writing,
 * software distributed under the License is distributed on an
 * "AS IS" BASIS, WITHOUT WARRANTIES OR CONDITIONS OF ANY
 * KIND, either express or implied.  See the License for the
 * specific language governing permissions and limitations
 * under the License.
 */

package org.apache.iotdb.cluster.server.member;

import static org.apache.iotdb.cluster.utils.ClusterUtils.WAIT_START_UP_CHECK_TIME_SEC;
import static org.apache.iotdb.cluster.utils.ClusterUtils.analyseStartUpCheckResult;

import java.io.BufferedInputStream;
import java.io.BufferedOutputStream;
import java.io.BufferedReader;
import java.io.BufferedWriter;
import java.io.DataInputStream;
import java.io.DataOutputStream;
import java.io.File;
import java.io.FileInputStream;
import java.io.FileOutputStream;
import java.io.FileReader;
import java.io.FileWriter;
import java.io.IOException;
import java.nio.ByteBuffer;
import java.nio.file.Files;
import java.nio.file.Paths;
import java.util.ArrayList;
import java.util.Arrays;
import java.util.HashMap;
import java.util.HashSet;
import java.util.List;
import java.util.Map;
import java.util.Objects;
import java.util.Set;
import java.util.concurrent.ExecutorService;
import java.util.concurrent.Executors;
import java.util.concurrent.ScheduledExecutorService;
import java.util.concurrent.ScheduledThreadPoolExecutor;
import java.util.concurrent.TimeUnit;
import java.util.concurrent.atomic.AtomicBoolean;
import java.util.concurrent.atomic.AtomicInteger;
import java.util.concurrent.atomic.AtomicLong;
import org.apache.iotdb.cluster.ClusterFileFlushPolicy;
import org.apache.iotdb.cluster.client.DataClientProvider;
import org.apache.iotdb.cluster.client.async.AsyncClientPool;
import org.apache.iotdb.cluster.client.async.AsyncMetaClient;
import org.apache.iotdb.cluster.client.async.AsyncMetaHeartbeatClient;
import org.apache.iotdb.cluster.client.sync.SyncClientAdaptor;
import org.apache.iotdb.cluster.client.sync.SyncClientPool;
import org.apache.iotdb.cluster.client.sync.SyncMetaClient;
import org.apache.iotdb.cluster.client.sync.SyncMetaHeartbeatClient;
import org.apache.iotdb.cluster.config.ClusterConstant;
import org.apache.iotdb.cluster.config.ClusterDescriptor;
import org.apache.iotdb.cluster.exception.AddSelfException;
import org.apache.iotdb.cluster.exception.CheckConsistencyException;
import org.apache.iotdb.cluster.exception.ConfigInconsistentException;
import org.apache.iotdb.cluster.exception.LogExecutionException;
import org.apache.iotdb.cluster.exception.PartitionTableUnavailableException;
import org.apache.iotdb.cluster.exception.SnapshotInstallationException;
import org.apache.iotdb.cluster.exception.StartUpCheckFailureException;
import org.apache.iotdb.cluster.exception.UnsupportedPlanException;
import org.apache.iotdb.cluster.log.Log;
import org.apache.iotdb.cluster.log.LogApplier;
import org.apache.iotdb.cluster.log.applier.MetaLogApplier;
import org.apache.iotdb.cluster.log.logtypes.AddNodeLog;
import org.apache.iotdb.cluster.log.logtypes.RemoveNodeLog;
import org.apache.iotdb.cluster.log.manage.MetaSingleSnapshotLogManager;
import org.apache.iotdb.cluster.log.snapshot.MetaSimpleSnapshot;
import org.apache.iotdb.cluster.metadata.CMManager;
import org.apache.iotdb.cluster.partition.NodeAdditionResult;
import org.apache.iotdb.cluster.partition.NodeRemovalResult;
import org.apache.iotdb.cluster.partition.PartitionGroup;
import org.apache.iotdb.cluster.partition.PartitionTable;
import org.apache.iotdb.cluster.partition.slot.SlotPartitionTable;
import org.apache.iotdb.cluster.query.ClusterPlanRouter;
import org.apache.iotdb.cluster.query.manage.QueryCoordinator;
import org.apache.iotdb.cluster.rpc.thrift.AddNodeResponse;
import org.apache.iotdb.cluster.rpc.thrift.AppendEntryRequest;
import org.apache.iotdb.cluster.rpc.thrift.CheckStatusResponse;
import org.apache.iotdb.cluster.rpc.thrift.HeartBeatRequest;
import org.apache.iotdb.cluster.rpc.thrift.HeartBeatResponse;
import org.apache.iotdb.cluster.rpc.thrift.Node;
import org.apache.iotdb.cluster.rpc.thrift.RaftService;
import org.apache.iotdb.cluster.rpc.thrift.RaftService.Client;
import org.apache.iotdb.cluster.rpc.thrift.SendSnapshotRequest;
import org.apache.iotdb.cluster.rpc.thrift.StartUpStatus;
import org.apache.iotdb.cluster.rpc.thrift.TSMetaService;
import org.apache.iotdb.cluster.rpc.thrift.TSMetaService.AsyncClient;
import org.apache.iotdb.cluster.server.ClientServer;
import org.apache.iotdb.cluster.server.DataClusterServer;
import org.apache.iotdb.cluster.server.HardLinkCleaner;
import org.apache.iotdb.cluster.server.NodeCharacter;
import org.apache.iotdb.cluster.server.NodeReport;
import org.apache.iotdb.cluster.server.NodeReport.MetaMemberReport;
import org.apache.iotdb.cluster.server.RaftServer;
import org.apache.iotdb.cluster.server.Response;
import org.apache.iotdb.cluster.server.handlers.caller.AppendGroupEntryHandler;
import org.apache.iotdb.cluster.server.handlers.caller.GenericHandler;
import org.apache.iotdb.cluster.server.handlers.caller.NodeStatusHandler;
import org.apache.iotdb.cluster.server.heartbeat.DataHeartbeatServer;
import org.apache.iotdb.cluster.server.heartbeat.MetaHeartbeatThread;
import org.apache.iotdb.cluster.server.member.DataGroupMember.Factory;
import org.apache.iotdb.cluster.utils.ClientUtils;
import org.apache.iotdb.cluster.utils.ClusterUtils;
import org.apache.iotdb.cluster.utils.PartitionUtils;
import org.apache.iotdb.cluster.utils.PartitionUtils.Intervals;
import org.apache.iotdb.cluster.utils.StatusUtils;
import org.apache.iotdb.db.conf.IoTDBConstant;
import org.apache.iotdb.db.conf.IoTDBDescriptor;
import org.apache.iotdb.db.engine.StorageEngine;
import org.apache.iotdb.db.exception.StartupException;
import org.apache.iotdb.db.exception.StorageEngineException;
import org.apache.iotdb.db.exception.metadata.IllegalPathException;
import org.apache.iotdb.db.exception.metadata.MetadataException;
import org.apache.iotdb.db.exception.metadata.PathNotExistException;
import org.apache.iotdb.db.exception.metadata.StorageGroupNotSetException;
import org.apache.iotdb.db.exception.query.QueryProcessException;
import org.apache.iotdb.db.metadata.PartialPath;
import org.apache.iotdb.db.qp.executor.PlanExecutor;
import org.apache.iotdb.db.qp.physical.PhysicalPlan;
import org.apache.iotdb.db.qp.physical.crud.DeletePlan;
import org.apache.iotdb.db.qp.physical.crud.InsertPlan;
import org.apache.iotdb.db.qp.physical.crud.InsertTabletPlan;
import org.apache.iotdb.db.qp.physical.sys.CreateTimeSeriesPlan;
import org.apache.iotdb.db.qp.physical.sys.DeleteTimeSeriesPlan;
import org.apache.iotdb.db.service.IoTDB;
import org.apache.iotdb.db.utils.TestOnly;
import org.apache.iotdb.rpc.RpcUtils;
import org.apache.iotdb.rpc.TSStatusCode;
<<<<<<< HEAD
import org.apache.iotdb.service.rpc.thrift.EndPoint;
import org.apache.iotdb.service.rpc.thrift.TSIService;
=======
>>>>>>> b42b0f19
import org.apache.iotdb.service.rpc.thrift.TSStatus;
import org.apache.iotdb.tsfile.read.filter.basic.Filter;
import org.apache.thrift.TException;
import org.apache.thrift.protocol.TProtocolFactory;
import org.apache.thrift.transport.TTransportException;
import org.slf4j.Logger;
import org.slf4j.LoggerFactory;

public class MetaGroupMember extends RaftMember {

  /**
   * the file that contains the identifier of this node
   */
  static final String NODE_IDENTIFIER_FILE_NAME =
      IoTDBDescriptor.getInstance().getConfig().getBaseDir() + File.separator + "node_identifier";
  /**
   * the file that contains the serialized partition table
   */
  static final String PARTITION_FILE_NAME =
      IoTDBDescriptor.getInstance().getConfig().getBaseDir() + File.separator + "partitions";
  /**
   * in case of data loss, some file changes would be made to a temporary file first
   */
  private static final String TEMP_SUFFIX = ".tmp";
  private static final String MSG_MULTIPLE_ERROR = "The following errors occurred when executing "
      + "the query, please retry or contact the DBA: ";

  private static final Logger logger = LoggerFactory.getLogger(MetaGroupMember.class);
  /**
   * when joining a cluster this node will retry at most "DEFAULT_JOIN_RETRY" times before returning
   * a failure to the client
   */
  private static final int DEFAULT_JOIN_RETRY = 10;

  /**
   * every "REPORT_INTERVAL_SEC" seconds, a reporter thread will print the status of all raft
   * members in this node
   */
  private static final int REPORT_INTERVAL_SEC = 10;
  /**
   * how many times is a data record replicated, also the number of nodes in a data group
   */
  private static final int REPLICATION_NUM =
      ClusterDescriptor.getInstance().getConfig().getReplicationNum();

  /**
   * during snapshot, hardlinks of data files are created to for downloading. hardlinks will be
   * checked every hour by default to see if they have expired, and will be cleaned if so.
   */
  private static final long CLEAN_HARDLINK_INTERVAL_SEC = 3600;

  /**
   * blind nodes are nodes that do not have the partition table, and if this node is the leader, the
   * partition table should be sent to them at the next heartbeat
   */
  private Set<Node> blindNodes = new HashSet<>();
  /**
   * as a leader, when a follower sent this node its identifier, the identifier may conflict with
   * other nodes', such conflicting nodes will be recorded and at the next heartbeat, and they will
   * be required to regenerate an identifier.
   */
  private Set<Node> idConflictNodes = new HashSet<>();
  /**
   * the identifier and its belonging node, for conflict detection, may be used in more places in
   * the future
   */
  private Map<Integer, Node> idNodeMap = null;

  /**
   * nodes in the cluster and data partitioning
   */
  private PartitionTable partitionTable;
  /**
   * router calculates the partition groups that a partitioned plan should be sent to
   */
  private ClusterPlanRouter router;
  /**
   * each node contains multiple DataGroupMembers and they are managed by a DataClusterServer acting
   * as a broker
   */
  private DataClusterServer dataClusterServer;

  /**
   * each node starts a data heartbeat server to transfer heartbeat requests
   */
  private DataHeartbeatServer dataHeartbeatServer;

  /**
   * an override of TSServiceImpl, which redirect JDBC and Session requests to the MetaGroupMember
   * so they can be processed cluster-wide
   */
  private ClientServer clientServer;

  private DataClientProvider dataClientProvider;

  /**
   * a single thread pool, every "REPORT_INTERVAL_SEC" seconds, "reportThread" will print the status
   * of all raft members in this node
   */
  private ScheduledExecutorService reportThread;

  /**
   * containing configurations that should be kept the same cluster-wide, and must be checked before
   * establishing a cluster or joining a cluster.
   */
  private StartUpStatus startUpStatus;

  /**
   * localExecutor is used to directly execute plans like load configuration in the underlying
   * IoTDB
   */
  private PlanExecutor localExecutor;

  /**
   * hardLinkCleaner will periodically clean expired hardlinks created during snapshots
   */
  private ScheduledExecutorService hardLinkCleanerThread;

  @TestOnly
  public MetaGroupMember() {
  }

  public MetaGroupMember(TProtocolFactory factory, Node thisNode) throws QueryProcessException {
    super("Meta", new AsyncClientPool(new AsyncMetaClient.FactoryAsync(factory)),
        new SyncClientPool(new SyncMetaClient.FactorySync(factory)),
        new AsyncClientPool(new AsyncMetaHeartbeatClient.FactoryAsync(factory)),
        new SyncClientPool(new SyncMetaHeartbeatClient.FactorySync(factory)));
    allNodes = new ArrayList<>();
    initPeerMap();

    dataClientProvider = new DataClientProvider(factory);

    // committed logs are applied to the state machine (the IoTDB instance) through the applier
    LogApplier metaLogApplier = new MetaLogApplier(this);
    logManager = new MetaSingleSnapshotLogManager(metaLogApplier, this);
    term.set(logManager.getHardState().getCurrentTerm());
    voteFor = logManager.getHardState().getVoteFor();

    setThisNode(thisNode);
    // load the identifier from the disk or generate a new one
    loadIdentifier();
    allNodes.add(thisNode);

    Factory dataMemberFactory = new Factory(factory, this);
    dataClusterServer = new DataClusterServer(thisNode, dataMemberFactory, this);
    dataHeartbeatServer = new DataHeartbeatServer(thisNode, dataClusterServer);
    clientServer = new ClientServer(this);
    startUpStatus = getNewStartUpStatus();
  }

  /**
   * Find the DataGroupMember that manages the partition of "storageGroupName"@"partitionId", and
   * close the partition through that member. Notice: only partitions owned by this node can be
   * closed by the method.
   *
   * @return true if the member is a leader and the partition is closed, false otherwise
   */
  public void closePartition(String storageGroupName, long partitionId, boolean isSeq) {
    Node header = partitionTable.routeToHeaderByTime(storageGroupName,
        partitionId * StorageEngine.getTimePartitionInterval());
    DataGroupMember localDataMember = getLocalDataMember(header);
    if (localDataMember == null || localDataMember.getCharacter() != NodeCharacter.LEADER) {
      return;
    }
    localDataMember.closePartition(storageGroupName, partitionId, isSeq);
  }

  public DataClusterServer getDataClusterServer() {
    return dataClusterServer;
  }

  public DataHeartbeatServer getDataHeartbeatServer() {
    return dataHeartbeatServer;
  }

  /**
   * Add seed nodes from the config, start the heartbeat and catch-up thread pool, initialize
   * QueryCoordinator and FileFlushPolicy, then start the reportThread. Calling the method twice
   * does not induce side effect.
   */
  @Override
  public void start() {
    if (heartBeatService != null) {
      return;
    }
    addSeedNodes();
    super.start();
    QueryCoordinator.getINSTANCE().setMetaGroupMember(this);
    StorageEngine.getInstance().setFileFlushPolicy(new ClusterFileFlushPolicy(this));
    reportThread = Executors.newSingleThreadScheduledExecutor(n -> new Thread(n,
        "NodeReportThread"));
    hardLinkCleanerThread = Executors.newSingleThreadScheduledExecutor(n -> new Thread(n,
        "HardLinkCleaner"));
  }

  /**
   * Stop the heartbeat and catch-up thread pool, DataClusterServer, ClientServer and reportThread.
   * Calling the method twice does not induce side effects.
   */
  @Override
  public void stop() {
    super.stop();
    if (getDataClusterServer() != null) {
      getDataClusterServer().stop();
    }
    if (getDataHeartbeatServer() != null) {
      getDataHeartbeatServer().stop();
    }
    if (clientServer != null) {
      clientServer.stop();
    }
    if (reportThread != null) {
      reportThread.shutdownNow();
      try {
        reportThread.awaitTermination(10, TimeUnit.SECONDS);
      } catch (InterruptedException e) {
        Thread.currentThread().interrupt();
        logger.error("Unexpected interruption when waiting for reportThread to end", e);
      }
    }
    if (hardLinkCleanerThread != null) {
      hardLinkCleanerThread.shutdownNow();
      try {
        hardLinkCleanerThread.awaitTermination(10, TimeUnit.SECONDS);
      } catch (InterruptedException e) {
        Thread.currentThread().interrupt();
        logger.error("Unexpected interruption when waiting for hardlinkCleaner to end", e);
      }
    }

    logger.info("{}: stopped", name);
  }

  /**
   * Start DataClusterServer and ClientServer so this node will be able to respond to other nodes
   * and clients.
   */
  private void initSubServers() throws TTransportException, StartupException {
    getDataClusterServer().start();
    getDataHeartbeatServer().start();
    clientServer.start();
  }

  /**
   * Parse the seed nodes from the cluster configuration and add them into the node list. Each
   * seedUrl should be like "{hostName}:{metaPort}:{dataPort}" Ignore bad-formatted seedUrls.
   */
  protected void addSeedNodes() {
    List<String> seedUrls = config.getSeedNodeUrls();
    // initialize allNodes
    for (String seedUrl : seedUrls) {
      Node node = ClusterUtils.parseNode(seedUrl);
      if (node != null && (!node.getIp().equals(thisNode.ip) || node.getMetaPort() != thisNode
          .getMetaPort()) && !allNodes.contains(node)) {
        // do not add the local node since it is added in the constructor
        allNodes.add(node);
      }
    }
  }

  /**
   * Apply the addition of a new node. Register its identifier, add it to the node list and
   * partition table, serialize the partition table and update the DataGroupMembers.
   */
  public void applyAddNode(Node newNode) {
    synchronized (allNodes) {
      if (!allNodes.contains(newNode)) {
        logger.debug("Adding a new node {} into {}", newNode, allNodes);
        registerNodeIdentifier(newNode, newNode.getNodeIdentifier());
        allNodes.add(newNode);

        // update the partition table
        NodeAdditionResult result = partitionTable.addNode(newNode);
        savePartitionTable();

        // update local data members
        getDataClusterServer().addNode(newNode, result);
      }
    }
  }

  /**
   * This node itself is a seed node, and it is going to build the initial cluster with other seed
   * nodes. This method is to skip one-by-one additions to establish a large cluster quickly.
   */
  public void buildCluster() throws ConfigInconsistentException, StartUpCheckFailureException {
    // see if the seed nodes have consistent configurations
    checkSeedNodesStatus();
    // try loading the partition table if there was a previous cluster
    loadPartitionTable();
    // just establish the heartbeat thread and it will do the remaining
    threadTaskInit();
    if (allNodes.size() == 1) {
      // if there is only one node in the cluster, no heartbeat will be received, and
      // consequently data group will not be built, so we directly build data members here
      if (partitionTable == null) {
        partitionTable = new SlotPartitionTable(allNodes, thisNode);
        logger.info("Partition table is set up");
      }
      router = new ClusterPlanRouter(partitionTable);
      startSubServers();
    }
  }

  private void threadTaskInit() {
    heartBeatService.submit(new MetaHeartbeatThread(this));
    reportThread.scheduleAtFixedRate(() -> logger.info(genNodeReport().toString()),
        REPORT_INTERVAL_SEC, REPORT_INTERVAL_SEC, TimeUnit.SECONDS);
    hardLinkCleanerThread.scheduleAtFixedRate(new HardLinkCleaner(),
        CLEAN_HARDLINK_INTERVAL_SEC, CLEAN_HARDLINK_INTERVAL_SEC, TimeUnit.SECONDS);
  }

  /**
   * This node is not a seed node and wants to join an established cluster. Pick up a node randomly
   * from the seed nodes and send a join request to it.
   *
   * @return true if the node has successfully joined the cluster, false otherwise.
   */
  public void joinCluster() throws ConfigInconsistentException, StartUpCheckFailureException {
    if (allNodes.size() == 1) {
      logger.error("Seed nodes not provided, cannot join cluster");
      throw new ConfigInconsistentException();
    }

    int retry = DEFAULT_JOIN_RETRY;
    while (retry > 0) {
      // randomly pick up a node to try
      Node node = allNodes.get(random.nextInt(allNodes.size()));
      if (node.equals(thisNode)) {
        continue;
      }
      logger.info("start joining the cluster with the help of {}", node);
      try {
        if (joinCluster(node, startUpStatus)) {
          logger.info("Joined a cluster, starting the heartbeat thread");
          setCharacter(NodeCharacter.FOLLOWER);
          setLastHeartbeatReceivedTime(System.currentTimeMillis());
          threadTaskInit();
          return;
        }
        // wait 5s to start the next try
        Thread.sleep(5000);
      } catch (TException e) {
        logger.warn("Cannot join the cluster from {}, because:", node, e);
      } catch (InterruptedException e) {
        Thread.currentThread().interrupt();
        logger.warn("Unexpected interruption when waiting to join a cluster", e);
      }
      // start the next try
      retry--;
    }
    // all tries failed
    logger.error("Cannot join the cluster after {} retries", DEFAULT_JOIN_RETRY);
    throw new StartUpCheckFailureException();
  }


  public StartUpStatus getNewStartUpStatus() {
    StartUpStatus newStartUpStatus = new StartUpStatus();
    newStartUpStatus
        .setPartitionInterval(IoTDBDescriptor.getInstance().getConfig().getPartitionInterval());
    newStartUpStatus.setHashSalt(ClusterConstant.HASH_SALT);
    newStartUpStatus
        .setReplicationNumber(ClusterDescriptor.getInstance().getConfig().getReplicationNum());
    newStartUpStatus.setClusterName(ClusterDescriptor.getInstance().getConfig().getClusterName());
    List<String> seedUrls = ClusterDescriptor.getInstance().getConfig().getSeedNodeUrls();
    List<Node> seedNodeList = new ArrayList<>();
    for (String seedUrl : seedUrls) {
      seedNodeList.add(ClusterUtils.parseNode(seedUrl));
    }
    newStartUpStatus.setSeedNodeList(seedNodeList);
    return newStartUpStatus;
  }

  /**
   * Send a join cluster request to "node". If the joining is accepted, set the partition table,
   * start DataClusterServer and ClientServer and initialize DataGroupMembers.
   *
   * @return rue if the node has successfully joined the cluster, false otherwise.
   */
  private boolean joinCluster(Node node, StartUpStatus startUpStatus)
      throws TException, InterruptedException, ConfigInconsistentException {

    AddNodeResponse resp;
    if (ClusterDescriptor.getInstance().getConfig().isUseAsyncServer()) {
      AsyncMetaClient client = (AsyncMetaClient) getAsyncClient(node);
      resp = SyncClientAdaptor.addNode(client, thisNode, startUpStatus);
    } else {
      SyncMetaClient client = (SyncMetaClient) getSyncClient(node);
      try {
        resp = client.addNode(thisNode, startUpStatus);
      } finally {
        ClientUtils.putBackSyncClient(client);
      }
    }

    if (resp == null) {
      logger.warn("Join cluster request timed out");
    } else if (resp.getRespNum() == Response.RESPONSE_AGREE) {
      logger.info("Node {} admitted this node into the cluster", node);
      ByteBuffer partitionTableBuffer = resp.partitionTableBytes;
      acceptPartitionTable(partitionTableBuffer);
      getDataClusterServer().pullSnapshots();
      return true;
    } else if (resp.getRespNum() == Response.RESPONSE_IDENTIFIER_CONFLICT) {
      logger.info("The identifier {} conflicts the existing ones, regenerate a new one",
          thisNode.getNodeIdentifier());
      setNodeIdentifier(genNodeIdentifier());
    } else if (resp.getRespNum() == Response.RESPONSE_NEW_NODE_PARAMETER_CONFLICT) {
      handleConfigInconsistency(resp);
    } else {
      logger
          .warn("Joining the cluster is rejected by {} for response {}", node, resp.getRespNum());
    }
    return false;
  }

  private void handleConfigInconsistency(AddNodeResponse resp) throws ConfigInconsistentException {
    if (logger.isInfoEnabled()) {
      CheckStatusResponse checkStatusResponse = resp.getCheckStatusResponse();
      String parameters =
          (checkStatusResponse.isPartitionalIntervalEquals() ? "" : ", partition interval")
              + (checkStatusResponse.isHashSaltEquals() ? "" : ", hash salt")
              + (checkStatusResponse.isReplicationNumEquals() ? "" : ", replication number")
              + (checkStatusResponse.isSeedNodeEquals() ? "" : ", seedNodes")
              + (checkStatusResponse.isClusterNameEquals() ? "" : ", clusterName");
      logger.error(
          "The start up configuration{} conflicts the cluster. Please reset the configurations. ",
          parameters.substring(1));
    }
    throw new ConfigInconsistentException();
  }

  /**
   * Process the heartbeat request from a valid leader. Generate and tell the leader the identifier
   * of the node if necessary. If the partition table is missing, use the one from the request or
   * require it in the response.
   */
  @Override
  void processValidHeartbeatReq(HeartBeatRequest request, HeartBeatResponse response) {
    if (request.isRequireIdentifier()) {
      // the leader wants to know who the node is
      if (request.isRegenerateIdentifier()) {
        // the previously sent id conflicted, generate a new one
        setNodeIdentifier(genNodeIdentifier());
      }
      logger.debug("Send identifier {} to the leader", thisNode.getNodeIdentifier());
      response.setFollowerIdentifier(thisNode.getNodeIdentifier());
    }

    if (partitionTable == null) {
      // this node does not have a partition table yet
      if (request.isSetPartitionTableBytes()) {
        synchronized (this) {
          // if the leader has sent the partition table then accept it
          if (partitionTable == null) {
            ByteBuffer byteBuffer = request.partitionTableBytes;
            acceptPartitionTable(byteBuffer);
          }
        }
      } else {
        // require the partition table
        logger.debug("Request cluster nodes from the leader");
        response.setRequirePartitionTable(true);
      }
    }
  }

  /**
   * Deserialize a partition table from the buffer, save it locally, add nodes from the partition
   * table and start DataClusterServer and ClientServer.
   */
  public void acceptPartitionTable(ByteBuffer partitionTableBuffer) {
    partitionTable = new SlotPartitionTable(thisNode);
    partitionTable.deserialize(partitionTableBuffer);

    savePartitionTable();
    router = new ClusterPlanRouter(partitionTable);

    allNodes = new ArrayList<>(partitionTable.getAllNodes());
    initPeerMap();
    logger.info("Received cluster nodes from the leader: {}", allNodes);
    initIdNodeMap();
    for (Node n : allNodes) {
      idNodeMap.put(n.getNodeIdentifier(), n);
    }
    try {
      syncLeaderWithConsistencyCheck();
    } catch (CheckConsistencyException e) {
      logger.error("check consistency failed when accept partition table: {}", e.getMessage());
    }

    startSubServers();
  }

  /**
   * Process a HeartBeatResponse from a follower. If the follower has provided its identifier, try
   * registering for it and if all nodes have registered and there is no available partition table,
   * initialize a new one and start the ClientServer and DataClusterServer. If the follower requires
   * a partition table, add it to the blind node list so that at the next heartbeat this node will
   * send it a partition table
   */
  @Override
  public void processValidHeartbeatResp(HeartBeatResponse response, Node receiver) {
    // register the id of the node
    if (response.isSetFollowerIdentifier()) {
      registerNodeIdentifier(receiver, response.getFollowerIdentifier());
      // if all nodes' ids are known, we can build the partition table
      if (allNodesIdKnown()) {
        if (partitionTable == null) {
          partitionTable = new SlotPartitionTable(allNodes, thisNode);
          logger.info("Partition table is set up");
        }
        router = new ClusterPlanRouter(partitionTable);
        startSubServers();
      }
    }
    // record the requirement of partition table of the follower
    if (response.isRequirePartitionTable()) {
      addBlindNode(receiver);
    }
  }

  /**
   * When a node requires a partition table in its heartbeat response, add it into blindNodes so in
   * the next heartbeat the partition table will be sent to the node.
   */
  private void addBlindNode(Node node) {
    logger.debug("Node {} requires the node list", node);
    blindNodes.add(node);
  }

  /**
   * @return whether a node wants the partition table.
   */
  public boolean isNodeBlind(Node node) {
    return blindNodes.contains(node);
  }

  /**
   * Remove the node from the blindNodes when the partition table is sent, so partition table will
   * not be sent in each heartbeat.
   */
  public void removeBlindNode(Node node) {
    blindNodes.remove(node);
  }

  /**
   * Register the identifier for the node if it does not conflict with other nodes.
   */
  private void registerNodeIdentifier(Node node, int identifier) {
    synchronized (idNodeMap) {
      Node conflictNode = idNodeMap.get(identifier);
      if (conflictNode != null && !conflictNode.equals(node)) {
        idConflictNodes.add(node);
        return;
      }
      node.setNodeIdentifier(identifier);
      logger.info("Node {} registered with id {}", node, identifier);
      idNodeMap.put(identifier, node);
      idConflictNodes.remove(node);
    }
  }

  /**
   * idNodeMap is initialized when the first leader wins or the follower receives the partition
   * table from the leader or a node recovers
   */
  private void initIdNodeMap() {
    idNodeMap = new HashMap<>();
    idNodeMap.put(thisNode.getNodeIdentifier(), thisNode);
  }


  /**
   * @return Whether all nodes' identifier is known.
   */
  private boolean allNodesIdKnown() {
    return idNodeMap != null && idNodeMap.size() == allNodes.size();
  }

  /**
   * Start the DataClusterServer and ClientServer so this node can serve other nodes and clients.
   * Also build DataGroupMembers using the partition table.
   */
  private synchronized void startSubServers() {
    logger.info("Starting sub-servers...");
    synchronized (partitionTable) {
      try {
        initSubServers();
        getDataClusterServer().buildDataGroupMembers(partitionTable);
      } catch (TTransportException | StartupException e) {
        logger.error("Build partition table failed: ", e);
        stop();
        return;
      }
    }
    logger.info("Sub-servers started.");
  }

  /**
   * Process the join cluster request of "node". Only proceed when the partition table is ready.
   *
   * @param node cannot be the local node
   */
  public AddNodeResponse addNode(Node node, StartUpStatus startUpStatus)
      throws AddSelfException, LogExecutionException {
    AddNodeResponse response = new AddNodeResponse();
    if (partitionTable == null) {
      logger.info("Cannot add node now because the partition table is not set");
      response.setRespNum((int) Response.RESPONSE_PARTITION_TABLE_UNAVAILABLE);
      return response;
    }

    logger.info("A node {} wants to join this cluster", node);
    if (node.equals(thisNode)) {
      throw new AddSelfException();
    }

    waitLeader();
    // try to process the request locally
    if (processAddNodeLocally(node, startUpStatus, response)) {
      return response;
    }
    // if it cannot be processed locally, forward it
    return null;
  }

  /**
   * Process the join cluster request of "node" as a MetaLeader. A node already joined is accepted
   * immediately. If the identifier of "node" conflicts with an existing node, the request will be
   * turned down.
   *
   * @param node cannot be the local node
   * @param startUpStatus the start up status of the new node
   * @param response the response that will be sent to "node"
   * @return true if the process is over, false if the request should be forwarded
   */
  private boolean processAddNodeLocally(Node node, StartUpStatus startUpStatus,
      AddNodeResponse response) throws LogExecutionException {
    if (character != NodeCharacter.LEADER) {
      return false;
    }
    if (allNodes.contains(node)) {
      logger.debug("Node {} is already in the cluster", node);
      response.setRespNum((int) Response.RESPONSE_AGREE);
      synchronized (partitionTable) {
        response.setPartitionTableBytes(partitionTable.serialize());
      }
      return true;
    }

    Node idConflictNode = idNodeMap.get(node.getNodeIdentifier());
    if (idConflictNode != null) {
      logger.debug("{}'s id conflicts with {}", node, idConflictNode);
      response.setRespNum((int) Response.RESPONSE_IDENTIFIER_CONFLICT);
      return true;
    }

    // check status of the new node
    if (!checkNodeConfig(startUpStatus, response)) {
      return true;
    }

    // node adding is serialized to reduce potential concurrency problem
    synchronized (logManager) {
      AddNodeLog addNodeLog = new AddNodeLog();
      addNodeLog.setCurrLogTerm(getTerm().get());
      addNodeLog.setCurrLogIndex(logManager.getLastLogIndex() + 1);

      addNodeLog.setNewNode(node);

      logManager.append(addNodeLog);

      int retryTime = 1;
      while (true) {
        logger
            .info("Send the join request of {} to other nodes, retry time: {}", node, retryTime);
        AppendLogResult result = sendLogToAllGroups(addNodeLog);
        switch (result) {
          case OK:
            logger.info("Join request of {} is accepted", node);
            logManager.commitTo(addNodeLog.getCurrLogIndex(), false);

            synchronized (partitionTable) {
              response.setPartitionTableBytes(partitionTable.serialize());
            }
            response.setRespNum((int) Response.RESPONSE_AGREE);
            logger.info("Sending join response of {}", node);
            return true;
          case TIME_OUT:
            logger.info("Join request of {} timed out", node);
            retryTime++;
            continue;
          case LEADERSHIP_STALE:
          default:
            return false;
        }
      }
    }
  }

  private boolean checkNodeConfig(StartUpStatus remoteStartUpStatus, AddNodeResponse response) {
    long remotePartitionInterval = remoteStartUpStatus.getPartitionInterval();
    int remoteHashSalt = remoteStartUpStatus.getHashSalt();
    int remoteReplicationNum = remoteStartUpStatus.getReplicationNumber();
    String remoteClusterName = remoteStartUpStatus.getClusterName();
    List<Node> remoteSeedNodeList = remoteStartUpStatus.getSeedNodeList();
    long localPartitionInterval = IoTDBDescriptor.getInstance().getConfig()
        .getPartitionInterval();
    int localHashSalt = ClusterConstant.HASH_SALT;
    int localReplicationNum = ClusterDescriptor.getInstance().getConfig().getReplicationNum();
    String localClusterName = ClusterDescriptor.getInstance().getConfig().getClusterName();
    boolean partitionIntervalEquals = true;
    boolean hashSaltEquals = true;
    boolean replicationNumEquals = true;
    boolean seedNodeEquals = true;
    boolean clusterNameEquals = true;

    if (localPartitionInterval != remotePartitionInterval) {
      partitionIntervalEquals = false;
      logger.info("Remote partition interval conflicts with the leader's. Leader: {}, remote: {}",
          localPartitionInterval, remotePartitionInterval);
    }
    if (localHashSalt != remoteHashSalt) {
      hashSaltEquals = false;
      logger.info("Remote hash salt conflicts with the leader's. Leader: {}, remote: {}",
          localHashSalt, remoteHashSalt);
    }
    if (localReplicationNum != remoteReplicationNum) {
      replicationNumEquals = false;
      logger.info("Remote replication number conflicts with the leader's. Leader: {}, remote: {}",
          localReplicationNum, remoteReplicationNum);
    }
    if (!Objects.equals(localClusterName, remoteClusterName)) {
      clusterNameEquals = false;
      logger.info("Remote cluster name conflicts with the leader's. Leader: {}, remote: {}",
          localClusterName, remoteClusterName);
    }
    if (!ClusterUtils.checkSeedNodes(true, allNodes, remoteSeedNodeList)) {
      seedNodeEquals = false;
      if (logger.isInfoEnabled()) {
        logger.info("Remote seed node list conflicts with the leader's. Leader: {}, remote: {}",
            Arrays.toString(allNodes.toArray(new Node[0])), remoteSeedNodeList);
      }
    }
    if (!(partitionIntervalEquals && hashSaltEquals && replicationNumEquals && seedNodeEquals
        && clusterNameEquals)) {
      response.setRespNum((int) Response.RESPONSE_NEW_NODE_PARAMETER_CONFLICT);
      response.setCheckStatusResponse(
          new CheckStatusResponse(partitionIntervalEquals, hashSaltEquals,
              replicationNumEquals, seedNodeEquals, clusterNameEquals));
      return false;
    }
    return true;
  }

  /**
   * Check if the seed nodes are consistent with other nodes. Only used when establishing the
   * initial cluster.
   */
  private void checkSeedNodesStatus()
      throws ConfigInconsistentException, StartUpCheckFailureException {
    if (getAllNodes().size() == 1) {
      // one-node cluster, skip the check
      return;
    }

    boolean canEstablishCluster = false;
    long startTime = System.currentTimeMillis();
    // the initial 1 represents this node
    AtomicInteger consistentNum = new AtomicInteger(1);
    AtomicInteger inconsistentNum = new AtomicInteger(0);
    while (!canEstablishCluster) {
      consistentNum.set(1);
      inconsistentNum.set(0);
      checkSeedNodesStatusOnce(consistentNum, inconsistentNum);
      canEstablishCluster = analyseStartUpCheckResult(consistentNum.get(), inconsistentNum.get(),
          getAllNodes().size());
      // If reach the start up time threshold, shut down.
      // Otherwise, wait for a while, start the loop again.
      if (System.currentTimeMillis() - startTime > ClusterUtils.START_UP_TIME_THRESHOLD_MS) {
        throw new StartUpCheckFailureException();
      } else if (!canEstablishCluster) {
        try {
          Thread.sleep(ClusterUtils.START_UP_CHECK_TIME_INTERVAL_MS);
        } catch (InterruptedException e) {
          Thread.currentThread().interrupt();
          logger.error("Unexpected interruption when waiting for next start up check", e);
        }
      }
    }
  }

  private void checkSeedNodesStatusOnce(AtomicInteger consistentNum,
      AtomicInteger inconsistentNum) {
    // use a thread pool to avoid being blocked by an unavailable node
    ExecutorService pool = new ScheduledThreadPoolExecutor(getAllNodes().size() - 1);
    for (Node seedNode : getAllNodes()) {
      Node thisNode = getThisNode();
      if (seedNode.equals(thisNode)) {
        continue;
      }
      pool.submit(() -> {
            CheckStatusResponse response = checkStatus(seedNode);
            if (response != null) {
              // check the response
              ClusterUtils
                  .examineCheckStatusResponse(response, consistentNum, inconsistentNum, seedNode);
            } else {
              logger.warn(
                  "Start up exception. Cannot connect to node {}. Try again in next turn.",
                  seedNode);
            }
          }
      );
    }
    pool.shutdown();
    try {
      if (!pool.awaitTermination(WAIT_START_UP_CHECK_TIME_SEC, TimeUnit.SECONDS)) {
        pool.shutdownNow();
      }
    } catch (InterruptedException e) {
      Thread.currentThread().interrupt();
      logger.error("Unexpected interruption when waiting for start up checks", e);
    }
  }

  private CheckStatusResponse checkStatus(Node seedNode) {
    if (ClusterDescriptor.getInstance().getConfig().isUseAsyncServer()) {
      AsyncMetaClient client = (AsyncMetaClient) getAsyncClient(seedNode);
      try {
        return SyncClientAdaptor.checkStatus(client, getStartUpStatus());
      } catch (TException e) {
        logger.warn("Error occurs when check status on node : {}", seedNode);
      } catch (InterruptedException e) {
        Thread.currentThread().interrupt();
        logger.warn("Current thread is interrupted.");
      }
    } else {
      SyncMetaClient client = (SyncMetaClient) getSyncClient(seedNode);
      try {
        return client.checkStatus(getStartUpStatus());
      } catch (TException e) {
        logger.warn("Error occurs when check status on node : {}", seedNode);
      } finally {
        ClientUtils.putBackSyncClient(client);
      }
    }
    return null;
  }

  /**
   * Send the log the all data groups and return a success only when each group's quorum has
   * accepted this log.
   */
  private AppendLogResult sendLogToAllGroups(Log log) {
    List<Node> nodeRing = partitionTable.getAllNodes();

    AtomicLong newLeaderTerm = new AtomicLong(term.get());
    AtomicBoolean leaderShipStale = new AtomicBoolean(false);
    AppendEntryRequest request = buildAppendEntryRequest(log);

    // ask for votes from each node
    int[] groupRemainings = askGroupVotes(nodeRing, request, leaderShipStale, log, newLeaderTerm);

    if (!leaderShipStale.get()) {
      // if all quorums of all groups have received this log, it is considered succeeded.
      for (int remaining : groupRemainings) {
        if (remaining > 0) {
          return AppendLogResult.TIME_OUT;
        }
      }
    } else {
      return AppendLogResult.LEADERSHIP_STALE;
    }

    return AppendLogResult.OK;
  }

  /**
   * Send "request" to each node in "nodeRing" and when a node returns a success, decrease all
   * counters of the groups it is in of "groupRemainings"
   *
   * @return a int array indicating how many votes are left in each group to make an agreement
   */
  @SuppressWarnings({"java:S2445", "java:S2274"})
  // groupRemaining is shared with the handlers,
  // and we do not wait infinitely to enable timeouts
  private int[] askGroupVotes(List<Node> nodeRing,
      AppendEntryRequest request, AtomicBoolean leaderShipStale, Log log,
      AtomicLong newLeaderTerm) {
    // each node will be the header of a group, we use the node to represent the group
    int nodeSize = nodeRing.size();
    // the decreasing counters of how many nodes in a group has received the log, each time a
    // node receive the log, the counters of all groups it is in will decrease by 1
    int[] groupRemainings = new int[nodeSize];
    // a group is considered successfully received the log if such members receive the log
    int groupQuorum = REPLICATION_NUM / 2 + 1;
    Arrays.fill(groupRemainings, groupQuorum);

    synchronized (groupRemainings) {
      // ask a vote from every node
      for (int i = 0; i < nodeSize; i++) {
        Node node = nodeRing.get(i);
        if (node.equals(thisNode)) {
          // this node automatically gives an agreement, decrease counters of all groups the local
          // node is in
          for (int j = 0; j < REPLICATION_NUM; j++) {
            int groupIndex = i - j;
            if (groupIndex < 0) {
              groupIndex += groupRemainings.length;
            }
            groupRemainings[groupIndex]--;
          }
        } else {
          askRemoteGroupVote(node, groupRemainings, i, leaderShipStale, log, newLeaderTerm,
              request);
        }
      }

      try {
        groupRemainings.wait(RaftServer.getWriteOperationTimeoutMS());
      } catch (InterruptedException e) {
        Thread.currentThread().interrupt();
        logger.error("Unexpected interruption when waiting for the group votes", e);
      }
    }
    return groupRemainings;
  }

  private void askRemoteGroupVote(Node node, int[] groupRemainings, int nodeIndex,
      AtomicBoolean leaderShipStale, Log log,
      AtomicLong newLeaderTerm, AppendEntryRequest request) {
    AppendGroupEntryHandler handler = new AppendGroupEntryHandler(groupRemainings,
        nodeIndex, node, leaderShipStale, log, newLeaderTerm, this);
    if (ClusterDescriptor.getInstance().getConfig().isUseAsyncServer()) {
      AsyncMetaClient client = (AsyncMetaClient) getAsyncClient(node);
      try {
        client.appendEntry(request, handler);
      } catch (TException e) {
        logger.error("Cannot send log to node {}", node, e);
      }
    } else {
      SyncMetaClient client = (SyncMetaClient) getSyncClient(node);
      getSerialToParallelPool().submit(() -> {
        try {
          handler.onComplete(client.appendEntry(request));
        } catch (TException e) {
          handler.onError(e);
        } finally {
          ClientUtils.putBackSyncClient(client);
        }
      });
    }

  }


  public Set<Node> getIdConflictNodes() {
    return idConflictNodes;
  }

  /**
   * When this node becomes the MetaLeader (for the first time), it should init the idNodeMap, so
   * that if can require identifiers from all nodes and check if there are conflicts.
   */
  @Override
  public void onElectionWins() {
    if (idNodeMap == null) {
      initIdNodeMap();
    }
  }

  /**
   * Load the partition table from a local file if it can be found.
   */
  private void loadPartitionTable() {
    File partitionFile = new File(PARTITION_FILE_NAME);
    if (!partitionFile.exists() && !recoverPartitionTableFile()) {
      logger.info("No partition table file found");
      return;
    }
    initIdNodeMap();
    try (DataInputStream inputStream =
        new DataInputStream(new BufferedInputStream(new FileInputStream(partitionFile)))) {
      int size = inputStream.readInt();
      byte[] tableBuffer = new byte[size];
      int readCnt = inputStream.read(tableBuffer);
      if (readCnt < size) {
        throw new IOException(String.format("Expected partition table size: %s, actual read: %s",
            size, readCnt));
      }

      partitionTable = new SlotPartitionTable(thisNode);
      partitionTable.deserialize(ByteBuffer.wrap(tableBuffer));
      allNodes = new ArrayList<>(partitionTable.getAllNodes());
      initPeerMap();
      for (Node node : allNodes) {
        idNodeMap.put(node.getNodeIdentifier(), node);
      }
      router = new ClusterPlanRouter(partitionTable);
      startSubServers();

      logger.info("Load {} nodes: {}", allNodes.size(), allNodes);
    } catch (IOException e) {
      logger.error("Cannot load the partition table", e);
    }
  }

  private boolean recoverPartitionTableFile() {
    File tempFile = new File(PARTITION_FILE_NAME + TEMP_SUFFIX);
    if (!tempFile.exists()) {
      return false;
    }
    File partitionFile = new File(PARTITION_FILE_NAME);
    return tempFile.renameTo(partitionFile);
  }

  /**
   * Serialize the partition table to a fixed position on the disk. Will first serialize to a
   * temporary file and than replace the old file.
   */
  private synchronized void savePartitionTable() {
    File tempFile = new File(PARTITION_FILE_NAME + TEMP_SUFFIX);
    tempFile.getParentFile().mkdirs();
    File oldFile = new File(PARTITION_FILE_NAME);
    try (DataOutputStream outputStream =
        new DataOutputStream(new BufferedOutputStream(new FileOutputStream(tempFile)))) {
      synchronized (partitionTable) {
        byte[] tableBuffer = partitionTable.serialize().array();
        outputStream.writeInt(tableBuffer.length);
        outputStream.write(tableBuffer);
        outputStream.flush();
      }
    } catch (IOException e) {
      logger.error("Cannot save the partition table", e);
    }
    if (oldFile.exists()) {
      try {
        Files.delete(Paths.get(oldFile.getAbsolutePath()));
      } catch (IOException e) {
        logger.warn("Old partition table file is not successfully deleted", e);
      }
    }

    if (!tempFile.renameTo(oldFile)) {
      logger.warn("New partition table file is not successfully renamed");
    }
    logger.info("Partition table is saved");
  }

  /**
   * Load the identifier from the disk, if the identifier file does not exist, a new identifier will
   * be generated. Do nothing if the identifier is already set.
   */
  private void loadIdentifier() {
    if (thisNode.isSetNodeIdentifier()) {
      return;
    }
    File file = new File(NODE_IDENTIFIER_FILE_NAME);
    Integer nodeId = null;
    if (file.exists()) {
      try (BufferedReader reader = new BufferedReader(new FileReader(file))) {
        nodeId = Integer.parseInt(reader.readLine());
        logger.info("Recovered node identifier {}", nodeId);
      } catch (Exception e) {
        logger.warn("Cannot read the identifier from file, generating a new one", e);
      }
    }
    if (nodeId != null) {
      setNodeIdentifier(nodeId);
      return;
    }

    setNodeIdentifier(genNodeIdentifier());
  }

  /**
   * Generate a new identifier using the hash of IP, metaPort and sysTime.
   *
   * @return a new identifier
   */
  private int genNodeIdentifier() {
    return Objects.hash(thisNode.getIp(), thisNode.getMetaPort(),
        System.currentTimeMillis());
  }

  /**
   * Set the node's identifier to "identifier", also save it to a local file in text format.
   */
  private void setNodeIdentifier(int identifier) {
    logger.info("The identifier of this node has been set to {}", identifier);
    thisNode.setNodeIdentifier(identifier);
    File idFile = new File(NODE_IDENTIFIER_FILE_NAME);
    idFile.getParentFile().mkdirs();
    try (BufferedWriter writer = new BufferedWriter(new FileWriter(idFile))) {
      writer.write(String.valueOf(identifier));
    } catch (IOException e) {
      logger.error("Cannot save the node identifier", e);
    }
  }


  public PartitionTable getPartitionTable() {
    return partitionTable;
  }

  /**
   * Process a snapshot sent by the MetaLeader. Deserialize the snapshot and apply it. The type of
   * the snapshot should be MetaSimpleSnapshot.
   */
  public void receiveSnapshot(SendSnapshotRequest request) throws SnapshotInstallationException {
    MetaSimpleSnapshot snapshot = new MetaSimpleSnapshot();
    snapshot.deserialize(request.snapshotBytes);
    snapshot.getDefaultInstaller(this).install(snapshot, -1);
  }

  /**
   * Execute a non-query plan. According to the type of the plan, the plan will be executed on all
   * nodes (like timeseries deletion) or the nodes that belong to certain groups (like data
   * ingestion).
   *
   * @param plan a non-query plan.
   */
  @Override
  public TSStatus executeNonQueryPlan(PhysicalPlan plan) {
    if (PartitionUtils.isLocalNonQueryPlan(plan)) { // run locally
      return executeNonQueryLocally(plan);
    } else if (PartitionUtils.isGlobalMetaPlan(plan)) { //forward the plan to all meta group nodes
      return processNonPartitionedMetaPlan(plan);
    } else if (PartitionUtils.isGlobalDataPlan(plan)) { //forward the plan to all data group nodes
      return processNonPartitionedDataPlan(plan);
    } else { //split the plan and forward them to some PartitionGroups
      try {
        return processPartitionedPlan(plan);
      } catch (UnsupportedPlanException e) {
        return StatusUtils.getStatus(StatusUtils.UNSUPPORTED_OPERATION, e.getMessage());
      }
    }
  }

  /**
   * execute a non-query plan that is not necessary to be executed on other nodes.
<<<<<<< HEAD
   *
   * @param plan
   * @return
=======
>>>>>>> b42b0f19
   */
  private TSStatus executeNonQueryLocally(PhysicalPlan plan) {
    boolean execRet;
    try {
      execRet = getLocalExecutor().processNonQuery(plan);
    } catch (QueryProcessException e) {
      logger.debug("meet error while processing non-query. ", e);
      return RpcUtils.getStatus(e.getErrorCode(), e.getMessage());
    } catch (Exception e) {
      logger.error("{}: server Internal Error: ", IoTDBConstant.GLOBAL_DB_NAME, e);
      return RpcUtils.getStatus(TSStatusCode.INTERNAL_SERVER_ERROR, e.getMessage());
    }

    return execRet
        ? RpcUtils.getStatus(TSStatusCode.SUCCESS_STATUS, "Execute successfully")
        : RpcUtils.getStatus(TSStatusCode.EXECUTE_STATEMENT_ERROR);
  }


  /**
   * A non-partitioned plan (like storage group creation) should be executed on all metagroup nodes,
   * so the MetaLeader should take the responsible to make sure that every node receives the plan.
   * Thus the plan will be processed locally only by the MetaLeader and forwarded by non-leader
   * nodes.
   */
  public TSStatus processNonPartitionedMetaPlan(PhysicalPlan plan) {
    if (character == NodeCharacter.LEADER) {
      TSStatus status = processPlanLocally(plan);
      if (status != null) {
        return status;
      }
    } else if (leader != null) {
      TSStatus result = forwardPlan(plan, leader, null);
      if (!StatusUtils.NO_LEADER.equals(result)) {
        result.setRedirectNode(new EndPoint(leader.getIp(), leader.getClientPort()));
        return result;
      }
    }

    waitLeader();
    // the leader can be itself after waiting
    if (character == NodeCharacter.LEADER) {
      TSStatus status = processPlanLocally(plan);
      if (status != null) {
        return status;
      }
    }
    TSStatus result = forwardPlan(plan, leader, null);
    if (!StatusUtils.NO_LEADER.equals(result)) {
      result.setRedirectNode(new EndPoint(leader.getIp(), leader.getClientPort()));
    }
    return result;
  }

  /**
   * A non-partitioned plan (like DeleteData) should be executed on all data group nodes, so the
   * DataGroupLeader should take the responsible to make sure that every node receives the plan.
   * Thus the plan will be processed locally only by the DataGroupLeader and forwarded by non-leader
   * nodes.
   */
  private TSStatus processNonPartitionedDataPlan(PhysicalPlan plan) {
    if (plan instanceof DeleteTimeSeriesPlan || plan instanceof DeletePlan) {
      try {
        // as delete related plans may have abstract paths (paths with wildcards), we convert
        // them to full paths so the executor nodes will not need to query the metadata holders,
        // eliminating the risk that when they are querying the metadata holders, the timeseries
        // has already been deleted
        ((CMManager) IoTDB.metaManager).convertToFullPaths(plan);
      } catch (PathNotExistException e) {
        return StatusUtils.getStatus(StatusUtils.EXECUTE_STATEMENT_ERROR, e.getMessage());
      }
    }
    try {
      syncLeaderWithConsistencyCheck();
      List<PartitionGroup> globalGroups = partitionTable.getGlobalGroups();
      logger.debug("Forwarding global data plan {} to {} groups", plan, globalGroups.size());
      return forwardPlan(globalGroups, plan);
    } catch (CheckConsistencyException e) {
      logger.debug("Forwarding global data plan {} to meta leader {}", plan, leader);
      waitLeader();
      return forwardPlan(plan, leader, null);
    }
  }

<<<<<<< HEAD
  private void convertToFullPaths(PhysicalPlan plan)
      throws PathNotExistException {
    Pair<List<PartialPath>, List<PartialPath>> getMatchedPathsRet = getMatchedPaths(
        plan.getPaths());
    List<PartialPath> fullPaths = getMatchedPathsRet.left;
    List<PartialPath> nonExistPath = getMatchedPathsRet.right;
    if (!nonExistPath.isEmpty()) {
      throw new PathNotExistException(nonExistPath.stream().map(PartialPath::getFullPath).collect(
          Collectors.toList()));
    }
    plan.setPaths(fullPaths);
  }

=======
>>>>>>> b42b0f19
  /**
   * A partitioned plan (like batch insertion) will be split into several sub-plans, each belongs to
   * a data group. And these sub-plans will be sent to and executed on the corresponding groups
   * separately.
   */
  public TSStatus processPartitionedPlan(PhysicalPlan plan) throws UnsupportedPlanException {
    logger.debug("{}: Received a partitioned plan {}", name, plan);
    if (partitionTable == null) {
      logger.debug("{}: Partition table is not ready", name);
      return StatusUtils.PARTITION_TABLE_NOT_READY;
    }

    // split the plan into sub-plans that each only involve one data group
    Map<PhysicalPlan, PartitionGroup> planGroupMap;
    try {
      planGroupMap = splitPlan(plan);
    } catch (CheckConsistencyException checkConsistencyException) {
      return StatusUtils
          .getStatus(StatusUtils.CONSISTENCY_FAILURE, checkConsistencyException.getMessage());
    }

    // the storage group is not found locally
    if (planGroupMap == null || planGroupMap.isEmpty()) {
      if ((plan instanceof InsertPlan || plan instanceof CreateTimeSeriesPlan)
          && ClusterDescriptor.getInstance().getConfig().isEnableAutoCreateSchema()) {
        try {
          ((CMManager) IoTDB.metaManager).createSchema(plan);
          return executeNonQueryPlan(plan);
        } catch (MetadataException e) {
          logger.error(
              String.format("Failed to set storage group or create timeseries, because %s", e));
        }
      }
      logger.error("{}: Cannot found storage groups for {}", name, plan);
      return StatusUtils.NO_STORAGE_GROUP;
    }
    logger.debug("{}: The data groups of {} are {}", name, plan, planGroupMap);
    return forwardPlan(planGroupMap, plan);
  }

  /**
   * split a plan into several sub-plans, each belongs to only one data group.
   */
  private Map<PhysicalPlan, PartitionGroup> splitPlan(PhysicalPlan plan)
      throws UnsupportedPlanException, CheckConsistencyException {
    Map<PhysicalPlan, PartitionGroup> planGroupMap = null;
    try {
      planGroupMap = router.splitAndRoutePlan(plan);
    } catch (StorageGroupNotSetException e) {
      // synchronize with the leader to see if this node has unpulled storage groups
      syncLeaderWithConsistencyCheck();
      try {
        planGroupMap = router.splitAndRoutePlan(plan);
      } catch (MetadataException ex) {
        // ignore
      }
    } catch (MetadataException e) {
      logger.error("Cannot route plan {}", plan, e);
    }
    return planGroupMap;
  }

  /**
   * Forward plans to the DataGroupMember of one node in the corresponding group. Only when all
   * nodes time out, will a TIME_OUT be returned.
   *
   * @param planGroupMap sub-plan -> belong data group pairs
   */
  private TSStatus forwardPlan(Map<PhysicalPlan, PartitionGroup> planGroupMap, PhysicalPlan plan) {
    // the error codes from the groups that cannot execute the plan
    TSStatus status;
    if (planGroupMap.size() == 1) {
      status = forwardToSingleGroup(planGroupMap.entrySet().iterator().next());
    } else {
      if (plan instanceof InsertTabletPlan) {
        // InsertTabletPlans contain many rows, each will correspond to a TSStatus as its
        // execution result, as the plan is split and the sub-plans may have interleaving ranges,
        // we must assure that each TSStatus is placed to the right position
        // e.g., an InsertTabletPlan contains 3 rows, row1 and row3 belong to NodeA and row2
        // belongs to NodeB, when NodeA returns a success while NodeB returns a failure, the
        // failure and success should be placed into proper positions in TSStatus.subStatus
        status = forwardInsertTabletPlan(planGroupMap, (InsertTabletPlan) plan);
      } else {
        status = forwardToMultipleGroup(planGroupMap);
      }
    }
    if (plan instanceof InsertPlan
        && status.getCode() == TSStatusCode.TIMESERIES_NOT_EXIST.getStatusCode()
        && ClusterDescriptor.getInstance().getConfig().isEnableAutoCreateSchema()) {
      // try to create timeseries
      if (((InsertPlan) plan).getFailedMeasurements() != null) {
        ((InsertPlan) plan).getPlanFromFailed();
      }
      boolean hasCreate;
      try {
        hasCreate = ((CMManager) IoTDB.metaManager).createTimeseries((InsertPlan) plan);
      } catch (IllegalPathException e) {
        TSStatus tsStatus = StatusUtils.EXECUTE_STATEMENT_ERROR.deepCopy();
        tsStatus.setMessage(e.getMessage());
        return tsStatus;
      }
      if (hasCreate) {
        status = forwardPlan(planGroupMap, plan);
      } else {
        logger.error("{}, Cannot auto create timeseries.", thisNode);
      }
    }
    logger.debug("{}: executed {} with answer {}", name, plan, status);
    return status;
  }

  /**
   * Forward each sub-plan to its belonging data group, and combine responses from the groups.
   *
   * @param planGroupMap sub-plan -> data group pairs
   */
  private TSStatus forwardInsertTabletPlan(Map<PhysicalPlan, PartitionGroup> planGroupMap,
      InsertTabletPlan plan) {
    List<String> errorCodePartitionGroups = new ArrayList<>();
    TSStatus tmpStatus;
    TSStatus[] subStatus = null;
    boolean noFailure = true;
    boolean isBatchFailure = false;
    EndPoint endPoint = null;
    InsertTabletPlan subPlan;
    for (Map.Entry<PhysicalPlan, PartitionGroup> entry : planGroupMap.entrySet()) {
      tmpStatus = forwardToSingleGroup(entry);
      subPlan = (InsertTabletPlan) entry.getKey();
      logger.debug("{}: from {},{},{}", name, entry.getKey(), entry.getValue(), tmpStatus);
      noFailure =
          (tmpStatus.getCode() == TSStatusCode.SUCCESS_STATUS.getStatusCode()) && noFailure;
      isBatchFailure = (tmpStatus.getCode() == TSStatusCode.MULTIPLE_ERROR.getStatusCode())
          || isBatchFailure;
      if (tmpStatus.isSetRedirectNode() && subPlan.getMaxTime() == plan.getMaxTime()) {
        endPoint = tmpStatus.getRedirectNode();
      }
      if (tmpStatus.getCode() == TSStatusCode.MULTIPLE_ERROR.getStatusCode()) {
        if (subStatus == null) {
          subStatus = new TSStatus[plan.getRowCount()];
          Arrays.fill(subStatus, RpcUtils.SUCCESS_STATUS);
        }
        // set the status from one group to the proper positions of the overall status
        PartitionUtils.reordering((InsertTabletPlan) entry.getKey(), subStatus,
            tmpStatus.subStatus.toArray(new TSStatus[]{}));
      }
      if (tmpStatus.getCode() != TSStatusCode.SUCCESS_STATUS.getStatusCode()) {
        // execution failed, record the error message
        errorCodePartitionGroups.add(String.format("[%s@%s:%s:%s]",
            tmpStatus.getCode(), entry.getValue().getHeader(),
            tmpStatus.getMessage(), tmpStatus.subStatus));
      }
    }
    TSStatus status;
    if (noFailure) {
      status = StatusUtils.OK;
      if (endPoint != null) {
        status = StatusUtils.getStatus(status, endPoint);
      }
    } else if (isBatchFailure) {
      //noinspection ConstantConditions, subStatus is never null in this case
      status = RpcUtils.getStatus(Arrays.asList(subStatus));
    } else {
      status = StatusUtils.getStatus(StatusUtils.EXECUTE_STATEMENT_ERROR,
          MSG_MULTIPLE_ERROR + errorCodePartitionGroups.toString());
    }
    return status;
  }

  private TSStatus forwardToSingleGroup(Map.Entry<PhysicalPlan, PartitionGroup> entry) {
    if (entry.getValue().contains(thisNode)) {
      // the query should be handled by a group the local node is in, handle it within the group
      logger.debug("Execute {} in a local group of {}", entry.getKey(),
          entry.getValue().getHeader());
      return getLocalDataMember(entry.getValue().getHeader())
          .executeNonQueryPlan(entry.getKey());
    } else {
      // forward the query to the group that should handle it
      logger.debug("Forward {} to a remote group of {}", entry.getKey(),
          entry.getValue().getHeader());
      return forwardPlan(entry.getKey(), entry.getValue());
    }
  }

  /**
   * forward each sub-plan to its corresponding data group, if some groups goes wrong, the error
   * messages from each group will be compacted into one string.
   *
   * @param planGroupMap sub-plan -> data group pairs
   */
  private TSStatus forwardToMultipleGroup(Map<PhysicalPlan, PartitionGroup> planGroupMap) {
    List<String> errorCodePartitionGroups = new ArrayList<>();
    TSStatus tmpStatus;
    boolean allRedirect = true;
    EndPoint endPoint = null;
    for (Map.Entry<PhysicalPlan, PartitionGroup> entry : planGroupMap.entrySet()) {
      tmpStatus = forwardToSingleGroup(entry);
      if (tmpStatus.isSetRedirectNode()) {
        endPoint = tmpStatus.getRedirectNode();
      } else {
        allRedirect = false;
      }
      if (tmpStatus.getCode() != TSStatusCode.SUCCESS_STATUS.getStatusCode()) {
        // execution failed, record the error message
        errorCodePartitionGroups.add(String.format("[%s@%s:%s]",
            tmpStatus.getCode(), entry.getValue().getHeader(),
            tmpStatus.getMessage()));
      }
    }
    TSStatus status;
    if (errorCodePartitionGroups.isEmpty()) {
      status = StatusUtils.OK;
      if (allRedirect) {
        status = StatusUtils.getStatus(status, endPoint);
      }
    } else {
      status = StatusUtils.getStatus(StatusUtils.EXECUTE_STATEMENT_ERROR,
          MSG_MULTIPLE_ERROR + errorCodePartitionGroups.toString());
    }
    return status;
  }

  /**
   * Forward a plan to all DataGroupMember groups. Only when all nodes time out, will a TIME_OUT be
   * returned. The error messages from each group (if any) will be compacted into one string.
   *
   * @para plan
   */
  private TSStatus forwardPlan(List<PartitionGroup> partitionGroups, PhysicalPlan plan) {
    // the error codes from the groups that cannot execute the plan
    TSStatus status;
    List<String> errorCodePartitionGroups = new ArrayList<>();
    for (PartitionGroup partitionGroup : partitionGroups) {
      if (partitionGroup.contains(thisNode)) {
        // the query should be handled by a group the local node is in, handle it with in the group
        logger.debug("Execute {} in a local group of {}", plan, partitionGroup.getHeader());
        status = getLocalDataMember(partitionGroup.getHeader())
            .executeNonQueryPlan(plan);
      } else {
        // forward the query to the group that should handle it
        logger.debug("Forward {} to a remote group of {}", plan,
            partitionGroup.getHeader());
        status = forwardPlan(plan, partitionGroup);
      }
      if (status.getCode() != TSStatusCode.SUCCESS_STATUS.getStatusCode()) {
        // execution failed, record the error message
        errorCodePartitionGroups.add(String.format("[%s@%s:%s]",
            status.getCode(), partitionGroup.getHeader(),
            status.getMessage()));
      }
    }
    if (errorCodePartitionGroups.isEmpty()) {
      status = StatusUtils.OK;
    } else {
      status = StatusUtils.getStatus(StatusUtils.EXECUTE_STATEMENT_ERROR,
          MSG_MULTIPLE_ERROR + errorCodePartitionGroups.toString());
    }
    logger.debug("{}: executed {} with answer {}", name, plan, status);
    return status;
  }

  /**
   * Forward a plan to the DataGroupMember of one node in the group. Only when all nodes time out,
   * will a TIME_OUT be returned.
   */
  private TSStatus forwardPlan(PhysicalPlan plan, PartitionGroup group) {
    for (Node node : group) {
      TSStatus status;
      try {
        // only data plans are partitioned, so it must be processed by its data server instead of
        // meta server
        if (ClusterDescriptor.getInstance().getConfig().isUseAsyncServer()) {
          status = forwardDataPlanAsync(plan, node, group.getHeader());
        } else {
          status = forwardDataPlanSync(plan, node, group.getHeader());
        }
      } catch (IOException e) {
        status = StatusUtils.getStatus(StatusUtils.EXECUTE_STATEMENT_ERROR, e.getMessage());
      }
      if (!StatusUtils.TIME_OUT.equals(status)) {
        if (!status.isSetRedirectNode()) {
          status.setRedirectNode(new EndPoint(node.getIp(), node.getClientPort()));
        }
        return status;
      } else {
        logger.warn("Forward {} to {} timed out", plan, node);
      }
    }
    logger.warn("Forward {} to {} timed out", plan, group);
    return StatusUtils.TIME_OUT;
  }

  /**
   * Forward a non-query plan to the data port of "receiver"
   *
   * @param plan a non-query plan
   * @param header to determine which DataGroupMember of "receiver" will process the request.
   * @return a TSStatus indicating if the forwarding is successful.
   */
  private TSStatus forwardDataPlanAsync(PhysicalPlan plan, Node receiver, Node header)
      throws IOException {
    RaftService.AsyncClient client = getClientProvider().getAsyncDataClient(receiver,
        RaftServer.getWriteOperationTimeoutMS());
<<<<<<< HEAD
    try {
      TSStatus tsStatus = SyncClientAdaptor.executeNonQuery(client, plan, header, receiver);
      if (tsStatus == null) {
        tsStatus = StatusUtils.TIME_OUT;
        logger.warn(MSG_FORWARD_TIMEOUT, name, plan, receiver);
      }
      return tsStatus;
    } catch (IOException | TException e) {
      logger
          .error(MSG_FORWARD_ERROR, name, plan, receiver, e);
      return StatusUtils.getStatus(StatusUtils.INTERNAL_ERROR, e.getMessage());
    } catch (InterruptedException e) {
      Thread.currentThread().interrupt();
      logger.warn("{}: forward {} to {} interrupted", name, plan, receiver);
      return StatusUtils.TIME_OUT;
    }
  }

  TSIService.Client cli;
  long sId;

  private TSStatus forwardDataPlanSync(PhysicalPlan plan, Node receiver, Node header) {
    Client client = getSyncDataClient(receiver, RaftServer.getWriteOperationTimeoutMS());
    try {

      ExecutNonQueryReq req = new ExecutNonQueryReq();
      req.setPlanBytes(PlanSerializer.getInstance().serialize(plan));
      if (header != null) {
        req.setHeader(header);
      }

      TSStatus tsStatus = client.executeNonQueryPlan(req);
      if (tsStatus == null) {
        tsStatus = StatusUtils.TIME_OUT;
        logger.warn(MSG_FORWARD_TIMEOUT, name, plan, receiver);
      }
      return tsStatus;
    } catch (IOException e) {
      logger
          .error(MSG_FORWARD_ERROR, name, plan, receiver, e);
      return StatusUtils.getStatus(StatusUtils.INTERNAL_ERROR, e.getMessage());
    } catch (TException e) {
      TSStatus status;
      if (e.getCause() instanceof SocketTimeoutException) {
        status = StatusUtils.TIME_OUT;
        logger.warn(MSG_FORWARD_TIMEOUT, name, plan, receiver);
      } else {
        logger
            .error(MSG_FORWARD_ERROR, name, plan, receiver, e);
        status = StatusUtils.getStatus(StatusUtils.INTERNAL_ERROR, e.getMessage());
      }
      client.getInputProtocol().getTransport().close();
      return status;
    } finally {
      ClientUtils.putBackSyncClient(client);
    }
=======
    return forwardPlanAsync(plan, receiver, header, client);
  }

  private TSStatus forwardDataPlanSync(PhysicalPlan plan, Node receiver, Node header) {
    Client client = getClientProvider().getSyncDataClient(receiver,
        RaftServer.getWriteOperationTimeoutMS());
    return forwardPlanSync(plan, receiver, header, client);
>>>>>>> b42b0f19
  }

  /**
   * Get the data groups that should be queried when querying "path" with "filter". First, the time
   * interval qualified by the filter will be extracted. If any side of the interval is open, query
   * all groups. Otherwise compute all involved groups w.r.t. the time partitioning.
   */
  public List<PartitionGroup> routeFilter(Filter filter, PartialPath path) throws
      StorageEngineException {
    Intervals intervals = PartitionUtils.extractTimeInterval(filter);
    return routeIntervals(intervals, path);
  }

  public List<PartitionGroup> routeIntervals(Intervals intervals, PartialPath path)
      throws StorageEngineException {
    List<PartitionGroup> partitionGroups = new ArrayList<>();
    long firstLB = intervals.getLowerBound(0);
    long lastUB = intervals.getUpperBound(intervals.getIntervalSize() - 1);

    if (firstLB == Long.MIN_VALUE || lastUB == Long.MAX_VALUE) {
      // as there is no TimeLowerBound or TimeUpperBound, the query should be broadcast to every
      // group
      partitionGroups.addAll(partitionTable.getGlobalGroups());
    } else {
      // compute the related data groups of all intervals
      // TODO-Cluster#690: change to a broadcast when the computation is too expensive
      try {
        PartialPath storageGroupName = IoTDB.metaManager
            .getStorageGroupPath(path);
        Set<Node> groupHeaders = new HashSet<>();
        for (int i = 0; i < intervals.getIntervalSize(); i++) {
          // compute the headers of groups involved in every interval
          PartitionUtils
              .getIntervalHeaders(storageGroupName.getFullPath(), intervals.getLowerBound(i),
                  intervals.getUpperBound(i), partitionTable, groupHeaders);
        }
        // translate the headers to groups
        for (Node groupHeader : groupHeaders) {
          partitionGroups.add(partitionTable.getHeaderGroup(groupHeader));
        }
      } catch (MetadataException e) {
        throw new StorageEngineException(e);
      }
    }
    return partitionGroups;
  }

  @SuppressWarnings("java:S2274")
  public Map<Node, Boolean> getAllNodeStatus() {
    if (getPartitionTable() == null) {
      // the cluster is being built.
      return null;
    }
    Map<Node, Boolean> nodeStatus = new HashMap<>();
    for (Node node : allNodes) {
      nodeStatus.put(node, thisNode.equals(node));
    }

    try {
      if (ClusterDescriptor.getInstance().getConfig().isUseAsyncServer()) {
        getNodeStatusAsync(nodeStatus);
      } else {
        getNodeStatusSync(nodeStatus);
      }
    } catch (TException e) {
      logger.warn("Cannot get the status of all nodes", e);
    } catch (InterruptedException e) {
      Thread.currentThread().interrupt();
      logger.warn("Cannot get the status of all nodes", e);
    }
    return nodeStatus;
  }

  @SuppressWarnings({"java:S2445", "java:S2274"})
  private void getNodeStatusAsync(Map<Node, Boolean> nodeStatus)
      throws TException, InterruptedException {
    NodeStatusHandler nodeStatusHandler = new NodeStatusHandler(nodeStatus);
    synchronized (nodeStatus) {
      for (Node node : allNodes) {
        TSMetaService.AsyncClient client = (AsyncClient) getAsyncClient(node);
        if (!node.equals(thisNode) && client != null) {
          client.checkAlive(nodeStatusHandler);
        }
      }
      nodeStatus.wait(ClusterConstant.CHECK_ALIVE_TIME_OUT_MS);
    }
  }

  private void getNodeStatusSync(Map<Node, Boolean> nodeStatus) throws TException {
    NodeStatusHandler nodeStatusHandler = new NodeStatusHandler(nodeStatus);
    for (Node node : allNodes) {
      SyncMetaClient client = (SyncMetaClient) getSyncClient(node);
      if (!node.equals(thisNode) && client != null) {
        nodeStatusHandler.onComplete(client.checkAlive());
      }
    }
  }

<<<<<<< HEAD
  private Pair<List<TSDataType>, List<TSDataType>> getSeriesTypesByPathLocally(
      List<PartialPath> paths,
      List<String> aggregations) throws MetadataException {
    // try locally first
    List<TSDataType> measurementDataTypes = SchemaUtils.getSeriesTypesByPath(paths);
    // if the aggregation function is null, the type of column in result set
    // is equal to the real type of the measurement
    if (aggregations == null) {
      return new Pair<>(measurementDataTypes, measurementDataTypes);
    } else {
      // if the aggregation function is not null,
      // we should recalculate the type of column in result set
      List<TSDataType> columnDataTypes = SchemaUtils.getSeriesTypesByPaths(paths, aggregations);
      return new Pair<>(columnDataTypes, measurementDataTypes);
    }
  }

  private Pair<List<TSDataType>, List<TSDataType>> getSeriesTypesByPathRemotely(
      List<PartialPath> paths,
      List<String> aggregations) throws MetadataException {
    // pull schemas remotely and cache them
    pullTimeSeriesSchemas(paths, null);

    return getSeriesTypesByPathLocally(paths, aggregations);
  }

  /**
   * Get the data types of "paths". If "aggregation" is not null, every path will use the
   * aggregation. First get types locally and if some paths does not exists, pull them from other
   * nodes.
   *
   * @param pathStrs
   * @param aggregation
   * @return
   * @throws MetadataException
   */
  public Pair<List<TSDataType>, List<TSDataType>> getSeriesTypesByPaths(List<PartialPath> pathStrs,
      String aggregation) throws
      MetadataException {
    try {
      // try locally first
      List<TSDataType> measurementDataTypes = SchemaUtils.getSeriesTypesByPaths(pathStrs,
          (String) null);
      // if the aggregation function is null, the type of column in result set
      // is equal to the real type of the measurement
      if (aggregation == null) {
        return new Pair<>(measurementDataTypes, measurementDataTypes);
      } else {
        // if the aggregation function is not null,
        // we should recalculate the type of column in result set
        List<TSDataType> columnDataTypes = SchemaUtils
            .getSeriesTypesByPaths(pathStrs, aggregation);
        return new Pair<>(columnDataTypes, measurementDataTypes);
      }
    } catch (PathNotExistException e) {
      // pull schemas remotely and cache them
      pullTimeSeriesSchemas(pathStrs, null);

      List<TSDataType> measurementDataTypes = SchemaUtils.getSeriesTypesByPaths(pathStrs,
          (String) null);
      // if the aggregation function is null, the type of column in result set
      // is equal to the real type of the measurement
      if (aggregation == null) {
        return new Pair<>(measurementDataTypes, measurementDataTypes);
      } else {
        // if the aggregation function is not null,
        // we should recalculate the type of column in result set
        List<TSDataType> columnDataTypes = SchemaUtils
            .getSeriesTypesByPaths(pathStrs, aggregation);
        return new Pair<>(columnDataTypes, measurementDataTypes);
      }
    }
  }

  /**
   * Create an IReaderByTimestamp that can read the data of "path" by timestamp in the whole
   * cluster. This will query every group and merge the result from them.
   *
   * @param path
   * @param dataType
   * @param context
   * @return
   * @throws StorageEngineException
   */
  public IReaderByTimestamp getReaderByTimestamp(PartialPath path,
      Set<String> deviceMeasurements, TSDataType dataType,
      QueryContext context)
      throws StorageEngineException, QueryProcessException {
    // make sure the partition table is new
    try {
      syncLeaderWithConsistencyCheck();
    } catch (CheckConsistencyException e) {
      throw new QueryProcessException(e.getMessage());
    }
    // get all data groups
    List<PartitionGroup> partitionGroups = routeFilter(null, path);
    logger.debug("{}: Sending query of {} to {} groups", name, path, partitionGroups.size());
    List<IReaderByTimestamp> readers = new ArrayList<>();
    for (PartitionGroup partitionGroup : partitionGroups) {
      // query each group to get a reader in that group
      readers.add(getSeriesReaderByTime(partitionGroup, path, deviceMeasurements, context,
          dataType));
    }
    // merge the readers
    return new MergedReaderByTime(readers);
  }

  /**
   * Create a IReaderByTimestamp that read data of "path" by timestamp in the given group. If the
   * local node is a member of that group, query locally. Otherwise create a remote reader pointing
   * to one node in that group.
   *
   * @param partitionGroup
   * @param path
   * @param deviceMeasurements
   * @param context
   * @param dataType
   * @return
   * @throws StorageEngineException
   */
  private IReaderByTimestamp getSeriesReaderByTime(PartitionGroup partitionGroup, PartialPath path,
      Set<String> deviceMeasurements, QueryContext context, TSDataType dataType)
      throws StorageEngineException, QueryProcessException {
    if (partitionGroup.contains(thisNode)) {
      // the target storage group contains this node, perform a local query
      DataGroupMember dataGroupMember = getLocalDataMember(partitionGroup.getHeader());
      if (logger.isDebugEnabled()) {
        logger.debug("{}: creating a local reader for {}#{}", name, path.getFullPath(),
            context.getQueryId());
      }
      return dataGroupMember.getReaderByTimestamp(path, deviceMeasurements, dataType, context);
    } else {
      return getRemoteReaderByTimestamp(path, deviceMeasurements, dataType, partitionGroup,
          context);
    }
  }

  /**
   * Create a IReaderByTimestamp that read data of "path" by timestamp in the given group that does
   * not contain the local node. Send a request to one node in that group to build a reader and use
   * that reader's id to build a remote reader.
   *
   * @param path
   * @param deviceMeasurements
   * @param dataType
   * @param partitionGroup
   * @param context
   * @return
   * @throws StorageEngineException
   */
  private IReaderByTimestamp getRemoteReaderByTimestamp(
      Path path, Set<String> deviceMeasurements, TSDataType dataType,
      PartitionGroup partitionGroup,
      QueryContext context) throws StorageEngineException {
    SingleSeriesQueryRequest request = new SingleSeriesQueryRequest();
    request.setPath(path.getFullPath());
    request.setHeader(partitionGroup.getHeader());
    request.setQueryId(context.getQueryId());
    request.setRequester(thisNode);
    request.setDataTypeOrdinal(dataType.ordinal());
    request.setDeviceMeasurements(deviceMeasurements);

    DataSourceInfo dataSourceInfo = new DataSourceInfo(partitionGroup, dataType, request,
        (RemoteQueryContext) context, this, partitionGroup);

    boolean hasClient = dataSourceInfo.hasNextDataClient(true, Long.MIN_VALUE);
    if (hasClient) {
      return new RemoteSeriesReaderByTimestamp(dataSourceInfo);
    } else if (dataSourceInfo.isNoData()) {
      return new EmptyReader();
    }

    throw new StorageEngineException(
        new RequestTimeOutException("Query by timestamp: " + path + " in " + partitionGroup));
  }

  /**
   * Create a ManagedSeriesReader that can read the data of "path" with filters in the whole
   * cluster. The data groups that should be queried will be determined by the timeFilter, then for
   * each group a series reader will be created, and finally all such readers will be merged into
   * one.
   *
   * @param path
   * @param dataType
   * @param timeFilter  nullable, when null, all data groups will be queried
   * @param valueFilter nullable
   * @param context
   * @return
   * @throws StorageEngineException
   */
  public ManagedSeriesReader getSeriesReader(PartialPath path,
      Set<String> deviceMeasurements, TSDataType dataType,
      Filter timeFilter,
      Filter valueFilter, QueryContext context)
      throws StorageEngineException {
    // make sure the partition table is new
    try {
      syncLeaderWithConsistencyCheck();
    } catch (CheckConsistencyException e) {
      throw new StorageEngineException(e);
    }
    // find the groups that should be queried using the timeFilter
    List<PartitionGroup> partitionGroups = routeFilter(timeFilter, path);
    logger.debug("{}: Sending data query of {} to {} groups", name, path,
        partitionGroups.size());
    ManagedMergeReader mergeReader = new ManagedMergeReader(dataType);
    try {
      // build a reader for each group and merge them
      for (PartitionGroup partitionGroup : partitionGroups) {
        IPointReader seriesReader = getSeriesReader(partitionGroup, path,
            deviceMeasurements, timeFilter, valueFilter, context, dataType);
        mergeReader.addReader(seriesReader, 0);
      }
    } catch (IOException | QueryProcessException e) {
      throw new StorageEngineException(e);
    }
    return mergeReader;
  }

  /**
   * Perform "aggregations" over "path" in some data groups and merge the results. The groups to be
   * queried is determined by "timeFilter".
   *
   * @param path
   * @param aggregations
   * @param dataType
   * @param timeFilter   nullable, when null, all groups will be queried
   * @param context
   * @return
   * @throws StorageEngineException
   */
  public List<AggregateResult> getAggregateResult(PartialPath path,
      Set<String> deviceMeasurements, List<String> aggregations,
      TSDataType dataType, Filter timeFilter,
      QueryContext context) throws StorageEngineException {
    // make sure the partition table is new
    try {
      syncLeaderWithConsistencyCheck();
    } catch (CheckConsistencyException e) {
      throw new StorageEngineException(e);
    }
    List<PartitionGroup> partitionGroups = routeFilter(timeFilter, path);
    logger.debug("{}: Sending aggregation query of {} to {} groups", name, path,
        partitionGroups.size());
    List<AggregateResult> results = null;
    // get the aggregation result of each group and merge them
    for (PartitionGroup partitionGroup : partitionGroups) {
      List<AggregateResult> groupResult = getAggregateResult(path, deviceMeasurements,
          aggregations, dataType,
          timeFilter, partitionGroup, context);
      if (results == null) {
        results = groupResult;
      } else {
        for (int i = 0; i < results.size(); i++) {
          results.get(i).merge(groupResult.get(i));
        }
      }
    }
    return results;
  }

  /**
   * Perform "aggregations" over "path" in "partitionGroup". If the local node is the member of the
   * group, do it locally, otherwise pull the results from a remote node.
   *
   * @param path
   * @param aggregations
   * @param dataType
   * @param timeFilter     nullable
   * @param partitionGroup
   * @param context
   * @return
   * @throws StorageEngineException
   */
  private List<AggregateResult> getAggregateResult(Path path,
      Set<String> deviceMeasurements, List<String> aggregations,
      TSDataType dataType, Filter timeFilter, PartitionGroup partitionGroup,
      QueryContext context) throws StorageEngineException {
    if (!partitionGroup.contains(thisNode)) {
      return getRemoteAggregateResult(path, deviceMeasurements, aggregations, dataType, timeFilter
          , partitionGroup, context);
    } else {
      // perform the aggregations locally
      DataGroupMember dataMember = getLocalDataMember(partitionGroup.getHeader());
      try {
        logger
            .debug("{}: querying aggregation {} of {} in {} locally", name, aggregations, path,
                partitionGroup.getHeader());
        List<AggregateResult> aggrResult = dataMember
            .getAggrResult(aggregations, deviceMeasurements, dataType, path.getFullPath(),
                timeFilter, context);
        logger
            .debug("{}: queried aggregation {} of {} in {} locally are {}", name, aggregations,
                path, partitionGroup.getHeader(), aggrResult);
        return aggrResult;
      } catch (IOException | QueryProcessException e) {
        throw new StorageEngineException(e);
      }
    }
  }

  /**
   * Perform "aggregations" over "path" in a remote data group "partitionGroup". Query one node in
   * the group to get the results.
   *
   * @param path
   * @param aggregations
   * @param dataType
   * @param timeFilter     nullable
   * @param partitionGroup
   * @param context
   * @return
   * @throws StorageEngineException
   */
  private List<AggregateResult> getRemoteAggregateResult(Path
      path, Set<String> deviceMeasurements, List<String> aggregations,
      TSDataType dataType, Filter timeFilter, PartitionGroup partitionGroup,
      QueryContext context) throws StorageEngineException {

    GetAggrResultRequest request = new GetAggrResultRequest();
    request.setPath(path.getFullPath());
    request.setAggregations(aggregations);
    request.setDataTypeOrdinal(dataType.ordinal());
    request.setQueryId(context.getQueryId());
    request.setRequestor(thisNode);
    request.setHeader(partitionGroup.getHeader());
    request.setDeviceMeasurements(deviceMeasurements);
    if (timeFilter != null) {
      request.setTimeFilterBytes(SerializeUtils.serializeFilter(timeFilter));
    }

    for (Node node : partitionGroup) {
      logger.debug("{}: querying aggregation {} of {} from {} of {}", name, aggregations, path,
          node, partitionGroup.getHeader());

      try {
        List<ByteBuffer> resultBuffers = getRemoteAggregateResult(node, request);
        if (resultBuffers != null) {
          List<AggregateResult> results = new ArrayList<>(resultBuffers.size());
          for (ByteBuffer resultBuffer : resultBuffers) {
            AggregateResult result = AggregateResult.deserializeFrom(resultBuffer);
            results.add(result);
          }
          // register the queried node to release resources
          ((RemoteQueryContext) context).registerRemoteNode(node, partitionGroup.getHeader());
          logger.debug("{}: queried aggregation {} of {} from {} of {} are {}", name,
              aggregations,
              path, node, partitionGroup.getHeader(), results);
          return results;
        }
      } catch (TException | IOException e) {
        logger.error("{}: Cannot query aggregation {} from {}", name, path, node, e);
      } catch (InterruptedException e) {
        Thread.currentThread().interrupt();
        logger.error("{}: query {} interrupted from {}", name, path, node, e);
      }
    }
    throw new StorageEngineException(
        new RequestTimeOutException("Query aggregate: " + path + " in " + partitionGroup));
  }

  private List<ByteBuffer> getRemoteAggregateResult(Node node, GetAggrResultRequest request)
      throws IOException, TException, InterruptedException {
    List<ByteBuffer> resultBuffers;
    if (ClusterDescriptor.getInstance().getConfig().isUseAsyncServer()) {
      AsyncDataClient client = getAsyncDataClient(node, RaftServer.getReadOperationTimeoutMS());
      // each buffer is an AggregationResult
      resultBuffers = SyncClientAdaptor.getAggrResult(client, request);
    } else {
      SyncDataClient syncDataClient = getSyncDataClient(node,
          RaftServer.getReadOperationTimeoutMS());
      resultBuffers = syncDataClient.getAggrResult(request);
      ClientUtils.putBackSyncClient(syncDataClient);
    }
    return resultBuffers;
  }

  /**
   * Get the data groups that should be queried when querying "path" with "filter". First, the time
   * interval qualified by the filter will be extracted. If any side of the interval is open, query
   * all groups. Otherwise compute all involved groups w.r.t. the time partitioning.
   *
   * @param filter
   * @param path
   * @return
   * @throws StorageEngineException
   */
  private List<PartitionGroup> routeFilter(Filter filter, PartialPath path) throws
      StorageEngineException {
    Intervals intervals = PartitionUtils.extractTimeInterval(filter);
    return routeIntervals(intervals, path);
  }

  private List<PartitionGroup> routeIntervals(Intervals intervals, PartialPath path)
      throws StorageEngineException {
    List<PartitionGroup> partitionGroups = new ArrayList<>();
    long firstLB = intervals.getLowerBound(0);
    long lastUB = intervals.getUpperBound(intervals.getIntervalSize() - 1);

    if (firstLB == Long.MIN_VALUE || lastUB == Long.MAX_VALUE) {
      // as there is no TimeLowerBound or TimeUpperBound, the query should be broadcast to every
      // group
      partitionGroups.addAll(partitionTable.getGlobalGroups());
    } else {
      // compute the related data groups of all intervals
      // TODO-Cluster#690: change to a broadcast when the computation is too expensive
      try {
        PartialPath storageGroupName = IoTDB.metaManager
            .getStorageGroupPath(path);
        Set<Node> groupHeaders = new HashSet<>();
        for (int i = 0; i < intervals.getIntervalSize(); i++) {
          // compute the headers of groups involved in every interval
          PartitionUtils
              .getIntervalHeaders(storageGroupName.getFullPath(), intervals.getLowerBound(i),
                  intervals.getUpperBound(i), partitionTable, groupHeaders);
        }
        // translate the headers to groups
        for (Node groupHeader : groupHeaders) {
          partitionGroups.add(partitionTable.getHeaderGroup(groupHeader));
        }
      } catch (MetadataException e) {
        throw new StorageEngineException(e);
      }
    }
    return partitionGroups;
  }


  /**
   * Query one node in "partitionGroup" for data of "path" with "timeFilter" and "valueFilter". If
   * "partitionGroup" contains the local node, a local reader will be returned. Otherwise a remote
   * reader will be returned.
   *
   * @param partitionGroup
   * @param path
   * @param deviceMeasurements
   * @param timeFilter         nullable
   * @param valueFilter        nullable
   * @param context
   * @param dataType
   * @return
   * @throws IOException
   * @throws StorageEngineException
   */
  private IPointReader getSeriesReader(PartitionGroup partitionGroup, PartialPath path,
      Set<String> deviceMeasurements, Filter timeFilter, Filter valueFilter,
      QueryContext context, TSDataType dataType)
      throws IOException,
      StorageEngineException, QueryProcessException {
    if (partitionGroup.contains(thisNode)) {
      // the target storage group contains this node, perform a local query
      DataGroupMember dataGroupMember = getLocalDataMember(partitionGroup.getHeader(),
          String.format("Query: %s, time filter: %s, queryId: %d", path, timeFilter,
              context.getQueryId()));
      IPointReader seriesPointReader = dataGroupMember
          .getSeriesPointReader(path, deviceMeasurements, dataType, timeFilter, valueFilter,
              context);
      if (logger.isDebugEnabled()) {
        logger.debug("{}: creating a local reader for {}#{} of {}, empty: {}", name,
            path.getFullPath(),
            context.getQueryId(), partitionGroup.getHeader(),
            !seriesPointReader.hasNextTimeValuePair());
      }
      return seriesPointReader;
    } else {
      return getRemoteSeriesPointReader(timeFilter, valueFilter, dataType, path,
          deviceMeasurements, partitionGroup, context);
    }
  }

  /**
   * Query a remote node in "partitionGroup" to get the reader of "path" with "timeFilter" and
   * "valueFilter". Firstly, a request will be sent to that node to construct a reader there, then
   * the id of the reader will be returned so that we can fetch data from that node using the reader
   * id.
   *
   * @param timeFilter         nullable
   * @param valueFilter        nullable
   * @param dataType
   * @param path
   * @param deviceMeasurements
   * @param partitionGroup
   * @param context
   * @return
   * @throws StorageEngineException
   */
  private IPointReader getRemoteSeriesPointReader(Filter timeFilter,
      Filter valueFilter, TSDataType dataType, Path path,
      Set<String> deviceMeasurements, PartitionGroup partitionGroup,
      QueryContext context)
      throws StorageEngineException {
    SingleSeriesQueryRequest request = new SingleSeriesQueryRequest();
    if (timeFilter != null) {
      request.setTimeFilterBytes(SerializeUtils.serializeFilter(timeFilter));
    }
    if (valueFilter != null) {
      request.setValueFilterBytes(SerializeUtils.serializeFilter(valueFilter));
    }
    request.setPath(path.getFullPath());
    request.setHeader(partitionGroup.getHeader());
    request.setQueryId(context.getQueryId());
    request.setRequester(thisNode);
    request.setDataTypeOrdinal(dataType.ordinal());
    request.setDeviceMeasurements(deviceMeasurements);

    // reorder the nodes such that the nodes that suit the query best (have lowest latenct or
    // highest throughput) will be put to the front
    List<Node> orderedNodes = QueryCoordinator.getINSTANCE().reorderNodes(partitionGroup);

    DataSourceInfo dataSourceInfo = new DataSourceInfo(partitionGroup, dataType, request,
        (RemoteQueryContext) context, this, orderedNodes);

    boolean hasClient = dataSourceInfo.hasNextDataClient(false, Long.MIN_VALUE);
    if (hasClient) {
      return new RemoteSimpleSeriesReader(dataSourceInfo);
    } else if (dataSourceInfo.isNoData()) {
      // there is no satisfying data on the remote node
      return new EmptyReader();
    }

    throw new StorageEngineException(
        new RequestTimeOutException("Query " + path + " in " + partitionGroup));
  }

  private AsyncClientPool getDataAsyncClientPool() {
    return dataAsyncClientPool;
  }

  private SyncClientPool getDataSyncClientPool() {
    return dataSyncClientPool;
  }


  /**
   * Get all paths after removing wildcards in the path
   *
   * @param originPath a path potentially with wildcard
   * @return all paths after removing wildcards in the path
   */
  public List<PartialPath> getMatchedPaths(PartialPath originPath) throws MetadataException {
    // make sure this node knows all storage groups
    try {
      syncLeaderWithConsistencyCheck();
    } catch (CheckConsistencyException e) {
      throw new MetadataException(e);
    }
    // get all storage groups this path may belong to
    // the key is the storage group name and the value is the path to be queried with storage group
    // added, e.g:
    // "root.*" will be translated into:
    // "root.group1" -> "root.group1.*", "root.group2" -> "root.group2.*" ...
    Map<String, String> sgPathMap =
        IoTDB.metaManager.determineStorageGroup(originPath);
    logger.debug("The storage groups of path {} are {}", originPath, sgPathMap.keySet());
    List<PartialPath> ret = getMatchedPaths(sgPathMap);
    logger.debug("The paths of path {} are {}", originPath, ret);
    return ret;
  }

  /**
   * Get all paths after removing wildcards in the path
   *
   * @param originalPaths, a list of paths, potentially with wildcard
   * @return a pair of path lists, the first are the existing full paths, the second are invalid
   * original paths
   */
  private Pair<List<PartialPath>, List<PartialPath>> getMatchedPaths(
      List<PartialPath> originalPaths) {
    ConcurrentSkipListSet<PartialPath> fullPaths = new ConcurrentSkipListSet<>();
    ConcurrentSkipListSet<PartialPath> nonExistPaths = new ConcurrentSkipListSet<>();
    ExecutorService getAllPathsService = Executors
        .newFixedThreadPool(partitionTable.getGlobalGroups().size());
    for (PartialPath pathStr : originalPaths) {
      getAllPathsService.submit(() -> {
        try {
          List<PartialPath> fullPathStrs = getMatchedPaths(pathStr);
          if (fullPathStrs.isEmpty()) {
            nonExistPaths.add(pathStr);
            logger.error("Path {} is not found.", pathStr);
          } else {
            fullPaths.addAll(fullPathStrs);
          }
        } catch (MetadataException e) {
          logger.error("Failed to get full paths of the prefix path: {} because", pathStr, e);
        }
      });
    }
    getAllPathsService.shutdown();
    try {
      getAllPathsService
          .awaitTermination(RaftServer.getReadOperationTimeoutMS(), TimeUnit.MILLISECONDS);
    } catch (InterruptedException e) {
      Thread.currentThread().interrupt();
      logger.error("Unexpected interruption when waiting for get all paths services to stop", e);
    }
    return new Pair<>(new ArrayList<>(fullPaths), new ArrayList<>(nonExistPaths));
  }


  /**
   * Get all devices after removing wildcards in the path
   *
   * @param originPath a path potentially with wildcard
   * @return all paths after removing wildcards in the path
   */
  public Set<PartialPath> getMatchedDevices(PartialPath originPath) throws MetadataException {
    // make sure this node knows all storage groups
    try {
      syncLeaderWithConsistencyCheck();
    } catch (CheckConsistencyException e) {
      throw new MetadataException(e);
    }
    // get all storage groups this path may belong to
    // the key is the storage group name and the value is the path to be queried with storage group
    // added, e.g:
    // "root.*" will be translated into:
    // "root.group1" -> "root.group1.*", "root.group2" -> "root.group2.*" ...
    Map<String, String> sgPathMap =
        IoTDB.metaManager.determineStorageGroup(originPath);
    logger.debug("The storage groups of path {} are {}", originPath, sgPathMap.keySet());
    Set<PartialPath> ret = getMatchedDevices(sgPathMap);
    logger.debug("The devices of path {} are {}", originPath, ret);

    return ret;
  }

  /**
   * Split the paths by the data group they belong to and query them from the groups separately.
   *
   * @param sgPathMap the key is the storage group name and the value is the path to be queried with
   *                  storage group added
   * @return a collection of all queried paths
   * @throws MetadataException
   */
  private List<PartialPath> getMatchedPaths(Map<String, String> sgPathMap)
      throws MetadataException {
    List<PartialPath> result = new ArrayList<>();
    // split the paths by the data group they belong to
    Map<PartitionGroup, List<String>> groupPathMap = new HashMap<>();
    for (Entry<String, String> sgPathEntry : sgPathMap.entrySet()) {
      String storageGroupName = sgPathEntry.getKey();
      PartialPath pathUnderSG = new PartialPath(sgPathEntry.getValue());
      // find the data group that should hold the timeseries schemas of the storage group
      PartitionGroup partitionGroup = partitionTable.route(storageGroupName, 0);
      if (partitionGroup.contains(thisNode)) {
        // this node is a member of the group, perform a local query after synchronizing with the
        // leader
        getLocalDataMember(partitionGroup.getHeader()).syncLeader();
        List<PartialPath> allTimeseriesName = IoTDB.metaManager.getAllTimeseriesPath(pathUnderSG);
        logger.debug("{}: get matched paths of {} locally, result {}", name, partitionGroup,
            allTimeseriesName);
        result.addAll(allTimeseriesName);
      } else {
        // batch the queries of the same group to reduce communication
        groupPathMap.computeIfAbsent(partitionGroup, p -> new ArrayList<>())
            .add(pathUnderSG.getFullPath());
      }
    }

    // query each data group separately
    for (Entry<PartitionGroup, List<String>> partitionGroupPathEntry : groupPathMap.entrySet()) {
      PartitionGroup partitionGroup = partitionGroupPathEntry.getKey();
      List<String> pathsToQuery = partitionGroupPathEntry.getValue();
      result.addAll(getMatchedPaths(partitionGroup, pathsToQuery));
    }

    return result;
  }

  private List<PartialPath> getMatchedPaths(PartitionGroup partitionGroup,
      List<String> pathsToQuery)
      throws MetadataException {
    // choose the node with lowest latency or highest throughput
    List<Node> coordinatedNodes = QueryCoordinator.getINSTANCE().reorderNodes(partitionGroup);
    for (Node node : coordinatedNodes) {
      try {
        List<PartialPath> paths = getMatchedPaths(node, partitionGroup.getHeader(), pathsToQuery);
        if (logger.isDebugEnabled()) {
          logger.debug("{}: get matched paths of {} and other {} paths from {} in {}, result {}",
              name, pathsToQuery.get(0), pathsToQuery.size() - 1, node, partitionGroup.getHeader(),
              paths);
        }
        if (paths != null) {
          // a non-null result contains correct result even if it is empty, so query next group
          return paths;
        }
      } catch (IOException | TException e) {
        throw new MetadataException(e);
      } catch (InterruptedException e) {
        Thread.currentThread().interrupt();
        throw new MetadataException(e);
      }
    }
    logger.warn("Cannot get paths of {} from {}", pathsToQuery, partitionGroup);
    return Collections.emptyList();
  }

  @SuppressWarnings("java:S1168") // null and empty list are different
  private List<PartialPath> getMatchedPaths(Node node, Node header, List<String> pathsToQuery)
      throws IOException, TException, InterruptedException {
    List<String> paths;
    if (ClusterDescriptor.getInstance().getConfig().isUseAsyncServer()) {
      AsyncDataClient client = getAsyncDataClient(node, RaftServer.getReadOperationTimeoutMS());
      paths = SyncClientAdaptor.getAllPaths(client, header,
          pathsToQuery);
    } else {
      SyncDataClient syncDataClient = getSyncDataClient(node,
          RaftServer.getReadOperationTimeoutMS());
      paths = syncDataClient.getAllPaths(header, pathsToQuery);
      ClientUtils.putBackSyncClient(syncDataClient);
    }

    if (paths != null) {
      // paths may be empty, implying that the group does not contain matched paths, so we do not
      // need to query other nodes in the group
      List<PartialPath> partialPaths = new ArrayList<>();
      for (String path : paths) {
        try {
          partialPaths.add(new PartialPath(path));
        } catch (IllegalPathException e) {
          // ignore
        }
      }
      return partialPaths;
    } else {
      // a null implies a network failure, so we have to query other nodes in the group
      return null;
    }
  }

  /**
   * Split the paths by the data group they belong to and query them from the groups separately.
   *
   * @param sgPathMap the key is the storage group name and the value is the path to be queried with
   *                  storage group added
   * @return a collection of all queried devices
   * @throws MetadataException
   */
  private Set<PartialPath> getMatchedDevices(Map<String, String> sgPathMap)
      throws MetadataException {
    Set<PartialPath> result = new HashSet<>();
    // split the paths by the data group they belong to
    Map<PartitionGroup, List<String>> groupPathMap = new HashMap<>();
    for (Entry<String, String> sgPathEntry : sgPathMap.entrySet()) {
      String storageGroupName = sgPathEntry.getKey();
      PartialPath pathUnderSG = new PartialPath(sgPathEntry.getValue());
      // find the data group that should hold the timeseries schemas of the storage group
      PartitionGroup partitionGroup = partitionTable.route(storageGroupName, 0);
      if (partitionGroup.contains(thisNode)) {
        // this node is a member of the group, perform a local query after synchronizing with the
        // leader
        getLocalDataMember(partitionGroup.getHeader()).syncLeader();
        Set<PartialPath> allDevices = IoTDB.metaManager.getDevices(pathUnderSG);
        logger.debug("{}: get matched paths of {} locally, result {}", name, partitionGroup,
            allDevices);
        result.addAll(allDevices);
      } else {
        // batch the queries of the same group to reduce communication
        groupPathMap.computeIfAbsent(partitionGroup, p -> new ArrayList<>())
            .add(pathUnderSG.getFullPath());
      }
    }

    // query each data group separately
    for (Entry<PartitionGroup, List<String>> partitionGroupPathEntry : groupPathMap.entrySet()) {
      PartitionGroup partitionGroup = partitionGroupPathEntry.getKey();
      List<String> pathsToQuery = partitionGroupPathEntry.getValue();

      result.addAll(getMatchedDevices(partitionGroup, pathsToQuery));
    }

    return result;
  }

  private Set<PartialPath> getMatchedDevices(PartitionGroup partitionGroup,
      List<String> pathsToQuery)
      throws MetadataException {
    // choose the node with lowest latency or highest throughput
    List<Node> coordinatedNodes = QueryCoordinator.getINSTANCE().reorderNodes(partitionGroup);
    for (Node node : coordinatedNodes) {
      try {
        Set<String> paths = getMatchedDevices(node, partitionGroup.getHeader(), pathsToQuery);
        logger.debug("{}: get matched paths of {} from {}, result {}", name, partitionGroup,
            node, paths);
        if (paths != null) {
          // query next group
          Set<PartialPath> partialPaths = new HashSet<>();
          for (String path : paths) {
            partialPaths.add(new PartialPath(path));
          }
          return partialPaths;
        }
      } catch (IOException | TException e) {
        throw new MetadataException(e);
      } catch (InterruptedException e) {
        Thread.currentThread().interrupt();
        throw new MetadataException(e);
      }
    }
    logger.warn("Cannot get paths of {} from {}", pathsToQuery, partitionGroup);
    return Collections.emptySet();
  }

  private Set<String> getMatchedDevices(Node node, Node header, List<String> pathsToQuery)
      throws IOException, TException, InterruptedException {
    Set<String> paths;
    if (ClusterDescriptor.getInstance().getConfig().isUseAsyncServer()) {
      AsyncDataClient client = getAsyncDataClient(node, RaftServer.getReadOperationTimeoutMS());
      paths = SyncClientAdaptor.getAllDevices(client, header,
          pathsToQuery);
    } else {
      SyncDataClient syncDataClient = getSyncDataClient(node,
          RaftServer.getReadOperationTimeoutMS());
      paths = syncDataClient.getAllDevices(header, pathsToQuery);
      ClientUtils.putBackSyncClient(syncDataClient);
    }
    return paths;
  }

  public List<PartialPath> getAllStorageGroupNames() {
    // make sure this node knows all storage groups
    syncLeader();
    return IoTDB.metaManager.getAllStorageGroupPaths();
  }

  public List<StorageGroupMNode> getAllStorageGroupNodes() {
    // make sure this node knows all storage groups
    syncLeader();
    return IoTDB.metaManager.getAllStorageGroupNodes();
  }

  @SuppressWarnings("java:S2274")
  public Map<Node, Boolean> getAllNodeStatus() {
    if (getPartitionTable() == null) {
      // the cluster is being built.
      return null;
    }
    Map<Node, Boolean> nodeStatus = new HashMap<>();
    for (Node node : allNodes) {
      nodeStatus.put(node, thisNode.equals(node));
    }

    try {
      if (ClusterDescriptor.getInstance().getConfig().isUseAsyncServer()) {
        getNodeStatusAsync(nodeStatus);
      } else {
        getNodeStatusSync(nodeStatus);
      }
    } catch (TException e) {
      logger.warn("Cannot get the status of all nodes", e);
    } catch (InterruptedException e) {
      Thread.currentThread().interrupt();
      logger.warn("Cannot get the status of all nodes", e);
    }
    return nodeStatus;
  }

  @SuppressWarnings({"java:S2445", "java:S2274"})
  private void getNodeStatusAsync(Map<Node, Boolean> nodeStatus)
      throws TException, InterruptedException {
    NodeStatusHandler nodeStatusHandler = new NodeStatusHandler(nodeStatus);
    synchronized (nodeStatus) {
      for (Node node : allNodes) {
        TSMetaService.AsyncClient client = (AsyncClient) getAsyncClient(node);
        if (!node.equals(thisNode) && client != null) {
          client.checkAlive(nodeStatusHandler);
        }
      }
      nodeStatus.wait(ClusterConstant.CHECK_ALIVE_TIME_OUT_MS);
    }
  }

  private void getNodeStatusSync(Map<Node, Boolean> nodeStatus) throws TException {
    NodeStatusHandler nodeStatusHandler = new NodeStatusHandler(nodeStatus);
    for (Node node : allNodes) {
      SyncMetaClient client = (SyncMetaClient) getSyncClient(node);
      if (!node.equals(thisNode) && client != null) {
        nodeStatusHandler.onComplete(client.checkAlive());
      }
    }
  }

  @TestOnly
  public void setPartitionTable(PartitionTable partitionTable) {
    this.partitionTable = partitionTable;
    router = new ClusterPlanRouter(partitionTable);
    DataClusterServer dClusterServer = getDataClusterServer();
    if (dClusterServer != null) {
      dClusterServer.setPartitionTable(partitionTable);
    }
  }


  /**
=======
  @TestOnly
  public void setPartitionTable(PartitionTable partitionTable) {
    this.partitionTable = partitionTable;
    router = new ClusterPlanRouter(partitionTable);
    DataClusterServer dClusterServer = getDataClusterServer();
    if (dClusterServer != null) {
      dClusterServer.setPartitionTable(partitionTable);
    }
  }


  /**
>>>>>>> b42b0f19
   * Process the request of removing a node from the cluster. Reject the request if partition table
   * is unavailable or the node is not the MetaLeader and it does not know who the leader is.
   * Otherwise (being the MetaLeader), the request will be processed locally and broadcast to every
   * node.
   *
   * @param node the node to be removed.
   */
  public long removeNode(Node node)
      throws PartitionTableUnavailableException, LogExecutionException {
    if (partitionTable == null) {
      logger.info("Cannot add node now because the partition table is not set");
      throw new PartitionTableUnavailableException(thisNode);
    }

    waitLeader();
    // try to process the request locally, if it cannot be processed locally, forward it
    return processRemoveNodeLocally(node);
  }


  /**
   * Process a node removal request locally and broadcast it to the whole cluster. The removal will
   * be rejected if number of nodes will fall below half of the replication number after this
   * operation.
   *
   * @param node the node to be removed.
   * @return Long.MIN_VALUE if further forwarding is required, or the execution result
   */
  private long processRemoveNodeLocally(Node node)
      throws LogExecutionException {
    if (character != NodeCharacter.LEADER) {
      return Response.RESPONSE_NULL;
    }

    // if we cannot have enough replica after the removal, reject it
    if (allNodes.size() <= ClusterDescriptor.getInstance().getConfig().getReplicationNum()) {
      return Response.RESPONSE_CLUSTER_TOO_SMALL;
    }

    // find the node to be removed in the node list
    Node target = null;
    synchronized (allNodes) {
      for (Node n : allNodes) {
        if (n.ip.equals(node.ip) && n.metaPort == node.metaPort) {
          target = n;
          break;
        }
      }
    }

    if (target == null) {
      logger.debug("Node {} is not in the cluster", node);
      return Response.RESPONSE_REJECT;
    }

    // node removal must be serialized to reduce potential concurrency problem
    synchronized (logManager) {
      RemoveNodeLog removeNodeLog = new RemoveNodeLog();
      removeNodeLog.setCurrLogTerm(getTerm().get());
      removeNodeLog.setCurrLogIndex(logManager.getLastLogIndex() + 1);

      removeNodeLog.setRemovedNode(target);

      logManager.append(removeNodeLog);

      int retryTime = 1;
      while (true) {
        logger.info("Send the node removal request of {} to other nodes, retry time: {}", target,
            retryTime);
        AppendLogResult result = sendLogToAllGroups(removeNodeLog);

        switch (result) {
          case OK:
            logger.info("Removal request of {} is accepted", target);
            logManager.commitTo(removeNodeLog.getCurrLogIndex(), false);
            return Response.RESPONSE_AGREE;
          case TIME_OUT:
            logger.info("Removal request of {} timed out", target);
            break;
          // retry
          case LEADERSHIP_STALE:
          default:
            return Response.RESPONSE_NULL;
        }
      }
    }
  }

  /**
   * Remove a node from the node list, partition table and update DataGroupMembers. If the removed
   * node is the local node, also stop heartbeat and catch-up service of metadata, but the heartbeat
   * and catch-up service of data are kept alive for other nodes to pull data. If the removed node
   * is a leader, send an exile to the removed node so that it can know it is removed.
   *
   * @param oldNode the node to be removed
   */
  public void applyRemoveNode(Node oldNode) {
    synchronized (allNodes) {
      if (allNodes.contains(oldNode)) {
        logger.debug("Removing a node {} from {}", oldNode, allNodes);
        allNodes.remove(oldNode);
        idNodeMap.remove(oldNode.nodeIdentifier);

        // update the partition table
        NodeRemovalResult result = partitionTable.removeNode(oldNode);

        // update DataGroupMembers, as the node is removed, the members of some groups are
        // changed and there will also be one less group
        getDataClusterServer().removeNode(oldNode, result);
        // the leader is removed, start the next election ASAP
        if (oldNode.equals(leader)) {
          setCharacter(NodeCharacter.ELECTOR);
          lastHeartbeatReceivedTime = Long.MIN_VALUE;
        }

        if (oldNode.equals(thisNode)) {
          // use super.stop() so that the data server will not be closed because other nodes may
          // want to pull data from this node
          super.stop();
          if (clientServer != null) {
            clientServer.stop();
          }
        } else if (thisNode.equals(leader)) {
          // as the old node is removed, it cannot know this by heartbeat or log, so it should be
          // directly kicked out of the cluster
          exileNode(oldNode);
        }

        // save the updated partition table
        savePartitionTable();
      }
    }
  }

  private void exileNode(Node node) {
    if (ClusterDescriptor.getInstance().getConfig().isUseAsyncServer()) {
      AsyncMetaClient asyncMetaClient = (AsyncMetaClient) getAsyncClient(node);
      try {
        asyncMetaClient.exile(new GenericHandler<>(node, null));
      } catch (TException e) {
        logger.warn("Cannot inform {} its removal", node, e);
      }
    } else {
      SyncMetaClient client = (SyncMetaClient) getSyncClient(node);
      try {
        client.exile();
      } catch (TException e) {
        logger.warn("Cannot inform {} its removal", node, e);
      }
      ClientUtils.putBackSyncClient(client);
    }
  }

  /**
   * Generate a report containing the character, leader, term, last log and read-only-status. This
   * will help to see if the node is in a consistent and right state during debugging.
   */
  private MetaMemberReport genMemberReport() {
    long prevLastLogIndex = lastReportedLogIndex;
    lastReportedLogIndex = logManager.getLastLogIndex();
    return new MetaMemberReport(character, leader, term.get(),
        logManager.getLastLogTerm(), lastReportedLogIndex, logManager.getCommitLogIndex()
        , logManager.getCommitLogTerm(), readOnly, lastHeartbeatReceivedTime, prevLastLogIndex);
  }

  /**
   * Generate a report containing the status of both MetaGroupMember and DataGroupMembers of this
   * node. This will help to see if the node is in a consistent and right state during debugging.
   */
  private NodeReport genNodeReport() {
    NodeReport report = new NodeReport(thisNode);
    report.setMetaMemberReport(genMemberReport());
    report.setDataMemberReportList(dataClusterServer.genMemberReports());
    return report;
  }

  @Override
  public void setAllNodes(List<Node> allNodes) {
    super.setAllNodes(allNodes);
    initPeerMap();
    idNodeMap = new HashMap<>();
    for (Node node : allNodes) {
      idNodeMap.put(node.getNodeIdentifier(), node);
    }
  }

  /**
   * Get a local DataGroupMember that is in the group of "header" and should process "request".
   *
<<<<<<< HEAD
   * @param header  the header of the group which the local node is in
   * @param request the toString() of this parameter should explain what the request is and it is
   *                only used in logs for tracing
   * @return
=======
   * @param header the header of the group which the local node is in
   * @param request the toString() of this parameter should explain what the request is and it is
   * only used in logs for tracing
>>>>>>> b42b0f19
   */
  public DataGroupMember getLocalDataMember(Node header, Object request) {
    return dataClusterServer.getDataMember(header, null, request);
  }

  /**
   * Get a local DataGroupMember that is in the group of "header" for an internal request.
   *
   * @param header the header of the group which the local node is in
   */
  public DataGroupMember getLocalDataMember(Node header) {
    return dataClusterServer.getDataMember(header, null, "Internal call");
  }

  public DataClientProvider getClientProvider() {
    return dataClientProvider;
  }

  @Override
  public void closeLogManager() {
    super.closeLogManager();
    if (dataClusterServer != null) {
      dataClusterServer.closeLogManagers();
    }
  }

  private PlanExecutor getLocalExecutor() throws QueryProcessException {
    if (localExecutor == null) {
      localExecutor = new PlanExecutor();
    }
    return localExecutor;
  }

  public StartUpStatus getStartUpStatus() {
    return startUpStatus;
  }

  @TestOnly
  public void setClientProvider(DataClientProvider dataClientProvider) {
    this.dataClientProvider = dataClientProvider;
  }
}<|MERGE_RESOLUTION|>--- conflicted
+++ resolved
@@ -140,11 +140,7 @@
 import org.apache.iotdb.db.utils.TestOnly;
 import org.apache.iotdb.rpc.RpcUtils;
 import org.apache.iotdb.rpc.TSStatusCode;
-<<<<<<< HEAD
 import org.apache.iotdb.service.rpc.thrift.EndPoint;
-import org.apache.iotdb.service.rpc.thrift.TSIService;
-=======
->>>>>>> b42b0f19
 import org.apache.iotdb.service.rpc.thrift.TSStatus;
 import org.apache.iotdb.tsfile.read.filter.basic.Filter;
 import org.apache.thrift.TException;
@@ -1289,12 +1285,6 @@
 
   /**
    * execute a non-query plan that is not necessary to be executed on other nodes.
-<<<<<<< HEAD
-   *
-   * @param plan
-   * @return
-=======
->>>>>>> b42b0f19
    */
   private TSStatus executeNonQueryLocally(PhysicalPlan plan) {
     boolean execRet;
@@ -1379,22 +1369,6 @@
     }
   }
 
-<<<<<<< HEAD
-  private void convertToFullPaths(PhysicalPlan plan)
-      throws PathNotExistException {
-    Pair<List<PartialPath>, List<PartialPath>> getMatchedPathsRet = getMatchedPaths(
-        plan.getPaths());
-    List<PartialPath> fullPaths = getMatchedPathsRet.left;
-    List<PartialPath> nonExistPath = getMatchedPathsRet.right;
-    if (!nonExistPath.isEmpty()) {
-      throw new PathNotExistException(nonExistPath.stream().map(PartialPath::getFullPath).collect(
-          Collectors.toList()));
-    }
-    plan.setPaths(fullPaths);
-  }
-
-=======
->>>>>>> b42b0f19
   /**
    * A partitioned plan (like batch insertion) will be split into several sub-plans, each belongs to
    * a data group. And these sub-plans will be sent to and executed on the corresponding groups
@@ -1492,9 +1466,7 @@
       try {
         hasCreate = ((CMManager) IoTDB.metaManager).createTimeseries((InsertPlan) plan);
       } catch (IllegalPathException e) {
-        TSStatus tsStatus = StatusUtils.EXECUTE_STATEMENT_ERROR.deepCopy();
-        tsStatus.setMessage(e.getMessage());
-        return tsStatus;
+        return StatusUtils.getStatus(StatusUtils.EXECUTE_STATEMENT_ERROR, e.getMessage());
       }
       if (hasCreate) {
         status = forwardPlan(planGroupMap, plan);
@@ -1697,64 +1669,6 @@
       throws IOException {
     RaftService.AsyncClient client = getClientProvider().getAsyncDataClient(receiver,
         RaftServer.getWriteOperationTimeoutMS());
-<<<<<<< HEAD
-    try {
-      TSStatus tsStatus = SyncClientAdaptor.executeNonQuery(client, plan, header, receiver);
-      if (tsStatus == null) {
-        tsStatus = StatusUtils.TIME_OUT;
-        logger.warn(MSG_FORWARD_TIMEOUT, name, plan, receiver);
-      }
-      return tsStatus;
-    } catch (IOException | TException e) {
-      logger
-          .error(MSG_FORWARD_ERROR, name, plan, receiver, e);
-      return StatusUtils.getStatus(StatusUtils.INTERNAL_ERROR, e.getMessage());
-    } catch (InterruptedException e) {
-      Thread.currentThread().interrupt();
-      logger.warn("{}: forward {} to {} interrupted", name, plan, receiver);
-      return StatusUtils.TIME_OUT;
-    }
-  }
-
-  TSIService.Client cli;
-  long sId;
-
-  private TSStatus forwardDataPlanSync(PhysicalPlan plan, Node receiver, Node header) {
-    Client client = getSyncDataClient(receiver, RaftServer.getWriteOperationTimeoutMS());
-    try {
-
-      ExecutNonQueryReq req = new ExecutNonQueryReq();
-      req.setPlanBytes(PlanSerializer.getInstance().serialize(plan));
-      if (header != null) {
-        req.setHeader(header);
-      }
-
-      TSStatus tsStatus = client.executeNonQueryPlan(req);
-      if (tsStatus == null) {
-        tsStatus = StatusUtils.TIME_OUT;
-        logger.warn(MSG_FORWARD_TIMEOUT, name, plan, receiver);
-      }
-      return tsStatus;
-    } catch (IOException e) {
-      logger
-          .error(MSG_FORWARD_ERROR, name, plan, receiver, e);
-      return StatusUtils.getStatus(StatusUtils.INTERNAL_ERROR, e.getMessage());
-    } catch (TException e) {
-      TSStatus status;
-      if (e.getCause() instanceof SocketTimeoutException) {
-        status = StatusUtils.TIME_OUT;
-        logger.warn(MSG_FORWARD_TIMEOUT, name, plan, receiver);
-      } else {
-        logger
-            .error(MSG_FORWARD_ERROR, name, plan, receiver, e);
-        status = StatusUtils.getStatus(StatusUtils.INTERNAL_ERROR, e.getMessage());
-      }
-      client.getInputProtocol().getTransport().close();
-      return status;
-    } finally {
-      ClientUtils.putBackSyncClient(client);
-    }
-=======
     return forwardPlanAsync(plan, receiver, header, client);
   }
 
@@ -1762,7 +1676,6 @@
     Client client = getClientProvider().getSyncDataClient(receiver,
         RaftServer.getWriteOperationTimeoutMS());
     return forwardPlanSync(plan, receiver, header, client);
->>>>>>> b42b0f19
   }
 
   /**
@@ -1861,889 +1774,6 @@
     }
   }
 
-<<<<<<< HEAD
-  private Pair<List<TSDataType>, List<TSDataType>> getSeriesTypesByPathLocally(
-      List<PartialPath> paths,
-      List<String> aggregations) throws MetadataException {
-    // try locally first
-    List<TSDataType> measurementDataTypes = SchemaUtils.getSeriesTypesByPath(paths);
-    // if the aggregation function is null, the type of column in result set
-    // is equal to the real type of the measurement
-    if (aggregations == null) {
-      return new Pair<>(measurementDataTypes, measurementDataTypes);
-    } else {
-      // if the aggregation function is not null,
-      // we should recalculate the type of column in result set
-      List<TSDataType> columnDataTypes = SchemaUtils.getSeriesTypesByPaths(paths, aggregations);
-      return new Pair<>(columnDataTypes, measurementDataTypes);
-    }
-  }
-
-  private Pair<List<TSDataType>, List<TSDataType>> getSeriesTypesByPathRemotely(
-      List<PartialPath> paths,
-      List<String> aggregations) throws MetadataException {
-    // pull schemas remotely and cache them
-    pullTimeSeriesSchemas(paths, null);
-
-    return getSeriesTypesByPathLocally(paths, aggregations);
-  }
-
-  /**
-   * Get the data types of "paths". If "aggregation" is not null, every path will use the
-   * aggregation. First get types locally and if some paths does not exists, pull them from other
-   * nodes.
-   *
-   * @param pathStrs
-   * @param aggregation
-   * @return
-   * @throws MetadataException
-   */
-  public Pair<List<TSDataType>, List<TSDataType>> getSeriesTypesByPaths(List<PartialPath> pathStrs,
-      String aggregation) throws
-      MetadataException {
-    try {
-      // try locally first
-      List<TSDataType> measurementDataTypes = SchemaUtils.getSeriesTypesByPaths(pathStrs,
-          (String) null);
-      // if the aggregation function is null, the type of column in result set
-      // is equal to the real type of the measurement
-      if (aggregation == null) {
-        return new Pair<>(measurementDataTypes, measurementDataTypes);
-      } else {
-        // if the aggregation function is not null,
-        // we should recalculate the type of column in result set
-        List<TSDataType> columnDataTypes = SchemaUtils
-            .getSeriesTypesByPaths(pathStrs, aggregation);
-        return new Pair<>(columnDataTypes, measurementDataTypes);
-      }
-    } catch (PathNotExistException e) {
-      // pull schemas remotely and cache them
-      pullTimeSeriesSchemas(pathStrs, null);
-
-      List<TSDataType> measurementDataTypes = SchemaUtils.getSeriesTypesByPaths(pathStrs,
-          (String) null);
-      // if the aggregation function is null, the type of column in result set
-      // is equal to the real type of the measurement
-      if (aggregation == null) {
-        return new Pair<>(measurementDataTypes, measurementDataTypes);
-      } else {
-        // if the aggregation function is not null,
-        // we should recalculate the type of column in result set
-        List<TSDataType> columnDataTypes = SchemaUtils
-            .getSeriesTypesByPaths(pathStrs, aggregation);
-        return new Pair<>(columnDataTypes, measurementDataTypes);
-      }
-    }
-  }
-
-  /**
-   * Create an IReaderByTimestamp that can read the data of "path" by timestamp in the whole
-   * cluster. This will query every group and merge the result from them.
-   *
-   * @param path
-   * @param dataType
-   * @param context
-   * @return
-   * @throws StorageEngineException
-   */
-  public IReaderByTimestamp getReaderByTimestamp(PartialPath path,
-      Set<String> deviceMeasurements, TSDataType dataType,
-      QueryContext context)
-      throws StorageEngineException, QueryProcessException {
-    // make sure the partition table is new
-    try {
-      syncLeaderWithConsistencyCheck();
-    } catch (CheckConsistencyException e) {
-      throw new QueryProcessException(e.getMessage());
-    }
-    // get all data groups
-    List<PartitionGroup> partitionGroups = routeFilter(null, path);
-    logger.debug("{}: Sending query of {} to {} groups", name, path, partitionGroups.size());
-    List<IReaderByTimestamp> readers = new ArrayList<>();
-    for (PartitionGroup partitionGroup : partitionGroups) {
-      // query each group to get a reader in that group
-      readers.add(getSeriesReaderByTime(partitionGroup, path, deviceMeasurements, context,
-          dataType));
-    }
-    // merge the readers
-    return new MergedReaderByTime(readers);
-  }
-
-  /**
-   * Create a IReaderByTimestamp that read data of "path" by timestamp in the given group. If the
-   * local node is a member of that group, query locally. Otherwise create a remote reader pointing
-   * to one node in that group.
-   *
-   * @param partitionGroup
-   * @param path
-   * @param deviceMeasurements
-   * @param context
-   * @param dataType
-   * @return
-   * @throws StorageEngineException
-   */
-  private IReaderByTimestamp getSeriesReaderByTime(PartitionGroup partitionGroup, PartialPath path,
-      Set<String> deviceMeasurements, QueryContext context, TSDataType dataType)
-      throws StorageEngineException, QueryProcessException {
-    if (partitionGroup.contains(thisNode)) {
-      // the target storage group contains this node, perform a local query
-      DataGroupMember dataGroupMember = getLocalDataMember(partitionGroup.getHeader());
-      if (logger.isDebugEnabled()) {
-        logger.debug("{}: creating a local reader for {}#{}", name, path.getFullPath(),
-            context.getQueryId());
-      }
-      return dataGroupMember.getReaderByTimestamp(path, deviceMeasurements, dataType, context);
-    } else {
-      return getRemoteReaderByTimestamp(path, deviceMeasurements, dataType, partitionGroup,
-          context);
-    }
-  }
-
-  /**
-   * Create a IReaderByTimestamp that read data of "path" by timestamp in the given group that does
-   * not contain the local node. Send a request to one node in that group to build a reader and use
-   * that reader's id to build a remote reader.
-   *
-   * @param path
-   * @param deviceMeasurements
-   * @param dataType
-   * @param partitionGroup
-   * @param context
-   * @return
-   * @throws StorageEngineException
-   */
-  private IReaderByTimestamp getRemoteReaderByTimestamp(
-      Path path, Set<String> deviceMeasurements, TSDataType dataType,
-      PartitionGroup partitionGroup,
-      QueryContext context) throws StorageEngineException {
-    SingleSeriesQueryRequest request = new SingleSeriesQueryRequest();
-    request.setPath(path.getFullPath());
-    request.setHeader(partitionGroup.getHeader());
-    request.setQueryId(context.getQueryId());
-    request.setRequester(thisNode);
-    request.setDataTypeOrdinal(dataType.ordinal());
-    request.setDeviceMeasurements(deviceMeasurements);
-
-    DataSourceInfo dataSourceInfo = new DataSourceInfo(partitionGroup, dataType, request,
-        (RemoteQueryContext) context, this, partitionGroup);
-
-    boolean hasClient = dataSourceInfo.hasNextDataClient(true, Long.MIN_VALUE);
-    if (hasClient) {
-      return new RemoteSeriesReaderByTimestamp(dataSourceInfo);
-    } else if (dataSourceInfo.isNoData()) {
-      return new EmptyReader();
-    }
-
-    throw new StorageEngineException(
-        new RequestTimeOutException("Query by timestamp: " + path + " in " + partitionGroup));
-  }
-
-  /**
-   * Create a ManagedSeriesReader that can read the data of "path" with filters in the whole
-   * cluster. The data groups that should be queried will be determined by the timeFilter, then for
-   * each group a series reader will be created, and finally all such readers will be merged into
-   * one.
-   *
-   * @param path
-   * @param dataType
-   * @param timeFilter  nullable, when null, all data groups will be queried
-   * @param valueFilter nullable
-   * @param context
-   * @return
-   * @throws StorageEngineException
-   */
-  public ManagedSeriesReader getSeriesReader(PartialPath path,
-      Set<String> deviceMeasurements, TSDataType dataType,
-      Filter timeFilter,
-      Filter valueFilter, QueryContext context)
-      throws StorageEngineException {
-    // make sure the partition table is new
-    try {
-      syncLeaderWithConsistencyCheck();
-    } catch (CheckConsistencyException e) {
-      throw new StorageEngineException(e);
-    }
-    // find the groups that should be queried using the timeFilter
-    List<PartitionGroup> partitionGroups = routeFilter(timeFilter, path);
-    logger.debug("{}: Sending data query of {} to {} groups", name, path,
-        partitionGroups.size());
-    ManagedMergeReader mergeReader = new ManagedMergeReader(dataType);
-    try {
-      // build a reader for each group and merge them
-      for (PartitionGroup partitionGroup : partitionGroups) {
-        IPointReader seriesReader = getSeriesReader(partitionGroup, path,
-            deviceMeasurements, timeFilter, valueFilter, context, dataType);
-        mergeReader.addReader(seriesReader, 0);
-      }
-    } catch (IOException | QueryProcessException e) {
-      throw new StorageEngineException(e);
-    }
-    return mergeReader;
-  }
-
-  /**
-   * Perform "aggregations" over "path" in some data groups and merge the results. The groups to be
-   * queried is determined by "timeFilter".
-   *
-   * @param path
-   * @param aggregations
-   * @param dataType
-   * @param timeFilter   nullable, when null, all groups will be queried
-   * @param context
-   * @return
-   * @throws StorageEngineException
-   */
-  public List<AggregateResult> getAggregateResult(PartialPath path,
-      Set<String> deviceMeasurements, List<String> aggregations,
-      TSDataType dataType, Filter timeFilter,
-      QueryContext context) throws StorageEngineException {
-    // make sure the partition table is new
-    try {
-      syncLeaderWithConsistencyCheck();
-    } catch (CheckConsistencyException e) {
-      throw new StorageEngineException(e);
-    }
-    List<PartitionGroup> partitionGroups = routeFilter(timeFilter, path);
-    logger.debug("{}: Sending aggregation query of {} to {} groups", name, path,
-        partitionGroups.size());
-    List<AggregateResult> results = null;
-    // get the aggregation result of each group and merge them
-    for (PartitionGroup partitionGroup : partitionGroups) {
-      List<AggregateResult> groupResult = getAggregateResult(path, deviceMeasurements,
-          aggregations, dataType,
-          timeFilter, partitionGroup, context);
-      if (results == null) {
-        results = groupResult;
-      } else {
-        for (int i = 0; i < results.size(); i++) {
-          results.get(i).merge(groupResult.get(i));
-        }
-      }
-    }
-    return results;
-  }
-
-  /**
-   * Perform "aggregations" over "path" in "partitionGroup". If the local node is the member of the
-   * group, do it locally, otherwise pull the results from a remote node.
-   *
-   * @param path
-   * @param aggregations
-   * @param dataType
-   * @param timeFilter     nullable
-   * @param partitionGroup
-   * @param context
-   * @return
-   * @throws StorageEngineException
-   */
-  private List<AggregateResult> getAggregateResult(Path path,
-      Set<String> deviceMeasurements, List<String> aggregations,
-      TSDataType dataType, Filter timeFilter, PartitionGroup partitionGroup,
-      QueryContext context) throws StorageEngineException {
-    if (!partitionGroup.contains(thisNode)) {
-      return getRemoteAggregateResult(path, deviceMeasurements, aggregations, dataType, timeFilter
-          , partitionGroup, context);
-    } else {
-      // perform the aggregations locally
-      DataGroupMember dataMember = getLocalDataMember(partitionGroup.getHeader());
-      try {
-        logger
-            .debug("{}: querying aggregation {} of {} in {} locally", name, aggregations, path,
-                partitionGroup.getHeader());
-        List<AggregateResult> aggrResult = dataMember
-            .getAggrResult(aggregations, deviceMeasurements, dataType, path.getFullPath(),
-                timeFilter, context);
-        logger
-            .debug("{}: queried aggregation {} of {} in {} locally are {}", name, aggregations,
-                path, partitionGroup.getHeader(), aggrResult);
-        return aggrResult;
-      } catch (IOException | QueryProcessException e) {
-        throw new StorageEngineException(e);
-      }
-    }
-  }
-
-  /**
-   * Perform "aggregations" over "path" in a remote data group "partitionGroup". Query one node in
-   * the group to get the results.
-   *
-   * @param path
-   * @param aggregations
-   * @param dataType
-   * @param timeFilter     nullable
-   * @param partitionGroup
-   * @param context
-   * @return
-   * @throws StorageEngineException
-   */
-  private List<AggregateResult> getRemoteAggregateResult(Path
-      path, Set<String> deviceMeasurements, List<String> aggregations,
-      TSDataType dataType, Filter timeFilter, PartitionGroup partitionGroup,
-      QueryContext context) throws StorageEngineException {
-
-    GetAggrResultRequest request = new GetAggrResultRequest();
-    request.setPath(path.getFullPath());
-    request.setAggregations(aggregations);
-    request.setDataTypeOrdinal(dataType.ordinal());
-    request.setQueryId(context.getQueryId());
-    request.setRequestor(thisNode);
-    request.setHeader(partitionGroup.getHeader());
-    request.setDeviceMeasurements(deviceMeasurements);
-    if (timeFilter != null) {
-      request.setTimeFilterBytes(SerializeUtils.serializeFilter(timeFilter));
-    }
-
-    for (Node node : partitionGroup) {
-      logger.debug("{}: querying aggregation {} of {} from {} of {}", name, aggregations, path,
-          node, partitionGroup.getHeader());
-
-      try {
-        List<ByteBuffer> resultBuffers = getRemoteAggregateResult(node, request);
-        if (resultBuffers != null) {
-          List<AggregateResult> results = new ArrayList<>(resultBuffers.size());
-          for (ByteBuffer resultBuffer : resultBuffers) {
-            AggregateResult result = AggregateResult.deserializeFrom(resultBuffer);
-            results.add(result);
-          }
-          // register the queried node to release resources
-          ((RemoteQueryContext) context).registerRemoteNode(node, partitionGroup.getHeader());
-          logger.debug("{}: queried aggregation {} of {} from {} of {} are {}", name,
-              aggregations,
-              path, node, partitionGroup.getHeader(), results);
-          return results;
-        }
-      } catch (TException | IOException e) {
-        logger.error("{}: Cannot query aggregation {} from {}", name, path, node, e);
-      } catch (InterruptedException e) {
-        Thread.currentThread().interrupt();
-        logger.error("{}: query {} interrupted from {}", name, path, node, e);
-      }
-    }
-    throw new StorageEngineException(
-        new RequestTimeOutException("Query aggregate: " + path + " in " + partitionGroup));
-  }
-
-  private List<ByteBuffer> getRemoteAggregateResult(Node node, GetAggrResultRequest request)
-      throws IOException, TException, InterruptedException {
-    List<ByteBuffer> resultBuffers;
-    if (ClusterDescriptor.getInstance().getConfig().isUseAsyncServer()) {
-      AsyncDataClient client = getAsyncDataClient(node, RaftServer.getReadOperationTimeoutMS());
-      // each buffer is an AggregationResult
-      resultBuffers = SyncClientAdaptor.getAggrResult(client, request);
-    } else {
-      SyncDataClient syncDataClient = getSyncDataClient(node,
-          RaftServer.getReadOperationTimeoutMS());
-      resultBuffers = syncDataClient.getAggrResult(request);
-      ClientUtils.putBackSyncClient(syncDataClient);
-    }
-    return resultBuffers;
-  }
-
-  /**
-   * Get the data groups that should be queried when querying "path" with "filter". First, the time
-   * interval qualified by the filter will be extracted. If any side of the interval is open, query
-   * all groups. Otherwise compute all involved groups w.r.t. the time partitioning.
-   *
-   * @param filter
-   * @param path
-   * @return
-   * @throws StorageEngineException
-   */
-  private List<PartitionGroup> routeFilter(Filter filter, PartialPath path) throws
-      StorageEngineException {
-    Intervals intervals = PartitionUtils.extractTimeInterval(filter);
-    return routeIntervals(intervals, path);
-  }
-
-  private List<PartitionGroup> routeIntervals(Intervals intervals, PartialPath path)
-      throws StorageEngineException {
-    List<PartitionGroup> partitionGroups = new ArrayList<>();
-    long firstLB = intervals.getLowerBound(0);
-    long lastUB = intervals.getUpperBound(intervals.getIntervalSize() - 1);
-
-    if (firstLB == Long.MIN_VALUE || lastUB == Long.MAX_VALUE) {
-      // as there is no TimeLowerBound or TimeUpperBound, the query should be broadcast to every
-      // group
-      partitionGroups.addAll(partitionTable.getGlobalGroups());
-    } else {
-      // compute the related data groups of all intervals
-      // TODO-Cluster#690: change to a broadcast when the computation is too expensive
-      try {
-        PartialPath storageGroupName = IoTDB.metaManager
-            .getStorageGroupPath(path);
-        Set<Node> groupHeaders = new HashSet<>();
-        for (int i = 0; i < intervals.getIntervalSize(); i++) {
-          // compute the headers of groups involved in every interval
-          PartitionUtils
-              .getIntervalHeaders(storageGroupName.getFullPath(), intervals.getLowerBound(i),
-                  intervals.getUpperBound(i), partitionTable, groupHeaders);
-        }
-        // translate the headers to groups
-        for (Node groupHeader : groupHeaders) {
-          partitionGroups.add(partitionTable.getHeaderGroup(groupHeader));
-        }
-      } catch (MetadataException e) {
-        throw new StorageEngineException(e);
-      }
-    }
-    return partitionGroups;
-  }
-
-
-  /**
-   * Query one node in "partitionGroup" for data of "path" with "timeFilter" and "valueFilter". If
-   * "partitionGroup" contains the local node, a local reader will be returned. Otherwise a remote
-   * reader will be returned.
-   *
-   * @param partitionGroup
-   * @param path
-   * @param deviceMeasurements
-   * @param timeFilter         nullable
-   * @param valueFilter        nullable
-   * @param context
-   * @param dataType
-   * @return
-   * @throws IOException
-   * @throws StorageEngineException
-   */
-  private IPointReader getSeriesReader(PartitionGroup partitionGroup, PartialPath path,
-      Set<String> deviceMeasurements, Filter timeFilter, Filter valueFilter,
-      QueryContext context, TSDataType dataType)
-      throws IOException,
-      StorageEngineException, QueryProcessException {
-    if (partitionGroup.contains(thisNode)) {
-      // the target storage group contains this node, perform a local query
-      DataGroupMember dataGroupMember = getLocalDataMember(partitionGroup.getHeader(),
-          String.format("Query: %s, time filter: %s, queryId: %d", path, timeFilter,
-              context.getQueryId()));
-      IPointReader seriesPointReader = dataGroupMember
-          .getSeriesPointReader(path, deviceMeasurements, dataType, timeFilter, valueFilter,
-              context);
-      if (logger.isDebugEnabled()) {
-        logger.debug("{}: creating a local reader for {}#{} of {}, empty: {}", name,
-            path.getFullPath(),
-            context.getQueryId(), partitionGroup.getHeader(),
-            !seriesPointReader.hasNextTimeValuePair());
-      }
-      return seriesPointReader;
-    } else {
-      return getRemoteSeriesPointReader(timeFilter, valueFilter, dataType, path,
-          deviceMeasurements, partitionGroup, context);
-    }
-  }
-
-  /**
-   * Query a remote node in "partitionGroup" to get the reader of "path" with "timeFilter" and
-   * "valueFilter". Firstly, a request will be sent to that node to construct a reader there, then
-   * the id of the reader will be returned so that we can fetch data from that node using the reader
-   * id.
-   *
-   * @param timeFilter         nullable
-   * @param valueFilter        nullable
-   * @param dataType
-   * @param path
-   * @param deviceMeasurements
-   * @param partitionGroup
-   * @param context
-   * @return
-   * @throws StorageEngineException
-   */
-  private IPointReader getRemoteSeriesPointReader(Filter timeFilter,
-      Filter valueFilter, TSDataType dataType, Path path,
-      Set<String> deviceMeasurements, PartitionGroup partitionGroup,
-      QueryContext context)
-      throws StorageEngineException {
-    SingleSeriesQueryRequest request = new SingleSeriesQueryRequest();
-    if (timeFilter != null) {
-      request.setTimeFilterBytes(SerializeUtils.serializeFilter(timeFilter));
-    }
-    if (valueFilter != null) {
-      request.setValueFilterBytes(SerializeUtils.serializeFilter(valueFilter));
-    }
-    request.setPath(path.getFullPath());
-    request.setHeader(partitionGroup.getHeader());
-    request.setQueryId(context.getQueryId());
-    request.setRequester(thisNode);
-    request.setDataTypeOrdinal(dataType.ordinal());
-    request.setDeviceMeasurements(deviceMeasurements);
-
-    // reorder the nodes such that the nodes that suit the query best (have lowest latenct or
-    // highest throughput) will be put to the front
-    List<Node> orderedNodes = QueryCoordinator.getINSTANCE().reorderNodes(partitionGroup);
-
-    DataSourceInfo dataSourceInfo = new DataSourceInfo(partitionGroup, dataType, request,
-        (RemoteQueryContext) context, this, orderedNodes);
-
-    boolean hasClient = dataSourceInfo.hasNextDataClient(false, Long.MIN_VALUE);
-    if (hasClient) {
-      return new RemoteSimpleSeriesReader(dataSourceInfo);
-    } else if (dataSourceInfo.isNoData()) {
-      // there is no satisfying data on the remote node
-      return new EmptyReader();
-    }
-
-    throw new StorageEngineException(
-        new RequestTimeOutException("Query " + path + " in " + partitionGroup));
-  }
-
-  private AsyncClientPool getDataAsyncClientPool() {
-    return dataAsyncClientPool;
-  }
-
-  private SyncClientPool getDataSyncClientPool() {
-    return dataSyncClientPool;
-  }
-
-
-  /**
-   * Get all paths after removing wildcards in the path
-   *
-   * @param originPath a path potentially with wildcard
-   * @return all paths after removing wildcards in the path
-   */
-  public List<PartialPath> getMatchedPaths(PartialPath originPath) throws MetadataException {
-    // make sure this node knows all storage groups
-    try {
-      syncLeaderWithConsistencyCheck();
-    } catch (CheckConsistencyException e) {
-      throw new MetadataException(e);
-    }
-    // get all storage groups this path may belong to
-    // the key is the storage group name and the value is the path to be queried with storage group
-    // added, e.g:
-    // "root.*" will be translated into:
-    // "root.group1" -> "root.group1.*", "root.group2" -> "root.group2.*" ...
-    Map<String, String> sgPathMap =
-        IoTDB.metaManager.determineStorageGroup(originPath);
-    logger.debug("The storage groups of path {} are {}", originPath, sgPathMap.keySet());
-    List<PartialPath> ret = getMatchedPaths(sgPathMap);
-    logger.debug("The paths of path {} are {}", originPath, ret);
-    return ret;
-  }
-
-  /**
-   * Get all paths after removing wildcards in the path
-   *
-   * @param originalPaths, a list of paths, potentially with wildcard
-   * @return a pair of path lists, the first are the existing full paths, the second are invalid
-   * original paths
-   */
-  private Pair<List<PartialPath>, List<PartialPath>> getMatchedPaths(
-      List<PartialPath> originalPaths) {
-    ConcurrentSkipListSet<PartialPath> fullPaths = new ConcurrentSkipListSet<>();
-    ConcurrentSkipListSet<PartialPath> nonExistPaths = new ConcurrentSkipListSet<>();
-    ExecutorService getAllPathsService = Executors
-        .newFixedThreadPool(partitionTable.getGlobalGroups().size());
-    for (PartialPath pathStr : originalPaths) {
-      getAllPathsService.submit(() -> {
-        try {
-          List<PartialPath> fullPathStrs = getMatchedPaths(pathStr);
-          if (fullPathStrs.isEmpty()) {
-            nonExistPaths.add(pathStr);
-            logger.error("Path {} is not found.", pathStr);
-          } else {
-            fullPaths.addAll(fullPathStrs);
-          }
-        } catch (MetadataException e) {
-          logger.error("Failed to get full paths of the prefix path: {} because", pathStr, e);
-        }
-      });
-    }
-    getAllPathsService.shutdown();
-    try {
-      getAllPathsService
-          .awaitTermination(RaftServer.getReadOperationTimeoutMS(), TimeUnit.MILLISECONDS);
-    } catch (InterruptedException e) {
-      Thread.currentThread().interrupt();
-      logger.error("Unexpected interruption when waiting for get all paths services to stop", e);
-    }
-    return new Pair<>(new ArrayList<>(fullPaths), new ArrayList<>(nonExistPaths));
-  }
-
-
-  /**
-   * Get all devices after removing wildcards in the path
-   *
-   * @param originPath a path potentially with wildcard
-   * @return all paths after removing wildcards in the path
-   */
-  public Set<PartialPath> getMatchedDevices(PartialPath originPath) throws MetadataException {
-    // make sure this node knows all storage groups
-    try {
-      syncLeaderWithConsistencyCheck();
-    } catch (CheckConsistencyException e) {
-      throw new MetadataException(e);
-    }
-    // get all storage groups this path may belong to
-    // the key is the storage group name and the value is the path to be queried with storage group
-    // added, e.g:
-    // "root.*" will be translated into:
-    // "root.group1" -> "root.group1.*", "root.group2" -> "root.group2.*" ...
-    Map<String, String> sgPathMap =
-        IoTDB.metaManager.determineStorageGroup(originPath);
-    logger.debug("The storage groups of path {} are {}", originPath, sgPathMap.keySet());
-    Set<PartialPath> ret = getMatchedDevices(sgPathMap);
-    logger.debug("The devices of path {} are {}", originPath, ret);
-
-    return ret;
-  }
-
-  /**
-   * Split the paths by the data group they belong to and query them from the groups separately.
-   *
-   * @param sgPathMap the key is the storage group name and the value is the path to be queried with
-   *                  storage group added
-   * @return a collection of all queried paths
-   * @throws MetadataException
-   */
-  private List<PartialPath> getMatchedPaths(Map<String, String> sgPathMap)
-      throws MetadataException {
-    List<PartialPath> result = new ArrayList<>();
-    // split the paths by the data group they belong to
-    Map<PartitionGroup, List<String>> groupPathMap = new HashMap<>();
-    for (Entry<String, String> sgPathEntry : sgPathMap.entrySet()) {
-      String storageGroupName = sgPathEntry.getKey();
-      PartialPath pathUnderSG = new PartialPath(sgPathEntry.getValue());
-      // find the data group that should hold the timeseries schemas of the storage group
-      PartitionGroup partitionGroup = partitionTable.route(storageGroupName, 0);
-      if (partitionGroup.contains(thisNode)) {
-        // this node is a member of the group, perform a local query after synchronizing with the
-        // leader
-        getLocalDataMember(partitionGroup.getHeader()).syncLeader();
-        List<PartialPath> allTimeseriesName = IoTDB.metaManager.getAllTimeseriesPath(pathUnderSG);
-        logger.debug("{}: get matched paths of {} locally, result {}", name, partitionGroup,
-            allTimeseriesName);
-        result.addAll(allTimeseriesName);
-      } else {
-        // batch the queries of the same group to reduce communication
-        groupPathMap.computeIfAbsent(partitionGroup, p -> new ArrayList<>())
-            .add(pathUnderSG.getFullPath());
-      }
-    }
-
-    // query each data group separately
-    for (Entry<PartitionGroup, List<String>> partitionGroupPathEntry : groupPathMap.entrySet()) {
-      PartitionGroup partitionGroup = partitionGroupPathEntry.getKey();
-      List<String> pathsToQuery = partitionGroupPathEntry.getValue();
-      result.addAll(getMatchedPaths(partitionGroup, pathsToQuery));
-    }
-
-    return result;
-  }
-
-  private List<PartialPath> getMatchedPaths(PartitionGroup partitionGroup,
-      List<String> pathsToQuery)
-      throws MetadataException {
-    // choose the node with lowest latency or highest throughput
-    List<Node> coordinatedNodes = QueryCoordinator.getINSTANCE().reorderNodes(partitionGroup);
-    for (Node node : coordinatedNodes) {
-      try {
-        List<PartialPath> paths = getMatchedPaths(node, partitionGroup.getHeader(), pathsToQuery);
-        if (logger.isDebugEnabled()) {
-          logger.debug("{}: get matched paths of {} and other {} paths from {} in {}, result {}",
-              name, pathsToQuery.get(0), pathsToQuery.size() - 1, node, partitionGroup.getHeader(),
-              paths);
-        }
-        if (paths != null) {
-          // a non-null result contains correct result even if it is empty, so query next group
-          return paths;
-        }
-      } catch (IOException | TException e) {
-        throw new MetadataException(e);
-      } catch (InterruptedException e) {
-        Thread.currentThread().interrupt();
-        throw new MetadataException(e);
-      }
-    }
-    logger.warn("Cannot get paths of {} from {}", pathsToQuery, partitionGroup);
-    return Collections.emptyList();
-  }
-
-  @SuppressWarnings("java:S1168") // null and empty list are different
-  private List<PartialPath> getMatchedPaths(Node node, Node header, List<String> pathsToQuery)
-      throws IOException, TException, InterruptedException {
-    List<String> paths;
-    if (ClusterDescriptor.getInstance().getConfig().isUseAsyncServer()) {
-      AsyncDataClient client = getAsyncDataClient(node, RaftServer.getReadOperationTimeoutMS());
-      paths = SyncClientAdaptor.getAllPaths(client, header,
-          pathsToQuery);
-    } else {
-      SyncDataClient syncDataClient = getSyncDataClient(node,
-          RaftServer.getReadOperationTimeoutMS());
-      paths = syncDataClient.getAllPaths(header, pathsToQuery);
-      ClientUtils.putBackSyncClient(syncDataClient);
-    }
-
-    if (paths != null) {
-      // paths may be empty, implying that the group does not contain matched paths, so we do not
-      // need to query other nodes in the group
-      List<PartialPath> partialPaths = new ArrayList<>();
-      for (String path : paths) {
-        try {
-          partialPaths.add(new PartialPath(path));
-        } catch (IllegalPathException e) {
-          // ignore
-        }
-      }
-      return partialPaths;
-    } else {
-      // a null implies a network failure, so we have to query other nodes in the group
-      return null;
-    }
-  }
-
-  /**
-   * Split the paths by the data group they belong to and query them from the groups separately.
-   *
-   * @param sgPathMap the key is the storage group name and the value is the path to be queried with
-   *                  storage group added
-   * @return a collection of all queried devices
-   * @throws MetadataException
-   */
-  private Set<PartialPath> getMatchedDevices(Map<String, String> sgPathMap)
-      throws MetadataException {
-    Set<PartialPath> result = new HashSet<>();
-    // split the paths by the data group they belong to
-    Map<PartitionGroup, List<String>> groupPathMap = new HashMap<>();
-    for (Entry<String, String> sgPathEntry : sgPathMap.entrySet()) {
-      String storageGroupName = sgPathEntry.getKey();
-      PartialPath pathUnderSG = new PartialPath(sgPathEntry.getValue());
-      // find the data group that should hold the timeseries schemas of the storage group
-      PartitionGroup partitionGroup = partitionTable.route(storageGroupName, 0);
-      if (partitionGroup.contains(thisNode)) {
-        // this node is a member of the group, perform a local query after synchronizing with the
-        // leader
-        getLocalDataMember(partitionGroup.getHeader()).syncLeader();
-        Set<PartialPath> allDevices = IoTDB.metaManager.getDevices(pathUnderSG);
-        logger.debug("{}: get matched paths of {} locally, result {}", name, partitionGroup,
-            allDevices);
-        result.addAll(allDevices);
-      } else {
-        // batch the queries of the same group to reduce communication
-        groupPathMap.computeIfAbsent(partitionGroup, p -> new ArrayList<>())
-            .add(pathUnderSG.getFullPath());
-      }
-    }
-
-    // query each data group separately
-    for (Entry<PartitionGroup, List<String>> partitionGroupPathEntry : groupPathMap.entrySet()) {
-      PartitionGroup partitionGroup = partitionGroupPathEntry.getKey();
-      List<String> pathsToQuery = partitionGroupPathEntry.getValue();
-
-      result.addAll(getMatchedDevices(partitionGroup, pathsToQuery));
-    }
-
-    return result;
-  }
-
-  private Set<PartialPath> getMatchedDevices(PartitionGroup partitionGroup,
-      List<String> pathsToQuery)
-      throws MetadataException {
-    // choose the node with lowest latency or highest throughput
-    List<Node> coordinatedNodes = QueryCoordinator.getINSTANCE().reorderNodes(partitionGroup);
-    for (Node node : coordinatedNodes) {
-      try {
-        Set<String> paths = getMatchedDevices(node, partitionGroup.getHeader(), pathsToQuery);
-        logger.debug("{}: get matched paths of {} from {}, result {}", name, partitionGroup,
-            node, paths);
-        if (paths != null) {
-          // query next group
-          Set<PartialPath> partialPaths = new HashSet<>();
-          for (String path : paths) {
-            partialPaths.add(new PartialPath(path));
-          }
-          return partialPaths;
-        }
-      } catch (IOException | TException e) {
-        throw new MetadataException(e);
-      } catch (InterruptedException e) {
-        Thread.currentThread().interrupt();
-        throw new MetadataException(e);
-      }
-    }
-    logger.warn("Cannot get paths of {} from {}", pathsToQuery, partitionGroup);
-    return Collections.emptySet();
-  }
-
-  private Set<String> getMatchedDevices(Node node, Node header, List<String> pathsToQuery)
-      throws IOException, TException, InterruptedException {
-    Set<String> paths;
-    if (ClusterDescriptor.getInstance().getConfig().isUseAsyncServer()) {
-      AsyncDataClient client = getAsyncDataClient(node, RaftServer.getReadOperationTimeoutMS());
-      paths = SyncClientAdaptor.getAllDevices(client, header,
-          pathsToQuery);
-    } else {
-      SyncDataClient syncDataClient = getSyncDataClient(node,
-          RaftServer.getReadOperationTimeoutMS());
-      paths = syncDataClient.getAllDevices(header, pathsToQuery);
-      ClientUtils.putBackSyncClient(syncDataClient);
-    }
-    return paths;
-  }
-
-  public List<PartialPath> getAllStorageGroupNames() {
-    // make sure this node knows all storage groups
-    syncLeader();
-    return IoTDB.metaManager.getAllStorageGroupPaths();
-  }
-
-  public List<StorageGroupMNode> getAllStorageGroupNodes() {
-    // make sure this node knows all storage groups
-    syncLeader();
-    return IoTDB.metaManager.getAllStorageGroupNodes();
-  }
-
-  @SuppressWarnings("java:S2274")
-  public Map<Node, Boolean> getAllNodeStatus() {
-    if (getPartitionTable() == null) {
-      // the cluster is being built.
-      return null;
-    }
-    Map<Node, Boolean> nodeStatus = new HashMap<>();
-    for (Node node : allNodes) {
-      nodeStatus.put(node, thisNode.equals(node));
-    }
-
-    try {
-      if (ClusterDescriptor.getInstance().getConfig().isUseAsyncServer()) {
-        getNodeStatusAsync(nodeStatus);
-      } else {
-        getNodeStatusSync(nodeStatus);
-      }
-    } catch (TException e) {
-      logger.warn("Cannot get the status of all nodes", e);
-    } catch (InterruptedException e) {
-      Thread.currentThread().interrupt();
-      logger.warn("Cannot get the status of all nodes", e);
-    }
-    return nodeStatus;
-  }
-
-  @SuppressWarnings({"java:S2445", "java:S2274"})
-  private void getNodeStatusAsync(Map<Node, Boolean> nodeStatus)
-      throws TException, InterruptedException {
-    NodeStatusHandler nodeStatusHandler = new NodeStatusHandler(nodeStatus);
-    synchronized (nodeStatus) {
-      for (Node node : allNodes) {
-        TSMetaService.AsyncClient client = (AsyncClient) getAsyncClient(node);
-        if (!node.equals(thisNode) && client != null) {
-          client.checkAlive(nodeStatusHandler);
-        }
-      }
-      nodeStatus.wait(ClusterConstant.CHECK_ALIVE_TIME_OUT_MS);
-    }
-  }
-
-  private void getNodeStatusSync(Map<Node, Boolean> nodeStatus) throws TException {
-    NodeStatusHandler nodeStatusHandler = new NodeStatusHandler(nodeStatus);
-    for (Node node : allNodes) {
-      SyncMetaClient client = (SyncMetaClient) getSyncClient(node);
-      if (!node.equals(thisNode) && client != null) {
-        nodeStatusHandler.onComplete(client.checkAlive());
-      }
-    }
-  }
-
   @TestOnly
   public void setPartitionTable(PartitionTable partitionTable) {
     this.partitionTable = partitionTable;
@@ -2756,20 +1786,6 @@
 
 
   /**
-=======
-  @TestOnly
-  public void setPartitionTable(PartitionTable partitionTable) {
-    this.partitionTable = partitionTable;
-    router = new ClusterPlanRouter(partitionTable);
-    DataClusterServer dClusterServer = getDataClusterServer();
-    if (dClusterServer != null) {
-      dClusterServer.setPartitionTable(partitionTable);
-    }
-  }
-
-
-  /**
->>>>>>> b42b0f19
    * Process the request of removing a node from the cluster. Reject the request if partition table
    * is unavailable or the node is not the MetaLeader and it does not know who the leader is.
    * Otherwise (being the MetaLeader), the request will be processed locally and broadcast to every
@@ -2959,16 +1975,9 @@
   /**
    * Get a local DataGroupMember that is in the group of "header" and should process "request".
    *
-<<<<<<< HEAD
-   * @param header  the header of the group which the local node is in
-   * @param request the toString() of this parameter should explain what the request is and it is
-   *                only used in logs for tracing
-   * @return
-=======
    * @param header the header of the group which the local node is in
    * @param request the toString() of this parameter should explain what the request is and it is
    * only used in logs for tracing
->>>>>>> b42b0f19
    */
   public DataGroupMember getLocalDataMember(Node header, Object request) {
     return dataClusterServer.getDataMember(header, null, request);
