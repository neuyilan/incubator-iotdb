/*
 * Licensed to the Apache Software Foundation (ASF) under one
 * or more contributor license agreements.  See the NOTICE file
 * distributed with this work for additional information
 * regarding copyright ownership.  The ASF licenses this file
 * to you under the Apache License, Version 2.0 (the
 * "License"); you may not use this file except in compliance
 * with the License.  You may obtain a copy of the License at
 *
 *     http://www.apache.org/licenses/LICENSE-2.0
 *
 * Unless required by applicable law or agreed to in writing,
 * software distributed under the License is distributed on an
 * "AS IS" BASIS, WITHOUT WARRANTIES OR CONDITIONS OF ANY
 * KIND, either express or implied.  See the License for the
 * specific language governing permissions and limitations
 * under the License.
 */

package org.apache.iotdb.cluster.server;

import org.apache.iotdb.cluster.config.ClusterDescriptor;
import org.apache.iotdb.cluster.exception.CheckConsistencyException;
import org.apache.iotdb.cluster.exception.NoHeaderNodeException;
import org.apache.iotdb.cluster.exception.NotInSameGroupException;
import org.apache.iotdb.cluster.exception.PartitionTableUnavailableException;
import org.apache.iotdb.cluster.partition.NodeAdditionResult;
import org.apache.iotdb.cluster.partition.NodeRemovalResult;
import org.apache.iotdb.cluster.partition.PartitionGroup;
import org.apache.iotdb.cluster.partition.PartitionTable;
import org.apache.iotdb.cluster.partition.slot.SlotPartitionTable;
import org.apache.iotdb.cluster.rpc.thrift.AppendEntriesRequest;
import org.apache.iotdb.cluster.rpc.thrift.AppendEntryRequest;
import org.apache.iotdb.cluster.rpc.thrift.ElectionRequest;
import org.apache.iotdb.cluster.rpc.thrift.ExecutNonQueryReq;
import org.apache.iotdb.cluster.rpc.thrift.GetAggrResultRequest;
import org.apache.iotdb.cluster.rpc.thrift.GetAllPathsResult;
import org.apache.iotdb.cluster.rpc.thrift.GroupByRequest;
import org.apache.iotdb.cluster.rpc.thrift.HeartBeatRequest;
import org.apache.iotdb.cluster.rpc.thrift.HeartBeatResponse;
import org.apache.iotdb.cluster.rpc.thrift.LastQueryRequest;
import org.apache.iotdb.cluster.rpc.thrift.Node;
import org.apache.iotdb.cluster.rpc.thrift.PreviousFillRequest;
import org.apache.iotdb.cluster.rpc.thrift.PullSchemaRequest;
import org.apache.iotdb.cluster.rpc.thrift.PullSchemaResp;
import org.apache.iotdb.cluster.rpc.thrift.PullSnapshotRequest;
import org.apache.iotdb.cluster.rpc.thrift.PullSnapshotResp;
import org.apache.iotdb.cluster.rpc.thrift.SendSnapshotRequest;
import org.apache.iotdb.cluster.rpc.thrift.SingleSeriesQueryRequest;
import org.apache.iotdb.cluster.rpc.thrift.TSDataService;
import org.apache.iotdb.cluster.rpc.thrift.TSDataService.AsyncProcessor;
import org.apache.iotdb.cluster.rpc.thrift.TSDataService.Processor;
import org.apache.iotdb.cluster.server.member.DataGroupMember;
import org.apache.iotdb.cluster.server.member.MetaGroupMember;
import org.apache.iotdb.cluster.server.monitor.NodeReport.DataMemberReport;
import org.apache.iotdb.cluster.server.service.DataAsyncService;
import org.apache.iotdb.cluster.server.service.DataSyncService;
import org.apache.iotdb.service.rpc.thrift.TSStatus;

import org.apache.thrift.TException;
import org.apache.thrift.TProcessor;
import org.apache.thrift.async.AsyncMethodCallback;
import org.apache.thrift.transport.TNonblockingServerSocket;
import org.apache.thrift.transport.TServerSocket;
import org.apache.thrift.transport.TServerTransport;
import org.apache.thrift.transport.TTransportException;
import org.slf4j.Logger;
import org.slf4j.LoggerFactory;

import java.net.InetSocketAddress;
import java.nio.ByteBuffer;
import java.util.ArrayList;
import java.util.Iterator;
import java.util.List;
import java.util.Map;
import java.util.Map.Entry;
import java.util.Set;
import java.util.concurrent.ConcurrentHashMap;

public class DataClusterServer extends RaftServer
    implements TSDataService.AsyncIface, TSDataService.Iface {

  private static final Logger logger = LoggerFactory.getLogger(DataClusterServer.class);

  // key: the header of a data group, value: the member representing this node in this group and
  // it is currently at service
  private Map<Node, DataGroupMember> headerGroupMap = new ConcurrentHashMap<>();
  private Map<Node, DataAsyncService> asyncServiceMap = new ConcurrentHashMap<>();
  private Map<Node, DataSyncService> syncServiceMap = new ConcurrentHashMap<>();
  // key: the header of a data group, value: the member representing this node in this group but
  // it is out of service because another node has joined the group and expelled this node, or
  // the node itself is removed, but it is still stored to provide snapshot for other nodes
  private StoppedMemberManager stoppedMemberManager;
  private PartitionTable partitionTable;
  private DataGroupMember.Factory dataMemberFactory;
  private MetaGroupMember metaGroupMember;

  public DataClusterServer(
      Node thisNode, DataGroupMember.Factory dataMemberFactory, MetaGroupMember metaGroupMember) {
    super(thisNode);
    this.dataMemberFactory = dataMemberFactory;
    this.metaGroupMember = metaGroupMember;
    this.stoppedMemberManager = new StoppedMemberManager(dataMemberFactory, thisNode);
  }

  @Override
  public void stop() {
    closeLogManagers();
    for (DataGroupMember member : headerGroupMap.values()) {
      member.stop();
    }
    super.stop();
  }

  /**
   * Add a DataGroupMember into this server, if a member with the same header exists, the old member
   * will be stopped and replaced by the new one.
   *
   * @param dataGroupMember
   */
  public void addDataGroupMember(DataGroupMember dataGroupMember) {
    DataGroupMember removedMember = headerGroupMap.remove(dataGroupMember.getHeader());
    if (removedMember != null) {
      removedMember.stop();
      asyncServiceMap.remove(dataGroupMember.getHeader());
      syncServiceMap.remove(dataGroupMember.getHeader());
    }
    stoppedMemberManager.remove(dataGroupMember.getHeader());

    headerGroupMap.put(dataGroupMember.getHeader(), dataGroupMember);
  }

  private <T> DataAsyncService getDataAsyncService(
      Node header, AsyncMethodCallback<T> resultHandler, Object request) {
    return asyncServiceMap.computeIfAbsent(
        header,
        h -> {
          DataGroupMember dataMember = getDataMember(h, resultHandler, request);
          return dataMember != null ? new DataAsyncService(dataMember) : null;
        });
  }

  private DataSyncService getDataSyncService(Node header) {
    return syncServiceMap.computeIfAbsent(
        header,
        h -> {
          DataGroupMember dataMember = getDataMember(h, null, null);
          return dataMember != null ? new DataSyncService(dataMember) : null;
        });
  }

  /**
   * @param header the header of the group which the local node is in
   * @param resultHandler can be set to null if the request is an internal request
   * @param request the toString() of this parameter should explain what the request is and it is
   *     only used in logs for tracing
   * @return
   */
  public <T> DataGroupMember getDataMember(
      Node header, AsyncMethodCallback<T> resultHandler, Object request) {
    // if the resultHandler is not null, then the request is a external one and must be with a
    // header
    if (header == null) {
      if (resultHandler != null) {
        resultHandler.onError(new NoHeaderNodeException());
      }
      return null;
    }
    DataGroupMember member = stoppedMemberManager.get(header);
    if (member != null) {
      return member;
    }

    // avoid creating two members for a header
    Exception ex = null;
    synchronized (headerGroupMap) {
      member = headerGroupMap.get(header);
      if (member != null) {
        return member;
      }
      logger.info("Received a request \"{}\" from unregistered header {}", request, header);
      if (partitionTable != null) {
        try {
          member = createNewMember(header);
        } catch (NotInSameGroupException | CheckConsistencyException e) {
          ex = e;
        }
      } else {
        logger.info("Partition is not ready, cannot create member");
        ex = new PartitionTableUnavailableException(thisNode);
      }
      if (ex != null && resultHandler != null) {
        resultHandler.onError(ex);
      }
      return member;
    }
  }

  /**
   * @param header
   * @return A DataGroupMember representing this node in the data group of the header.
   * @throws NotInSameGroupException If this node is not in the group of the header.
   */
  private DataGroupMember createNewMember(Node header)
      throws NotInSameGroupException, CheckConsistencyException {
    DataGroupMember member;
    PartitionGroup partitionGroup;
    partitionGroup = partitionTable.getHeaderGroup(header);
    if (partitionGroup == null || !partitionGroup.contains(thisNode)) {
      // if the partition table is old, this node may have not been moved to the new group
      metaGroupMember.syncLeaderWithConsistencyCheck(true);
      partitionGroup = partitionTable.getHeaderGroup(header);
    }
    if (partitionGroup != null && partitionGroup.contains(thisNode)) {
      // the two nodes are in the same group, create a new data member
      member = dataMemberFactory.create(partitionGroup, thisNode);
      DataGroupMember prevMember = headerGroupMap.put(header, member);
      if (prevMember != null) {
        prevMember.stop();
      }
      logger.info("Created a member for header {}", header);
      member.start();
    } else {
      // the member may have been stopped after syncLeader
      member = stoppedMemberManager.get(header);
      if (member != null) {
        return member;
      }
      logger.info(
          "This node {} does not belong to the group {}, header {}",
          thisNode,
          partitionGroup,
          header);
      throw new NotInSameGroupException(partitionGroup, thisNode);
    }
    return member;
  }

  // Forward requests. Find the DataGroupMember that is in the group of the header of the
  // request, and forward the request to it. See methods in DataGroupMember for details.

  @Override
  public void sendHeartbeat(
      HeartBeatRequest request, AsyncMethodCallback<HeartBeatResponse> resultHandler) {
    Node header = request.getHeader();
    DataAsyncService service = getDataAsyncService(header, resultHandler, request);
    if (service != null) {
      service.sendHeartbeat(request, resultHandler);
    }
  }

  @Override
  public void startElection(ElectionRequest request, AsyncMethodCallback<Long> resultHandler) {
    Node header = request.getHeader();
    DataAsyncService service = getDataAsyncService(header, resultHandler, request);
    if (service != null) {
      service.startElection(request, resultHandler);
    }
  }

  @Override
  public void appendEntries(AppendEntriesRequest request, AsyncMethodCallback<Long> resultHandler) {
    Node header = request.getHeader();
    DataAsyncService service = getDataAsyncService(header, resultHandler, request);
    if (service != null) {
      service.appendEntries(request, resultHandler);
    }
  }

  @Override
  public void appendEntry(AppendEntryRequest request, AsyncMethodCallback<Long> resultHandler) {
    Node header = request.getHeader();
    DataAsyncService service = getDataAsyncService(header, resultHandler, request);
    if (service != null) {
      service.appendEntry(request, resultHandler);
    }
  }

  @Override
  public void sendSnapshot(SendSnapshotRequest request, AsyncMethodCallback<Void> resultHandler) {
    Node header = request.getHeader();
    DataAsyncService service = getDataAsyncService(header, resultHandler, request);
    if (service != null) {
      service.sendSnapshot(request, resultHandler);
    }
  }

  @Override
  public void pullSnapshot(
      PullSnapshotRequest request, AsyncMethodCallback<PullSnapshotResp> resultHandler) {
    Node header = request.getHeader();
    DataAsyncService service = getDataAsyncService(header, resultHandler, request);
    if (service != null) {
      service.pullSnapshot(request, resultHandler);
    }
  }

  @Override
  public void executeNonQueryPlan(
      ExecutNonQueryReq request, AsyncMethodCallback<TSStatus> resultHandler) {
    Node header = request.getHeader();
    DataAsyncService service = getDataAsyncService(header, resultHandler, request);
    if (service != null) {
      service.executeNonQueryPlan(request, resultHandler);
    }
  }

  @Override
  public void requestCommitIndex(Node header, AsyncMethodCallback<Long> resultHandler) {
    DataAsyncService service = getDataAsyncService(header, resultHandler, "Request commit index");
    if (service != null) {
      service.requestCommitIndex(header, resultHandler);
    }
  }

  @Override
  public void readFile(
      String filePath, long offset, int length, AsyncMethodCallback<ByteBuffer> resultHandler) {
    DataAsyncService service =
        getDataAsyncService(thisNode, resultHandler, "Read file:" + filePath);
    if (service != null) {
      service.readFile(filePath, offset, length, resultHandler);
    }
  }

  @Override
  public void querySingleSeries(
      SingleSeriesQueryRequest request, AsyncMethodCallback<Long> resultHandler) {
    DataAsyncService service =
        getDataAsyncService(
            request.getHeader(), resultHandler, "Query series:" + request.getPath());
    if (service != null) {
      service.querySingleSeries(request, resultHandler);
    }
  }

  @Override
  public void fetchSingleSeries(
      Node header, long readerId, AsyncMethodCallback<ByteBuffer> resultHandler) {
    DataAsyncService service =
        getDataAsyncService(header, resultHandler, "Fetch reader:" + readerId);
    if (service != null) {
      service.fetchSingleSeries(header, readerId, resultHandler);
    }
  }

  @Override
  public void getAllPaths(
      Node header,
      List<String> paths,
      boolean withAlias,
      AsyncMethodCallback<GetAllPathsResult> resultHandler) {
    DataAsyncService service = getDataAsyncService(header, resultHandler, "Find path:" + paths);
    if (service != null) {
      service.getAllPaths(header, paths, withAlias, resultHandler);
    }
  }

  @Override
  public void endQuery(
      Node header, Node thisNode, long queryId, AsyncMethodCallback<Void> resultHandler) {
    DataAsyncService service = getDataAsyncService(header, resultHandler, "End query");
    if (service != null) {
      service.endQuery(header, thisNode, queryId, resultHandler);
    }
  }

  @Override
  public void querySingleSeriesByTimestamp(
      SingleSeriesQueryRequest request, AsyncMethodCallback<Long> resultHandler) {
    DataAsyncService service =
        getDataAsyncService(
            request.getHeader(),
            resultHandler,
            "Query by timestamp:"
                + request.getQueryId()
                + "#"
                + request.getPath()
                + " of "
                + request.getRequester());
    if (service != null) {
      service.querySingleSeriesByTimestamp(request, resultHandler);
    }
  }

  @Override
  public void fetchSingleSeriesByTimestamp(
      Node header, long readerId, long time, AsyncMethodCallback<ByteBuffer> resultHandler) {
    DataAsyncService service =
        getDataAsyncService(header, resultHandler, "Fetch by timestamp:" + readerId);
    if (service != null) {
      service.fetchSingleSeriesByTimestamp(header, readerId, time, resultHandler);
    }
  }

  @Override
  public void pullTimeSeriesSchema(
      PullSchemaRequest request, AsyncMethodCallback<PullSchemaResp> resultHandler) {
    Node header = request.getHeader();
    DataAsyncService service = getDataAsyncService(header, resultHandler, request);
    if (service != null) {
      service.pullTimeSeriesSchema(request, resultHandler);
    }
  }

  @Override
  public void pullMeasurementSchema(
      PullSchemaRequest request, AsyncMethodCallback<PullSchemaResp> resultHandler) {
    DataAsyncService service =
        getDataAsyncService(request.getHeader(), resultHandler, "Pull measurement schema");
    service.pullMeasurementSchema(request, resultHandler);
  }

  @Override
  public void getAllDevices(
      Node header, List<String> paths, AsyncMethodCallback<Set<String>> resultHandler) {
    DataAsyncService service = getDataAsyncService(header, resultHandler, "Get all devices");
    service.getAllDevices(header, paths, resultHandler);
  }

  @Override
<<<<<<< HEAD
  public void getDevices(Node header, ByteBuffer planBytes,
      AsyncMethodCallback<Set<String>> resultHandler) throws TException {
    DataAsyncService service = getDataAsyncService(header, resultHandler, "Get devices");
    service.getDevices(header, planBytes, resultHandler);
  }

  @Override
  public void getNodeList(Node header, String path, int nodeLevel,
      AsyncMethodCallback<List<String>> resultHandler) {
=======
  public void getNodeList(
      Node header, String path, int nodeLevel, AsyncMethodCallback<List<String>> resultHandler) {
>>>>>>> 0cf96a52
    DataAsyncService service = getDataAsyncService(header, resultHandler, "Get node list");
    service.getNodeList(header, path, nodeLevel, resultHandler);
  }

  @Override
  public void getChildNodePathInNextLevel(
      Node header, String path, AsyncMethodCallback<Set<String>> resultHandler) {
    DataAsyncService service =
        getDataAsyncService(header, resultHandler, "Get child node path in next level");
    service.getChildNodePathInNextLevel(header, path, resultHandler);
  }

  @Override
  public void getAllMeasurementSchema(
      Node header, ByteBuffer planBytes, AsyncMethodCallback<ByteBuffer> resultHandler) {
    DataAsyncService service =
        getDataAsyncService(header, resultHandler, "Get all measurement schema");
    service.getAllMeasurementSchema(header, planBytes, resultHandler);
  }

  @Override
  public void getAggrResult(
      GetAggrResultRequest request, AsyncMethodCallback<List<ByteBuffer>> resultHandler) {
    DataAsyncService service = getDataAsyncService(request.getHeader(), resultHandler, request);
    service.getAggrResult(request, resultHandler);
  }

  @Override
  public void getUnregisteredTimeseries(
      Node header, List<String> timeseriesList, AsyncMethodCallback<List<String>> resultHandler) {
    DataAsyncService service =
        getDataAsyncService(header, resultHandler, "Check if measurements are registered");
    service.getUnregisteredTimeseries(header, timeseriesList, resultHandler);
  }

  @Override
  public void getGroupByExecutor(GroupByRequest request, AsyncMethodCallback<Long> resultHandler) {
    DataAsyncService service = getDataAsyncService(request.getHeader(), resultHandler, request);
    service.getGroupByExecutor(request, resultHandler);
  }

  @Override
  public void getGroupByResult(
      Node header,
      long executorId,
      long startTime,
      long endTime,
      AsyncMethodCallback<List<ByteBuffer>> resultHandler) {
    DataAsyncService service = getDataAsyncService(header, resultHandler, "Fetch group by");
    service.getGroupByResult(header, executorId, startTime, endTime, resultHandler);
  }

  @Override
  TProcessor getProcessor() {
    if (ClusterDescriptor.getInstance().getConfig().isUseAsyncServer()) {
      return new AsyncProcessor<>(this);
    } else {
      return new Processor<>(this);
    }
  }

  @Override
  TServerTransport getServerSocket() throws TTransportException {
    if (ClusterDescriptor.getInstance().getConfig().isUseAsyncServer()) {
      return new TNonblockingServerSocket(
          new InetSocketAddress(config.getClusterRpcIp(), thisNode.getDataPort()),
          getConnectionTimeoutInMS());
    } else {
      return new TServerSocket(
          new InetSocketAddress(config.getClusterRpcIp(), thisNode.getDataPort()));
    }
  }

  @Override
  String getClientThreadPrefix() {
    return "DataClientThread-";
  }

  @Override
  String getServerClientName() {
    return "DataServerThread-";
  }

  /**
   * Try adding the node into the group of each DataGroupMember, and if the DataGroupMember no
   * longer stays in that group, also remove and stop it. If the new group contains this node, also
   * create and add a new DataGroupMember for it.
   *
   * @param node
   * @param result
   */
  public void addNode(Node node, NodeAdditionResult result) {
    Iterator<Entry<Node, DataGroupMember>> entryIterator = headerGroupMap.entrySet().iterator();
    synchronized (headerGroupMap) {
      while (entryIterator.hasNext()) {
        Entry<Node, DataGroupMember> entry = entryIterator.next();
        DataGroupMember dataGroupMember = entry.getValue();
        // the member may be extruded from the group, remove and stop it if so
        boolean shouldLeave = dataGroupMember.addNode(node, result);
        if (shouldLeave) {
          logger.info("This node does not belong to {} any more", dataGroupMember.getAllNodes());
          entryIterator.remove();
          removeMember(entry.getKey(), entry.getValue());
        }
      }

      if (result.getNewGroup().contains(thisNode)) {
        logger.info("Adding this node into a new group {}", result.getNewGroup());
        DataGroupMember dataGroupMember = dataMemberFactory.create(result.getNewGroup(), thisNode);
        addDataGroupMember(dataGroupMember);
        dataGroupMember.start();
        dataGroupMember.pullNodeAdditionSnapshots(
            ((SlotPartitionTable) partitionTable).getNodeSlots(node), node);
      }
    }
  }

  private void removeMember(Node header, DataGroupMember dataGroupMember) {
    dataGroupMember.syncLeader();
    dataGroupMember.setReadOnly();
    dataGroupMember.stop();
    stoppedMemberManager.put(header, dataGroupMember);
  }

  /**
   * Set the partition table as the in-use one and build a DataGroupMember for each local group (the
   * group which the local node is in) and start them.
   *
   * @param partitionTable
   * @throws TTransportException
   */
  @SuppressWarnings("java:S1135")
  public void buildDataGroupMembers(PartitionTable partitionTable) {
    setPartitionTable(partitionTable);
    // TODO-Cluster: if there are unchanged members, do not stop and restart them
    // clear previous members if the partition table is reloaded
    for (DataGroupMember value : headerGroupMap.values()) {
      value.stop();
    }

    for (DataGroupMember value : headerGroupMap.values()) {
      value.setUnchanged(false);
    }

    List<PartitionGroup> partitionGroups = partitionTable.getLocalGroups();
    for (PartitionGroup partitionGroup : partitionGroups) {
      DataGroupMember prevMember = headerGroupMap.get(partitionGroup.getHeader());
      if (prevMember == null || !prevMember.getAllNodes().equals(partitionGroup)) {
        logger.info("Building member of data group: {}", partitionGroup);
        // no previous member or member changed
        DataGroupMember dataGroupMember = dataMemberFactory.create(partitionGroup, thisNode);
        dataGroupMember.start();
        // the previous member will be replaced here
        addDataGroupMember(dataGroupMember);
        dataGroupMember.setUnchanged(true);
      } else {
        prevMember.setUnchanged(true);
      }
    }

    // remove out-dated members of this node
    headerGroupMap.entrySet().removeIf(e -> !e.getValue().isUnchanged());

    logger.info("Data group members are ready");
  }

  /**
   * Try removing a node from the groups of each DataGroupMember. If the node is the header of some
   * group, set the member to read only so that it can still provide data for other nodes that has
   * not yet pulled its data. If the node is the local node, remove all members whose group is not
   * headed by this node. Otherwise, just change the node list of the member and pull new data. And
   * create a new DataGroupMember if this node should join a new group because of this removal.
   *
   * @param node
   * @param removalResult cluster changes due to the node removal
   */
  public void removeNode(Node node, NodeRemovalResult removalResult) {
    Iterator<Entry<Node, DataGroupMember>> entryIterator = headerGroupMap.entrySet().iterator();
    synchronized (headerGroupMap) {
      while (entryIterator.hasNext()) {
        Entry<Node, DataGroupMember> entry = entryIterator.next();
        DataGroupMember dataGroupMember = entry.getValue();
        if (dataGroupMember.getHeader().equals(node)) {
          // the group is removed as the node is removed, so new writes should be rejected as
          // they belong to the new holder, but the member is kept alive for other nodes to pull
          // snapshots
          entryIterator.remove();
          removeMember(entry.getKey(), entry.getValue());
        } else {
          if (node.equals(thisNode)) {
            // this node is removed, it is no more replica of other groups
            List<Integer> nodeSlots =
                ((SlotPartitionTable) partitionTable).getNodeSlots(dataGroupMember.getHeader());
            dataGroupMember.removeLocalData(nodeSlots);
            entryIterator.remove();
            dataGroupMember.stop();
          } else {
            // the group should be updated and pull new slots from the removed node
            dataGroupMember.removeNode(node, removalResult);
          }
        }
      }
      PartitionGroup newGroup = removalResult.getNewGroup();
      if (newGroup != null) {
        logger.info("{} should join a new group {}", thisNode, newGroup);
        try {
          createNewMember(newGroup.getHeader());
        } catch (NotInSameGroupException e) {
          // ignored
        } catch (CheckConsistencyException ce) {
          logger.error("remove node failed, error={}", ce.getMessage());
        }
      }
    }
  }

  public void setPartitionTable(PartitionTable partitionTable) {
    this.partitionTable = partitionTable;
  }

  /**
   * When the node joins a cluster, it also creates a new data group and a corresponding member
   * which has no data. This is to make that member pull data from other nodes.
   */
  public void pullSnapshots() {
    List<Integer> slots = ((SlotPartitionTable) partitionTable).getNodeSlots(thisNode);
    DataGroupMember dataGroupMember = headerGroupMap.get(thisNode);
    dataGroupMember.pullNodeAdditionSnapshots(slots, thisNode);
  }

  /** @return The reports of every DataGroupMember in this node. */
  public List<DataMemberReport> genMemberReports() {
    List<DataMemberReport> dataMemberReports = new ArrayList<>();
    for (DataGroupMember value : headerGroupMap.values()) {

      dataMemberReports.add(value.genReport());
    }
    return dataMemberReports;
  }

  @Override
  public void previousFill(
      PreviousFillRequest request, AsyncMethodCallback<ByteBuffer> resultHandler) {
    DataAsyncService service = getDataAsyncService(request.getHeader(), resultHandler, request);
    service.previousFill(request, resultHandler);
  }

  public void closeLogManagers() {
    for (DataGroupMember member : headerGroupMap.values()) {
      member.closeLogManager();
    }
  }

  @Override
  public void matchTerm(
      long index, long term, Node header, AsyncMethodCallback<Boolean> resultHandler) {
    DataAsyncService service = getDataAsyncService(header, resultHandler, "Match term");
    service.matchTerm(index, term, header, resultHandler);
  }

  @Override
  public void last(LastQueryRequest request, AsyncMethodCallback<ByteBuffer> resultHandler) {
    DataAsyncService service = getDataAsyncService(request.getHeader(), resultHandler, "last");
    service.last(request, resultHandler);
  }

  @Override
  public void getPathCount(
      Node header,
      List<String> pathsToQuery,
      int level,
      AsyncMethodCallback<Integer> resultHandler) {
    DataAsyncService service = getDataAsyncService(header, resultHandler, "count path");
    service.getPathCount(header, pathsToQuery, level, resultHandler);
  }

  @Override
  public void onSnapshotApplied(
      Node header, List<Integer> slots, AsyncMethodCallback<Boolean> resultHandler) {
    DataAsyncService service = getDataAsyncService(header, resultHandler, "Snapshot applied");
    service.onSnapshotApplied(header, slots, resultHandler);
  }

  @Override
  public long querySingleSeries(SingleSeriesQueryRequest request) throws TException {
    return getDataSyncService(request.getHeader()).querySingleSeries(request);
  }

  @Override
  public ByteBuffer fetchSingleSeries(Node header, long readerId) throws TException {
    return getDataSyncService(header).fetchSingleSeries(header, readerId);
  }

  @Override
  public long querySingleSeriesByTimestamp(SingleSeriesQueryRequest request) throws TException {
    return getDataSyncService(request.getHeader()).querySingleSeriesByTimestamp(request);
  }

  @Override
  public ByteBuffer fetchSingleSeriesByTimestamp(Node header, long readerId, long timestamp)
      throws TException {
    return getDataSyncService(header).fetchSingleSeriesByTimestamp(header, readerId, timestamp);
  }

  @Override
  public void endQuery(Node header, Node thisNode, long queryId) throws TException {
    getDataSyncService(header).endQuery(header, thisNode, queryId);
  }

  @Override
  public GetAllPathsResult getAllPaths(Node header, List<String> path, boolean withAlias)
      throws TException {
    return getDataSyncService(header).getAllPaths(header, path, withAlias);
  }

  @Override
  public Set<String> getAllDevices(Node header, List<String> path) throws TException {
    return getDataSyncService(header).getAllDevices(header, path);
  }

  @Override
  public List<String> getNodeList(Node header, String path, int nodeLevel) throws TException {
    return getDataSyncService(header).getNodeList(header, path, nodeLevel);
  }

  @Override
  public Set<String> getChildNodePathInNextLevel(Node header, String path) throws TException {
    return getDataSyncService(header).getChildNodePathInNextLevel(header, path);
  }

  @Override
  public ByteBuffer getAllMeasurementSchema(Node header, ByteBuffer planBinary) throws TException {
    return getDataSyncService(header).getAllMeasurementSchema(header, planBinary);
  }

  @Override
  public Set<String> getDevices(Node header, ByteBuffer planBinary) throws TException {
    return getDataSyncService(header).getDevices(header, planBinary);
  }

  @Override
  public List<ByteBuffer> getAggrResult(GetAggrResultRequest request) throws TException {
    return getDataSyncService(request.getHeader()).getAggrResult(request);
  }

  @Override
  public List<String> getUnregisteredTimeseries(Node header, List<String> timeseriesList)
      throws TException {
    return getDataSyncService(header).getUnregisteredTimeseries(header, timeseriesList);
  }

  @Override
  public PullSnapshotResp pullSnapshot(PullSnapshotRequest request) throws TException {
    return getDataSyncService(request.getHeader()).pullSnapshot(request);
  }

  @Override
  public long getGroupByExecutor(GroupByRequest request) throws TException {
    return getDataSyncService(request.header).getGroupByExecutor(request);
  }

  @Override
  public List<ByteBuffer> getGroupByResult(
      Node header, long executorId, long startTime, long endTime) throws TException {
    return getDataSyncService(header).getGroupByResult(header, executorId, startTime, endTime);
  }

  @Override
  public PullSchemaResp pullTimeSeriesSchema(PullSchemaRequest request) throws TException {
    return getDataSyncService(request.getHeader()).pullTimeSeriesSchema(request);
  }

  @Override
  public PullSchemaResp pullMeasurementSchema(PullSchemaRequest request) throws TException {
    return getDataSyncService(request.getHeader()).pullMeasurementSchema(request);
  }

  @Override
  public ByteBuffer previousFill(PreviousFillRequest request) throws TException {
    return getDataSyncService(request.getHeader()).previousFill(request);
  }

  @Override
  public ByteBuffer last(LastQueryRequest request) throws TException {
    return getDataSyncService(request.getHeader()).last(request);
  }

  @Override
  public int getPathCount(Node header, List<String> pathsToQuery, int level) throws TException {
    return getDataSyncService(header).getPathCount(header, pathsToQuery, level);
  }

  @Override
  public boolean onSnapshotApplied(Node header, List<Integer> slots) {
    return getDataSyncService(header).onSnapshotApplied(header, slots);
  }

  @Override
  public HeartBeatResponse sendHeartbeat(HeartBeatRequest request) {
    return getDataSyncService(request.getHeader()).sendHeartbeat(request);
  }

  @Override
  public long startElection(ElectionRequest request) {
    return getDataSyncService(request.getHeader()).startElection(request);
  }

  @Override
  public long appendEntries(AppendEntriesRequest request) throws TException {
    return getDataSyncService(request.getHeader()).appendEntries(request);
  }

  @Override
  public long appendEntry(AppendEntryRequest request) throws TException {
    return getDataSyncService(request.getHeader()).appendEntry(request);
  }

  @Override
  public void sendSnapshot(SendSnapshotRequest request) throws TException {
    getDataSyncService(request.getHeader()).sendSnapshot(request);
  }

  @Override
  public TSStatus executeNonQueryPlan(ExecutNonQueryReq request) throws TException {
    return getDataSyncService(request.getHeader()).executeNonQueryPlan(request);
  }

  @Override
  public long requestCommitIndex(Node header) throws TException {
    return getDataSyncService(header).requestCommitIndex(header);
  }

  @Override
  public ByteBuffer readFile(String filePath, long offset, int length) throws TException {
    return getDataSyncService(thisNode).readFile(filePath, offset, length);
  }

  @Override
  public boolean matchTerm(long index, long term, Node header) {
    return getDataSyncService(header).matchTerm(index, term, header);
  }

  @Override
  public ByteBuffer peekNextNotNullValue(Node header, long executorId, long startTime, long endTime)
      throws TException {
    return getDataSyncService(header).peekNextNotNullValue(header, executorId, startTime, endTime);
  }

  @Override
  public void peekNextNotNullValue(
      Node header,
      long executorId,
      long startTime,
      long endTime,
      AsyncMethodCallback<ByteBuffer> resultHandler)
      throws TException {
    resultHandler.onComplete(
        getDataSyncService(header).peekNextNotNullValue(header, executorId, startTime, endTime));
  }

  @Override
  public void removeHardLink(String hardLinkPath) throws TException {
    getDataSyncService(thisNode).removeHardLink(hardLinkPath);
  }

  @Override
  public void removeHardLink(String hardLinkPath, AsyncMethodCallback<Void> resultHandler) {
    getDataAsyncService(thisNode, resultHandler, hardLinkPath)
        .removeHardLink(hardLinkPath, resultHandler);
  }
}<|MERGE_RESOLUTION|>--- conflicted
+++ resolved
@@ -419,7 +419,6 @@
   }
 
   @Override
-<<<<<<< HEAD
   public void getDevices(Node header, ByteBuffer planBytes,
       AsyncMethodCallback<Set<String>> resultHandler) throws TException {
     DataAsyncService service = getDataAsyncService(header, resultHandler, "Get devices");
@@ -429,10 +428,6 @@
   @Override
   public void getNodeList(Node header, String path, int nodeLevel,
       AsyncMethodCallback<List<String>> resultHandler) {
-=======
-  public void getNodeList(
-      Node header, String path, int nodeLevel, AsyncMethodCallback<List<String>> resultHandler) {
->>>>>>> 0cf96a52
     DataAsyncService service = getDataAsyncService(header, resultHandler, "Get node list");
     service.getNodeList(header, path, nodeLevel, resultHandler);
   }
