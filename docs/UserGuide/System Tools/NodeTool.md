--- conflicted
+++ resolved
@@ -40,11 +40,7 @@
 set the actual IP and port with the `-h` and `-p` options.
 
 ## Explains
-<<<<<<< HEAD
-In a distributed system, a node is identified by node IP, metadata port, data port and cluster port \<METAPORT:DATAPORT:CLUSTERPORT>.
-=======
-In a distributed system, a node is identified by node IP, metadata port and data port \<IP:METAPORT:DATAPORT>.
->>>>>>> f9749fbd
+In a distributed system, a node is identified by node IP, metadata port, data port and cluster port \<IP:METAPORT:DATAPORT:CLUSTERPORT>.
 ### Show The Ring Of Node
 Distributed IoTDB uses consistent hash to support data distribution.
 
@@ -55,13 +51,8 @@
 
 2.Output
 
-<<<<<<< HEAD
-> The output is a multi line string, and each line of string is a key value pair, 
-> where the key represents the token value and the value represents the node (IP:METAPORT:DATAPORT:CLUSTERPORT), the format is \<key -> value>.
-=======
 > The output is a multi-line string, and each line of string is a key value pair, 
-> where the key represents the node identifier, and the value represents the node (IP:METAPORT:DATAPORT), the format is \<key -> value>.
->>>>>>> f9749fbd
+> where the key represents the node identifier, and the value represents the node (IP:METAPORT:DATAPORT:CLUSTERPORT), the format is \<key -> value>.
 
 3.Examples
 
@@ -78,11 +69,7 @@
 Windows：
 
 ```
-<<<<<<< HEAD
-Shell > \sbin\nodetool.bat -h 127.0.0.1 -p 31999 ring
-=======
-Shell > .\bin\nodetool.bat -h 127.0.0.1 -p 31999 ring
->>>>>>> f9749fbd
+Shell > .\sbin\nodetool.bat -h 127.0.0.1 -p 31999 ring
 ```
 
 Press enter to execute the command. 
@@ -144,11 +131,7 @@
 ```
 Windows：
 ```
-<<<<<<< HEAD
-Shell > \sbin\nodetool.bat -h 127.0.0.1 -p 31999 partition -path root.guangzhou.d1
-=======
-Shell > .\bin\nodetool.bat -h 127.0.0.1 -p 31999 partition -path root.guangzhou.d1
->>>>>>> f9749fbd
+Shell > .\sbin\nodetool.bat -h 127.0.0.1 -p 31999 partition -path root.guangzhou.d1
 ```
 
 Press enter to execute the command. 
@@ -167,11 +150,7 @@
 ```
 Windows：
 ```
-<<<<<<< HEAD
-Shell > \sbin\nodetool.bat -h 127.0.0.1 -p 31999 partition -path root.guangzhou.d1 -st 1576624778159 -et 1576724778159
-=======
-Shell > .\bin\nodetool.bat -h 127.0.0.1 -p 31999 partition -path root.guangzhou.d1 -st 1576624778159 -et 1576724778159
->>>>>>> f9749fbd
+Shell > .\sbin\nodetool.bat -h 127.0.0.1 -p 31999 partition -path root.guangzhou.d1 -st 1576624778159 -et 1576724778159
 ```
 
 Press enter to execute the command. 
@@ -191,11 +170,7 @@
 ```
 Windows：
 ```
-<<<<<<< HEAD
-Shell > \sbin\nodetool.bat -h 127.0.0.1 -p 31999 partition -path root.guangzhou.d1 -m
-=======
-Shell > .\bin\nodetool.bat -h 127.0.0.1 -p 31999 partition -path root.guangzhou.d1 -m
->>>>>>> f9749fbd
+Shell > .\sbin\nodetool.bat -h 127.0.0.1 -p 31999 partition -path root.guangzhou.d1 -m
 ```
 
 Press enter to execute the command. 
@@ -204,13 +179,8 @@
 ```
 DATA<root.guangzhou.d1, 1576723735188, 1576723735188>	->	[127.0.0.1:9003:40010:55560, 127.0.0.1:9005:40012:55561]
 ```
-<<<<<<< HEAD
-The above output shows that the data partition to which root.t1.d1 belongs contains two nodes,
+The above output shows that the data group to which root.guangzhou.d1 belongs contains two nodes,
 of which 127.0.0.1:9003:40010:55560 is the header node.
-=======
-The above output shows that the data group to which root.guangzhou.d1 belongs contains two nodes,
-of which 127.0.0.1:9003:40010 is the header node.
->>>>>>> f9749fbd
 
 
 ### Query the number of slots managed by the node
@@ -247,11 +217,7 @@
 ```
 Windows：
 ```
-<<<<<<< HEAD
-Shell > \sbin\nodetool.bat -h 127.0.0.1 -p 31999 host
-=======
-Shell > .\bin\nodetool.bat -h 127.0.0.1 -p 31999 host
->>>>>>> f9749fbd
+Shell > .\sbin\nodetool.bat -h 127.0.0.1 -p 31999 host
 ```
 
 Press enter to execute the command. 
@@ -270,11 +236,7 @@
 ```
 Windows：
 ```
-<<<<<<< HEAD
-Shell > \sbin\nodetool.bat -h 127.0.0.1 -p 31999 host -a
-=======
-Shell > .\bin\nodetool.bat -h 127.0.0.1 -p 31999 host -a
->>>>>>> f9749fbd
+Shell > .\sbin\nodetool.bat -h 127.0.0.1 -p 31999 host -a
 ```
 
 Press enter to execute the command. 
@@ -310,11 +272,7 @@
 ```
 Windows：
 ```
-<<<<<<< HEAD
-Shell > \sbin\nodetool.bat -h 127.0.0.1 -p 31999 status
-=======
-Shell > .\bin\nodetool.bat -h 127.0.0.1 -p 31999 status
->>>>>>> f9749fbd
+Shell > .\sbin\nodetool.bat -h 127.0.0.1 -p 31999 status
 ```
 
 Press enter to execute the command. 
